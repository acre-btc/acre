# Acre dApp

The application is compatible with Ledger Live and allows people to earn yield on their Bitcoin via yield farming on Ethereum.

<<<<<<< HEAD
1.  Install dependencies and start the app.
    ```bash
    pnpm install
    pnpm run start
    ```
2.  Open [http://localhost:5173](http://localhost:5173) to view it in the browser.
=======
This project was bootstrapped with [Create Vite](https://github.com/vitejs/vite/tree/main/packages/create-vite).

## Quickstart

Install dependencies and start the app.

 ```bash
    yarn install
    yarn start
```

Once the build is running, you can import the manifest on desktop:

1. [Install Ledger Live Desktop](https://www.ledger.com/ledger-live)
2. Enable the Developer mode

    Go to the **Settings -> About** section, and click 10 times on the Ledger Live version. A new Developer section appears in the settings menu. Turn on **Enable platform dev** tools to use the developer tools window to inspect your app.
3. Add your manifest

    Click on Browse next to **Add a local app** and select the manifest file. The app is now visible in the menu.

If you have any problems, take a look [here](https://developers.ledger.com/docs/non-dapp/tutorial/3-import/#desktop).
>>>>>>> 79c4fc81
<|MERGE_RESOLUTION|>--- conflicted
+++ resolved
@@ -2,14 +2,6 @@
 
 The application is compatible with Ledger Live and allows people to earn yield on their Bitcoin via yield farming on Ethereum.
 
-<<<<<<< HEAD
-1.  Install dependencies and start the app.
-    ```bash
-    pnpm install
-    pnpm run start
-    ```
-2.  Open [http://localhost:5173](http://localhost:5173) to view it in the browser.
-=======
 This project was bootstrapped with [Create Vite](https://github.com/vitejs/vite/tree/main/packages/create-vite).
 
 ## Quickstart
@@ -17,8 +9,8 @@
 Install dependencies and start the app.
 
  ```bash
-    yarn install
-    yarn start
+    pnpm install
+    pnpm run start
 ```
 
 Once the build is running, you can import the manifest on desktop:
@@ -31,5 +23,4 @@
 
     Click on Browse next to **Add a local app** and select the manifest file. The app is now visible in the menu.
 
-If you have any problems, take a look [here](https://developers.ledger.com/docs/non-dapp/tutorial/3-import/#desktop).
->>>>>>> 79c4fc81
+If you have any problems, take a look [here](https://developers.ledger.com/docs/non-dapp/tutorial/3-import/#desktop).