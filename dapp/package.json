{
  "name": "dapp",
  "private": true,
  "version": "1.0.0",
  "scripts": {
    "start": "vite",
    "build": "tsc && vite build",
    "lint": "eslint . --ext ts,tsx --report-unused-disable-directives --max-warnings 0",
    "preview": "vite preview",
    "format": "npm run lint:js && npm run lint:config",
    "format:fix": "npm run lint:js:fix && npm run lint:config:fix",
    "lint:js": "eslint .",
    "lint:js:fix": "eslint . --fix",
    "lint:config": "prettier -c '**/*.@(json|yaml|toml)'",
    "lint:config:fix": "prettier -w '**/*.@(json|yaml|toml)'"
  },
  "dependencies": {
    "@chakra-ui/react": "^2.8.2",
    "@emotion/react": "^11.11.1",
    "@emotion/styled": "^11.11.0",
    "@ledgerhq/wallet-api-client": "^1.2.1",
    "@ledgerhq/wallet-api-client-react": "^1.1.2",
    "framer-motion": "^10.16.5",
    "react": "^18.2.0",
    "react-dom": "^18.2.0"
  },
  "devDependencies": {
    "@thesis-co/eslint-config": "^0.6.1",
<<<<<<< HEAD
    "@types/react": "^18.2.15",
    "@types/react-dom": "^18.2.7",
    "@typescript-eslint/eslint-plugin": "^6.10.0",
    "@typescript-eslint/parser": "^6.10.0",
    "@vitejs/plugin-react": "^4.0.3",
    "eslint": "^8.53.0",
=======
    "@thesis/prettier-config": "github:thesis/prettier-config",
    "@types/react": "^18.2.38",
    "@types/react-dom": "^18.2.17",
    "@typescript-eslint/eslint-plugin": "^6.12.0",
    "@typescript-eslint/parser": "^6.12.0",
    "@vitejs/plugin-react": "^4.2.0",
    "eslint": "^8.54.0",
>>>>>>> c4b901e0
    "prettier": "^3.1.0",
    "typescript": "^5.3.2",
    "vite": "^5.0.2"
  }
}<|MERGE_RESOLUTION|>--- conflicted
+++ resolved
@@ -26,22 +26,12 @@
   },
   "devDependencies": {
     "@thesis-co/eslint-config": "^0.6.1",
-<<<<<<< HEAD
-    "@types/react": "^18.2.15",
-    "@types/react-dom": "^18.2.7",
-    "@typescript-eslint/eslint-plugin": "^6.10.0",
-    "@typescript-eslint/parser": "^6.10.0",
-    "@vitejs/plugin-react": "^4.0.3",
-    "eslint": "^8.53.0",
-=======
-    "@thesis/prettier-config": "github:thesis/prettier-config",
     "@types/react": "^18.2.38",
     "@types/react-dom": "^18.2.17",
     "@typescript-eslint/eslint-plugin": "^6.12.0",
     "@typescript-eslint/parser": "^6.12.0",
     "@vitejs/plugin-react": "^4.2.0",
     "eslint": "^8.54.0",
->>>>>>> c4b901e0
     "prettier": "^3.1.0",
     "typescript": "^5.3.2",
     "vite": "^5.0.2"
