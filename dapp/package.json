{
  "name": "dapp",
  "private": true,
  "version": "1.0.0",
  "scripts": {
    "start": "vite",
    "build": "tsc && vite build",
    "lint": "eslint . --ext ts,tsx --report-unused-disable-directives --max-warnings 0",
    "preview": "vite preview",
    "format": "npm run lint:js && npm run lint:config",
    "format:fix": "npm run lint:js:fix && npm run lint:config:fix",
    "lint:js": "eslint .",
    "lint:js:fix": "eslint . --fix",
    "lint:config": "prettier -c '**/*.@(json|yaml|toml)'",
    "lint:config:fix": "prettier -w '**/*.@(json|yaml|toml)'"
  },
  "dependencies": {
    "@chakra-ui/react": "^2.8.2",
    "@emotion/react": "^11.11.1",
    "@emotion/styled": "^11.11.0",
    "@ledgerhq/wallet-api-client": "^1.5.0",
    "@ledgerhq/wallet-api-client-react": "^1.3.0",
    "@sentry/react": "^7.98.0",
    "@tanstack/react-table": "^8.11.3",
    "formik": "^2.4.5",
    "framer-motion": "^10.16.5",
    "react": "^18.2.0",
    "react-dom": "^18.2.0",
    "react-number-format": "^5.3.1",
<<<<<<< HEAD
    "react-router-dom": "^6.22.0"
=======
    "recharts": "^2.12.0"
>>>>>>> 7fe02887
  },
  "devDependencies": {
    "@thesis-co/eslint-config": "github:thesis/eslint-config#7b9bc8c",
    "@types/react": "^18.2.38",
    "@types/react-dom": "^18.2.17",
    "@typescript-eslint/eslint-plugin": "^6.12.0",
    "@typescript-eslint/parser": "^6.12.0",
    "@vitejs/plugin-react": "^4.2.0",
    "eslint": "^8.54.0",
    "eslint-import-resolver-alias": "^1.1.2",
    "eslint-plugin-import": "^2.29.1",
    "prettier": "^3.1.0",
    "typescript": "^5.3.2",
    "vite": "^5.0.2",
    "vite-plugin-node-polyfills": "^0.19.0"
  }
}<|MERGE_RESOLUTION|>--- conflicted
+++ resolved
@@ -27,11 +27,8 @@
     "react": "^18.2.0",
     "react-dom": "^18.2.0",
     "react-number-format": "^5.3.1",
-<<<<<<< HEAD
-    "react-router-dom": "^6.22.0"
-=======
+    "react-router-dom": "^6.22.0",
     "recharts": "^2.12.0"
->>>>>>> 7fe02887
   },
   "devDependencies": {
     "@thesis-co/eslint-config": "github:thesis/eslint-config#7b9bc8c",
