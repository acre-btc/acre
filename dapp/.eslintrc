--- conflicted
+++ resolved
@@ -15,7 +15,6 @@
       2,
       { "allowRequiredDefaults": true }
     ],
-<<<<<<< HEAD
     "react/require-default-props": [0],
   },
   // FIXME: 
@@ -57,10 +56,7 @@
         "@typescript-eslint/no-unsafe-member-access": "off"
       }
     }
-   ]
-=======
-    "react/require-default-props": [0]
-  },
+  ],
   "settings": {
     "import/resolver": {
       "alias": {
@@ -71,5 +67,4 @@
       }
     }
   }
->>>>>>> 09b5ff59
 }