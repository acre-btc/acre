--- conflicted
+++ resolved
@@ -32,12 +32,8 @@
 
   return (
     <>
-<<<<<<< HEAD
       <ModalCloseButton />
-      <ModalHeader>{currency.name} account not installed</ModalHeader>
-=======
       <ModalHeader>{name} account not installed</ModalHeader>
->>>>>>> 2b97f901
       <ModalBody>
         <Icon as={icon} boxSize={32} my={2} />
         <TextMd>
