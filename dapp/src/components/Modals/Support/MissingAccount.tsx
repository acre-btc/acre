import React from "react"
import {
  Button,
  Highlight,
  Icon,
  ModalBody,
  ModalFooter,
  ModalHeader,
} from "@chakra-ui/react"
import { CurrencyType, RequestAccountParams } from "../../../types"
import { TextMd } from "../../shared/Typography"
<<<<<<< HEAD
import AlertWrapper from "../../shared/Alert"
import { getCurrencyByType } from "../../../utils"
=======
import Alert from "../../shared/Alert"
import { CURRENCIES_BY_TYPE } from "../../../constants"
>>>>>>> 33244353

type MissingAccountProps = {
  currencyType: CurrencyType
  icon: typeof Icon
  requestAccount: (...params: RequestAccountParams) => Promise<void>
}

export default function MissingAccount({
  currencyType,
  icon,
  requestAccount,
}: MissingAccountProps) {
  const currency = getCurrencyByType(currencyType)

  return (
    <>
      <ModalHeader>{currency.name} account not installed</ModalHeader>
      <ModalBody>
        <Icon as={icon} boxSize={32} my={2} />
        <TextMd>
          {currency.name} account is required to make transactions for
          depositing and staking your {currency.symbol}.
        </TextMd>
        <Alert>
          <TextMd>
            <Highlight query="Accounts" styles={{ fontWeight: "bold" }}>
              You will be sent to the Ledger Accounts section to perform this
              action.
            </Highlight>
          </TextMd>
        </Alert>
      </ModalBody>
      <ModalFooter mt={4}>
        <Button
          size="lg"
          width="100%"
          onClick={async () => {
            await requestAccount()
          }}
        >
          Connect wallet
        </Button>
      </ModalFooter>
    </>
  )
}<|MERGE_RESOLUTION|>--- conflicted
+++ resolved
@@ -9,13 +9,8 @@
 } from "@chakra-ui/react"
 import { CurrencyType, RequestAccountParams } from "../../../types"
 import { TextMd } from "../../shared/Typography"
-<<<<<<< HEAD
-import AlertWrapper from "../../shared/Alert"
+import Alert from "../../shared/Alert"
 import { getCurrencyByType } from "../../../utils"
-=======
-import Alert from "../../shared/Alert"
-import { CURRENCIES_BY_TYPE } from "../../../constants"
->>>>>>> 33244353
 
 type MissingAccountProps = {
   currencyType: CurrencyType
