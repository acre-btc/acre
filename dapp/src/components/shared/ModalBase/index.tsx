import React, { useCallback, useEffect, useMemo, useState } from "react"
import {
  Modal,
  ModalCloseButton,
  ModalContent,
  ModalOverlay,
} from "@chakra-ui/react"
import { useSidebar } from "#/hooks"
import {
  ModalFlowContext,
  ModalFlowContextValue,
  TransactionContextProvider,
} from "#/contexts"
import SupportWrapper from "#/components/Modals/Support"

export default function ModalBase({
  isOpen,
  onClose,
  numberOfSteps,
  defaultStep = 1,
  children,
}: {
  isOpen: boolean
  onClose: () => void
  numberOfSteps: number
  defaultStep?: number
  children: React.ReactNode
}) {
  const { onOpen: openSideBar, onClose: closeSidebar } = useSidebar()

  const [activeStep, setActiveStep] = useState(defaultStep)

  const handleGoNext = useCallback(() => {
    setActiveStep((prevStep) => prevStep + 1)
  }, [])

  const handleClose = useCallback(() => {
    onClose()
  }, [onClose])

  const resetState = useCallback(() => {
    setActiveStep(defaultStep)
  }, [defaultStep])

  useEffect(() => {
    if (activeStep > numberOfSteps) {
      handleClose()
    }
  }, [activeStep, numberOfSteps, handleClose])

  useEffect(() => {
    let timeout: NodeJS.Timeout

    if (isOpen) {
      openSideBar()
    } else {
      closeSidebar()
      timeout = setTimeout(resetState, 100)
    }
    return () => clearTimeout(timeout)
  }, [isOpen, resetState, openSideBar, closeSidebar])

  const contextValue: ModalFlowContextValue = useMemo<ModalFlowContextValue>(
    () => ({
      activeStep,
      onClose: handleClose,
      goNext: handleGoNext,
    }),
    [activeStep, handleGoNext, handleClose],
  )

  return (
<<<<<<< HEAD
    <ModalFlowContext.Provider value={contextValue}>
      <Modal size="lg" isOpen={isOpen} onClose={handleClose}>
        <ModalOverlay mt="header_height" />
        <ModalContent mt="modal_shift">
          <SupportWrapper>
            <ModalCloseButton />
            {children}
          </SupportWrapper>
        </ModalContent>
      </Modal>
    </ModalFlowContext.Provider>
=======
    <TransactionContextProvider>
      <ModalFlowContext.Provider value={contextValue}>
        <Modal size="lg" isOpen={isOpen} onClose={handleClose}>
          <ModalOverlay mt="header_height" />
          <ModalContent mt="modal_shift">
            <ModalCloseButton />
            <SupportWrapper>{children}</SupportWrapper>
          </ModalContent>
        </Modal>
      </ModalFlowContext.Provider>
    </TransactionContextProvider>
>>>>>>> 2b97f901
  )
}<|MERGE_RESOLUTION|>--- conflicted
+++ resolved
@@ -70,30 +70,18 @@
   )
 
   return (
-<<<<<<< HEAD
-    <ModalFlowContext.Provider value={contextValue}>
-      <Modal size="lg" isOpen={isOpen} onClose={handleClose}>
-        <ModalOverlay mt="header_height" />
-        <ModalContent mt="modal_shift">
-          <SupportWrapper>
-            <ModalCloseButton />
-            {children}
-          </SupportWrapper>
-        </ModalContent>
-      </Modal>
-    </ModalFlowContext.Provider>
-=======
     <TransactionContextProvider>
       <ModalFlowContext.Provider value={contextValue}>
         <Modal size="lg" isOpen={isOpen} onClose={handleClose}>
           <ModalOverlay mt="header_height" />
           <ModalContent mt="modal_shift">
-            <ModalCloseButton />
-            <SupportWrapper>{children}</SupportWrapper>
+            <SupportWrapper>
+              <ModalCloseButton />
+              {children}
+            </SupportWrapper>
           </ModalContent>
         </Modal>
       </ModalFlowContext.Provider>
     </TransactionContextProvider>
->>>>>>> 2b97f901
   )
 }