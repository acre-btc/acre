import React from "react"
import {
  Modal,
  ModalCloseButton,
  ModalContent,
  ModalOverlay,
  ModalProps,
} from "@chakra-ui/react"
<<<<<<< HEAD
import { useSidebar } from "#/hooks"
import {
  ModalFlowContext,
  ModalFlowContextValue,
  TransactionContextProvider,
} from "#/contexts"
import SupportWrapper from "#/components/Modals/Support"

export default function ModalBase({
  isOpen,
  onClose,
  numberOfSteps,
  defaultStep = 1,
  children,
}: {
  isOpen: boolean
  onClose: () => void
  numberOfSteps: number
  defaultStep?: number
  children: React.ReactNode
}) {
  const { onOpen: openSideBar, onClose: closeSidebar } = useSidebar()

  const [activeStep, setActiveStep] = useState(defaultStep)
  const [isPaused, setIsPaused] = useState(false)
  const [isPendingTransaction, setIsPendingTransaction] = useState(false)

  const handleResume = useCallback(() => {
    setIsPaused(false)
  }, [])

  const handleGoNext = useCallback(() => {
    setActiveStep((prevStep) => prevStep + 1)
  }, [])

  const handleClose = useCallback(() => {
    if (!isPaused && isPendingTransaction) {
      setIsPaused(true)
    } else {
      onClose()
    }
  }, [isPaused, isPendingTransaction, onClose])

  const handleStartTransactionProcess = useCallback(() => {
    setIsPendingTransaction(true)
  }, [setIsPendingTransaction])

  const handleStopTransactionProcess = useCallback(() => {
    setIsPendingTransaction(false)
  }, [setIsPendingTransaction])

  const resetState = useCallback(() => {
    setActiveStep(defaultStep)
    setIsPaused(false)
    setIsPendingTransaction(false)
  }, [defaultStep])

  useEffect(() => {
    if (activeStep > numberOfSteps) {
      handleClose()
    }
  }, [activeStep, numberOfSteps, handleClose])

  useEffect(() => {
    let timeout: NodeJS.Timeout

    if (isOpen) {
      openSideBar()
    } else {
      closeSidebar()
      timeout = setTimeout(resetState, 100)
    }
    return () => clearTimeout(timeout)
  }, [isOpen, resetState, openSideBar, closeSidebar])

  const contextValue: ModalFlowContextValue = useMemo<ModalFlowContextValue>(
    () => ({
      activeStep,
      isPaused,
      onClose: handleClose,
      onResume: handleResume,
      goNext: handleGoNext,
      startTransactionProcess: handleStartTransactionProcess,
      endTransactionProcess: handleStopTransactionProcess,
    }),
    [
      activeStep,
      isPaused,
      handleGoNext,
      handleClose,
      handleResume,
      handleStartTransactionProcess,
      handleStopTransactionProcess,
    ],
  )
=======
>>>>>>> c63554c4

export default function ModalBase({ children, ...restProps }: ModalProps) {
  return (
    <Modal size="lg" {...restProps}>
      <ModalOverlay mt="header_height" />
      <ModalContent mt="modal_shift">
        <ModalCloseButton />
        {children}
      </ModalContent>
    </Modal>
  )
}<|MERGE_RESOLUTION|>--- conflicted
+++ resolved
@@ -6,104 +6,6 @@
   ModalOverlay,
   ModalProps,
 } from "@chakra-ui/react"
-<<<<<<< HEAD
-import { useSidebar } from "#/hooks"
-import {
-  ModalFlowContext,
-  ModalFlowContextValue,
-  TransactionContextProvider,
-} from "#/contexts"
-import SupportWrapper from "#/components/Modals/Support"
-
-export default function ModalBase({
-  isOpen,
-  onClose,
-  numberOfSteps,
-  defaultStep = 1,
-  children,
-}: {
-  isOpen: boolean
-  onClose: () => void
-  numberOfSteps: number
-  defaultStep?: number
-  children: React.ReactNode
-}) {
-  const { onOpen: openSideBar, onClose: closeSidebar } = useSidebar()
-
-  const [activeStep, setActiveStep] = useState(defaultStep)
-  const [isPaused, setIsPaused] = useState(false)
-  const [isPendingTransaction, setIsPendingTransaction] = useState(false)
-
-  const handleResume = useCallback(() => {
-    setIsPaused(false)
-  }, [])
-
-  const handleGoNext = useCallback(() => {
-    setActiveStep((prevStep) => prevStep + 1)
-  }, [])
-
-  const handleClose = useCallback(() => {
-    if (!isPaused && isPendingTransaction) {
-      setIsPaused(true)
-    } else {
-      onClose()
-    }
-  }, [isPaused, isPendingTransaction, onClose])
-
-  const handleStartTransactionProcess = useCallback(() => {
-    setIsPendingTransaction(true)
-  }, [setIsPendingTransaction])
-
-  const handleStopTransactionProcess = useCallback(() => {
-    setIsPendingTransaction(false)
-  }, [setIsPendingTransaction])
-
-  const resetState = useCallback(() => {
-    setActiveStep(defaultStep)
-    setIsPaused(false)
-    setIsPendingTransaction(false)
-  }, [defaultStep])
-
-  useEffect(() => {
-    if (activeStep > numberOfSteps) {
-      handleClose()
-    }
-  }, [activeStep, numberOfSteps, handleClose])
-
-  useEffect(() => {
-    let timeout: NodeJS.Timeout
-
-    if (isOpen) {
-      openSideBar()
-    } else {
-      closeSidebar()
-      timeout = setTimeout(resetState, 100)
-    }
-    return () => clearTimeout(timeout)
-  }, [isOpen, resetState, openSideBar, closeSidebar])
-
-  const contextValue: ModalFlowContextValue = useMemo<ModalFlowContextValue>(
-    () => ({
-      activeStep,
-      isPaused,
-      onClose: handleClose,
-      onResume: handleResume,
-      goNext: handleGoNext,
-      startTransactionProcess: handleStartTransactionProcess,
-      endTransactionProcess: handleStopTransactionProcess,
-    }),
-    [
-      activeStep,
-      isPaused,
-      handleGoNext,
-      handleClose,
-      handleResume,
-      handleStartTransactionProcess,
-      handleStopTransactionProcess,
-    ],
-  )
-=======
->>>>>>> c63554c4
 
 export default function ModalBase({ children, ...restProps }: ModalProps) {
   return (
