import React from "react"
import { List, ListItem, ListProps } from "@chakra-ui/react"
import { AnimatePresence, Variants, motion } from "framer-motion"
import {
  useAppDispatch,
  useLatestCompletedActivities,
  useIsFetchedWalletData,
} from "#/hooks"
import { deleteLatestActivity } from "#/store/wallet"
import ActivitiesListItem from "./ActivitiesListItem"

const MotionList = motion(List)
const MotionListItem = motion(ListItem)

const listItemVariants: Variants = {
  mounted: { opacity: 1, x: 0 },
  dismissed: { opacity: 0, x: -48 },
}

function ActivitiesList(props: ListProps) {
  const dispatch = useAppDispatch()
  const activities = useLatestCompletedActivities()
  const isFetchedWalletData = useIsFetchedWalletData()

  const handleItemDismiss = (activityId: string) => {
    dispatch(deleteLatestActivity(activityId))
  }

  if (!isFetchedWalletData || activities.length === 0) return null

  return (
    <MotionList pos="relative" w="full" {...props}>
      <AnimatePresence mode="popLayout">
<<<<<<< HEAD
        {activities.map((item) => (
=======
        {latestActivities.map(({ id, amount, status, type, txHash }) => (
>>>>>>> dc156f5a
          <MotionListItem
            key={id}
            layout="position"
            variants={listItemVariants}
            initial={false}
            animate="mounted"
            exit="dismissed"
            pb={2}
            _last={{ pb: 0 }}
          >
            <ActivitiesListItem
              amount={amount}
              status={status}
              type={type}
              txHash={txHash}
              handleDismiss={() => handleItemDismiss(id)}
            />
          </MotionListItem>
        ))}
      </AnimatePresence>
    </MotionList>
  )
}

export default ActivitiesList<|MERGE_RESOLUTION|>--- conflicted
+++ resolved
@@ -31,11 +31,7 @@
   return (
     <MotionList pos="relative" w="full" {...props}>
       <AnimatePresence mode="popLayout">
-<<<<<<< HEAD
-        {activities.map((item) => (
-=======
-        {latestActivities.map(({ id, amount, status, type, txHash }) => (
->>>>>>> dc156f5a
+        {activities.map(({ id, amount, status, type, txHash }) => (
           <MotionListItem
             key={id}
             layout="position"
