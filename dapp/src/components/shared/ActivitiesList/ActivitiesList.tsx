import React from "react"
import { List, ListItem, ListProps } from "@chakra-ui/react"
import { AnimatePresence, Variants, motion } from "framer-motion"
<<<<<<< HEAD
import { useAppDispatch, useLatestCompletedActivities } from "#/hooks"
=======
import {
  useAppDispatch,
  useIsFetchedWalletData,
  useLatestActivities,
} from "#/hooks"
>>>>>>> 4ab638d2
import { deleteLatestActivity } from "#/store/wallet"
import ActivitiesListItem from "./ActivitiesListItem"

const MotionList = motion(List)
const MotionListItem = motion(ListItem)

const listItemVariants: Variants = {
  mounted: { opacity: 1, x: 0 },
  dismissed: { opacity: 0, x: -48 },
}

function ActivitiesList(props: ListProps) {
  const dispatch = useAppDispatch()
<<<<<<< HEAD
  const activities = useLatestCompletedActivities()
=======
  const latestActivities = useLatestActivities()
  const isFetchedWalletData = useIsFetchedWalletData()
>>>>>>> 4ab638d2

  const handleItemDismiss = (activityId: string) => {
    dispatch(deleteLatestActivity(activityId))
  }

<<<<<<< HEAD
  if (activities.length === 0) return null
=======
  if (!isFetchedWalletData || latestActivities.length === 0) return null
>>>>>>> 4ab638d2

  return (
    <MotionList pos="relative" w="full" {...props}>
      <AnimatePresence mode="popLayout">
        {activities.map((item) => (
          <MotionListItem
            key={item.id}
            layout="position"
            variants={listItemVariants}
            initial={false}
            animate="mounted"
            exit="dismissed"
            pb={2}
            _last={{ pb: 0 }}
          >
            <ActivitiesListItem
              {...item}
              handleDismiss={() => handleItemDismiss(item.id)}
            />
          </MotionListItem>
        ))}
      </AnimatePresence>
    </MotionList>
  )
}

export default ActivitiesList<|MERGE_RESOLUTION|>--- conflicted
+++ resolved
@@ -1,15 +1,11 @@
 import React from "react"
 import { List, ListItem, ListProps } from "@chakra-ui/react"
 import { AnimatePresence, Variants, motion } from "framer-motion"
-<<<<<<< HEAD
-import { useAppDispatch, useLatestCompletedActivities } from "#/hooks"
-=======
 import {
   useAppDispatch,
+  useLatestCompletedActivities,
   useIsFetchedWalletData,
-  useLatestActivities,
 } from "#/hooks"
->>>>>>> 4ab638d2
 import { deleteLatestActivity } from "#/store/wallet"
 import ActivitiesListItem from "./ActivitiesListItem"
 
@@ -23,22 +19,14 @@
 
 function ActivitiesList(props: ListProps) {
   const dispatch = useAppDispatch()
-<<<<<<< HEAD
   const activities = useLatestCompletedActivities()
-=======
-  const latestActivities = useLatestActivities()
   const isFetchedWalletData = useIsFetchedWalletData()
->>>>>>> 4ab638d2
 
   const handleItemDismiss = (activityId: string) => {
     dispatch(deleteLatestActivity(activityId))
   }
 
-<<<<<<< HEAD
-  if (activities.length === 0) return null
-=======
-  if (!isFetchedWalletData || latestActivities.length === 0) return null
->>>>>>> 4ab638d2
+  if (!isFetchedWalletData || activities.length === 0) return null
 
   return (
     <MotionList pos="relative" w="full" {...props}>
