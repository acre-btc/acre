<<<<<<< HEAD
import React, { useCallback } from "react"
import { useField } from "formik"
import { logPromiseFailure } from "#/utils"
=======
import React, { useEffect } from "react"
import { useFormField } from "#/hooks"
>>>>>>> a86949e5
import TokenBalanceInput, { TokenBalanceInputProps } from "../TokenBalanceInput"

export type FormTokenBalanceInputProps = {
  name: string
} & Omit<TokenBalanceInputProps, "setAmount">

export function FormTokenBalanceInput({
  name,
  ...restProps
}: FormTokenBalanceInputProps) {
  const { field, value, errorMsgText, hasError, onChange } = useFormField<
    bigint | undefined
  >(name)

<<<<<<< HEAD
=======
  useEffect(() => {
    if (defaultValue) {
      onChange(defaultValue)
    }
  }, [defaultValue, onChange])

>>>>>>> a86949e5
  return (
    <TokenBalanceInput
      {...restProps}
      {...field}
<<<<<<< HEAD
      amount={meta.value as bigint}
      setAmount={setAmount}
      hasError={Boolean(meta.error)}
      errorMsgText={meta.error}
=======
      amount={defaultValue ?? value}
      setAmount={onChange}
      hasError={hasError}
      errorMsgText={errorMsgText}
>>>>>>> a86949e5
    />
  )
}<|MERGE_RESOLUTION|>--- conflicted
+++ resolved
@@ -1,11 +1,5 @@
-<<<<<<< HEAD
-import React, { useCallback } from "react"
-import { useField } from "formik"
-import { logPromiseFailure } from "#/utils"
-=======
-import React, { useEffect } from "react"
+import React from "react"
 import { useFormField } from "#/hooks"
->>>>>>> a86949e5
 import TokenBalanceInput, { TokenBalanceInputProps } from "../TokenBalanceInput"
 
 export type FormTokenBalanceInputProps = {
@@ -20,30 +14,14 @@
     bigint | undefined
   >(name)
 
-<<<<<<< HEAD
-=======
-  useEffect(() => {
-    if (defaultValue) {
-      onChange(defaultValue)
-    }
-  }, [defaultValue, onChange])
-
->>>>>>> a86949e5
   return (
     <TokenBalanceInput
       {...restProps}
       {...field}
-<<<<<<< HEAD
-      amount={meta.value as bigint}
-      setAmount={setAmount}
-      hasError={Boolean(meta.error)}
-      errorMsgText={meta.error}
-=======
-      amount={defaultValue ?? value}
+      amount={value}
       setAmount={onChange}
       hasError={hasError}
       errorMsgText={errorMsgText}
->>>>>>> a86949e5
     />
   )
 }