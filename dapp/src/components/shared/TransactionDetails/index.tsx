--- conflicted
+++ resolved
@@ -20,23 +20,16 @@
       alignItems="center"
       {...listItemProps}
     >
-<<<<<<< HEAD
-      <TextMd fontWeight="semibold" color="text.primary">
-        {label}
-      </TextMd>
-      {value ? <TextMd color="text.primary">{value}</TextMd> : children}
-=======
-      <Text size="md" fontWeight="semibold" color="grey.700">
+      <Text size="md" fontWeight="semibold" color="text.primary">
         {label}
       </Text>
       {value ? (
-        <Text size="md" color="grey.700">
+        <Text size="md" color="text.primary">
           {value}
         </Text>
       ) : (
         children
       )}
->>>>>>> 0bfe2f6a
     </ListItem>
   )
 }
