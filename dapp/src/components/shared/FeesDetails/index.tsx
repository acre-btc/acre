import React from "react"
import { HStack, ListItem, ListItemProps, Text } from "@chakra-ui/react"

export type FeesDetailsItemProps = {
  label: string
  sublabel?: string
  value?: string
  tooltip: React.ReactElement
  children?: React.ReactNode
} & ListItemProps

function FeesDetailsItem({
  label,
  tooltip,
  value,
  children,
  ...listItemProps
}: FeesDetailsItemProps) {
  return (
    <ListItem
      display="flex"
      justifyContent="space-between"
      alignItems="center"
      {...listItemProps}
    >
      <HStack alignItems="center" gap={2}>
        <Text
          size="md"
          display="flex"
          alignItems="center"
          fontWeight="semibold"
          color="text.primary"
        >
          {label}
        </Text>
        {tooltip}
      </HStack>
<<<<<<< HEAD
      {value ? <TextMd color="text.primary">{value}</TextMd> : children}
=======
      {value ? (
        <Text size="md" color="grey.700">
          {value}
        </Text>
      ) : (
        children
      )}
>>>>>>> 0bfe2f6a
    </ListItem>
  )
}

export default FeesDetailsItem<|MERGE_RESOLUTION|>--- conflicted
+++ resolved
@@ -35,17 +35,13 @@
         </Text>
         {tooltip}
       </HStack>
-<<<<<<< HEAD
-      {value ? <TextMd color="text.primary">{value}</TextMd> : children}
-=======
       {value ? (
-        <Text size="md" color="grey.700">
+        <Text size="md" color="text.primary">
           {value}
         </Text>
       ) : (
         children
       )}
->>>>>>> 0bfe2f6a
     </ListItem>
   )
 }
