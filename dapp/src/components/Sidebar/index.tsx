import React from "react"
<<<<<<< HEAD
import {
  Box,
  Button,
  Icon,
  useMultiStyleConfig,
  Image,
  Card,
  CardBody,
  CardHeader,
  CardFooter,
  HStack,
  Link,
} from "@chakra-ui/react"
import RightSidebar from "../../assets/images/right-sidebar-bg.png"
import { useDocsDrawer, useSidebar } from "../../hooks"
import { ArrowUpRight, ShieldPlusIcon } from "../../static/icons"
import { TextMd, TextSm } from "../shared/Typography"

const readMoreEarnings = "https://#"

const BUTTONS = [
  { label: "FAQ" },
  { label: "Token Contract" },
  { label: "Bridge Contract" },
]
=======
import { Box, Button, useMultiStyleConfig } from "@chakra-ui/react"
import { useDocsDrawer, useSidebar } from "#/hooks"
>>>>>>> c57a289b

export default function Sidebar() {
  const { isOpen } = useSidebar()
  const { onOpen: openDocsDrawer } = useDocsDrawer()
  const styles = useMultiStyleConfig("Sidebar")

  return (
    <Box
      as="aside"
      mt="header_height"
      __css={
        isOpen
          ? styles.expandedSidebarContainer
          : styles.collapsedSidebarContainer
      }
    >
      <Box __css={styles.sidebar}>
        <Button
          leftIcon={<Icon as={ArrowUpRight} boxSize={4} />}
          onClick={openDocsDrawer}
          variant="sidebar"
          colorScheme="solid"
        >
          Docs
        </Button>
        <Card variant="sidebar">
          <CardHeader padding="0">
            <Image src={RightSidebar} alt="" width="70.5" height="40" />
          </CardHeader>

          <CardBody>
            <TextMd alignSelf="stretch" fontWeight="bold">
              Maximize your earnings by using tBTC to deposit and redeem BTC in
              DeFi!
            </TextMd>
          </CardBody>

          <CardFooter paddingTop="0">
            <Link href={readMoreEarnings} isExternal>
              <TextSm>Read more</TextSm>
            </Link>
          </CardFooter>
        </Card>

        <Card variant="sidebar">
          <CardHeader>
            <TextMd fontWeight="bold">How we calculate fees</TextMd>
          </CardHeader>

          <CardBody paddingTop="0">
            <HStack gap="1">
              <Icon as={ShieldPlusIcon} w={5} h={5} alignSelf="baseline" />
              <TextSm>Fees is software empowered by the Threshold DAO.</TextSm>
            </HStack>
          </CardBody>
        </Card>

        {BUTTONS.map(({ label }) => (
          <Button
            key={label}
            marginTop="3"
            variant="sidebar"
            colorScheme="outline"
            leftIcon={<Icon as={ArrowUpRight} boxSize={4} color="brand.400" />}
            onClick={openDocsDrawer}
          >
            {label}
          </Button>
        ))}
      </Box>
    </Box>
  )
}<|MERGE_RESOLUTION|>--- conflicted
+++ resolved
@@ -1,5 +1,4 @@
 import React from "react"
-<<<<<<< HEAD
 import {
   Box,
   Button,
@@ -13,9 +12,9 @@
   HStack,
   Link,
 } from "@chakra-ui/react"
-import RightSidebar from "../../assets/images/right-sidebar-bg.png"
-import { useDocsDrawer, useSidebar } from "../../hooks"
-import { ArrowUpRight, ShieldPlusIcon } from "../../static/icons"
+import RightSidebar from "#/assets/images/right-sidebar-bg.png"
+import { useSidebar, useDocsDrawer } from "#/hooks"
+import { ArrowUpRight, ShieldPlusIcon } from "#/static/icons"
 import { TextMd, TextSm } from "../shared/Typography"
 
 const readMoreEarnings = "https://#"
@@ -25,10 +24,6 @@
   { label: "Token Contract" },
   { label: "Bridge Contract" },
 ]
-=======
-import { Box, Button, useMultiStyleConfig } from "@chakra-ui/react"
-import { useDocsDrawer, useSidebar } from "#/hooks"
->>>>>>> c57a289b
 
 export default function Sidebar() {
   const { isOpen } = useSidebar()
