--- conflicted
+++ resolved
@@ -67,13 +67,8 @@
             ? "0.00"
             : formatSatoshiAmount(btcAccount.balance.toString())}
         </Text>
-<<<<<<< HEAD
-        <Text>{BITCOIN.token}</Text>
+        <Text>{BITCOIN.symbol}</Text>
       </HStack>
-=======
-        <Text>{BITCOIN.symbol}</Text>
-      </Box>
->>>>>>> 83b2799d
       <ConnectButton
         leftIcon={Bitcoin}
         rightIcon={Info}
