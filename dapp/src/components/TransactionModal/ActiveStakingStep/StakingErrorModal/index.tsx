import React, { useCallback, useState } from "react"
import {
  useActionFlowTxHash,
  useAppDispatch,
<<<<<<< HEAD
  useFetchActivities,
=======
  useExecuteFunction,
>>>>>>> 6836277c
  useStakeFlowContext,
} from "#/hooks"
import { PROCESS_STATUSES } from "#/types"
import { logPromiseFailure } from "#/utils"
import { setStatus } from "#/store/action-flow"
import { UnexpectedErrorModalBase } from "#/components/UnexpectedErrorModal"
import { useMutation } from "@tanstack/react-query"
import ServerErrorModal from "./ServerErrorModal"
import RetryModal from "./RetryModal"
import LoadingModal from "../../LoadingModal"

export default function StakingErrorModal({
  closeModal,
}: {
  closeModal: () => void
}) {
  const { stake } = useStakeFlowContext()
  const dispatch = useAppDispatch()
  const txHash = useActionFlowTxHash()

  const [isServerError, setIsServerError] = useState(false)

  const onStakeBTCSuccess = useCallback(() => {
    dispatch(setStatus(PROCESS_STATUSES.SUCCEEDED))
  }, [dispatch])

  const onStakeBTCError = useCallback(() => setIsServerError(true), [])

  const { mutate: handleStake, status } = useMutation({
    mutationKey: ["stake"],
    mutationFn: stake,
    onSuccess: onStakeBTCSuccess,
    onError: onStakeBTCError,
  })

  const isLoading = status === "pending"

  if (isServerError)
    return <ServerErrorModal retry={handleStake} isLoading={isLoading} />

  if (isLoading) return <LoadingModal />

  if (txHash) return <RetryModal retry={handleStake} />

  return <UnexpectedErrorModalBase closeModal={closeModal} withCloseButton />
}<|MERGE_RESOLUTION|>--- conflicted
+++ resolved
@@ -2,15 +2,9 @@
 import {
   useActionFlowTxHash,
   useAppDispatch,
-<<<<<<< HEAD
-  useFetchActivities,
-=======
-  useExecuteFunction,
->>>>>>> 6836277c
   useStakeFlowContext,
 } from "#/hooks"
 import { PROCESS_STATUSES } from "#/types"
-import { logPromiseFailure } from "#/utils"
 import { setStatus } from "#/store/action-flow"
 import { UnexpectedErrorModalBase } from "#/components/UnexpectedErrorModal"
 import { useMutation } from "@tanstack/react-query"
