import React, { useCallback, useState } from "react"
import {
  useActionFlowTxHash,
  useAppDispatch,
  useExecuteFunction,
<<<<<<< HEAD
  useFetchActivities,
=======
>>>>>>> b58419e0
  useStakeFlowContext,
} from "#/hooks"
import { PROCESS_STATUSES } from "#/types"
import { logPromiseFailure } from "#/utils"
import { setStatus } from "#/store/action-flow"
import ServerErrorModal from "./ServerErrorModal"
import RetryModal from "./RetryModal"
import LoadingModal from "../../LoadingModal"
import UnexpectedErrorModal from "../../UnexpectedErrorModal"

export default function StakingErrorModal() {
  const { stake } = useStakeFlowContext()
  const dispatch = useAppDispatch()
<<<<<<< HEAD
  const fetchActivities = useFetchActivities()
=======
  const txHash = useActionFlowTxHash()
>>>>>>> b58419e0

  const [isLoading, setIsLoading] = useState(false)
  const [isServerError, setIsServerError] = useState(false)

  const onStakeBTCSuccess = useCallback(() => {
<<<<<<< HEAD
    logPromiseFailure(fetchActivities())
    dispatch(setStatus(PROCESS_STATUSES.SUCCEEDED))
  }, [dispatch, fetchActivities])
=======
    dispatch(setStatus(PROCESS_STATUSES.SUCCEEDED))
  }, [dispatch])
>>>>>>> b58419e0

  const onStakeBTCError = useCallback(() => setIsServerError(true), [])

  const handleStake = useExecuteFunction(
    stake,
    onStakeBTCSuccess,
    onStakeBTCError,
  )

  const handleRetry = useCallback(async () => {
    setIsLoading(true)
    await handleStake()
    setIsLoading(false)
  }, [handleStake])

  const handleRetryWrapper = useCallback(
    () => logPromiseFailure(handleRetry()),
    [handleRetry],
  )

  if (isServerError)
    return <ServerErrorModal retry={handleRetryWrapper} isLoading={isLoading} />

  if (isLoading) return <LoadingModal />

  if (txHash) return <RetryModal retry={handleRetryWrapper} />

  return <UnexpectedErrorModal />
}<|MERGE_RESOLUTION|>--- conflicted
+++ resolved
@@ -3,10 +3,7 @@
   useActionFlowTxHash,
   useAppDispatch,
   useExecuteFunction,
-<<<<<<< HEAD
   useFetchActivities,
-=======
->>>>>>> b58419e0
   useStakeFlowContext,
 } from "#/hooks"
 import { PROCESS_STATUSES } from "#/types"
@@ -20,24 +17,16 @@
 export default function StakingErrorModal() {
   const { stake } = useStakeFlowContext()
   const dispatch = useAppDispatch()
-<<<<<<< HEAD
   const fetchActivities = useFetchActivities()
-=======
   const txHash = useActionFlowTxHash()
->>>>>>> b58419e0
 
   const [isLoading, setIsLoading] = useState(false)
   const [isServerError, setIsServerError] = useState(false)
 
   const onStakeBTCSuccess = useCallback(() => {
-<<<<<<< HEAD
     logPromiseFailure(fetchActivities())
     dispatch(setStatus(PROCESS_STATUSES.SUCCEEDED))
   }, [dispatch, fetchActivities])
-=======
-    dispatch(setStatus(PROCESS_STATUSES.SUCCEEDED))
-  }, [dispatch])
->>>>>>> b58419e0
 
   const onStakeBTCError = useCallback(() => setIsServerError(true), [])
 
