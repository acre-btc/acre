--- conflicted
+++ resolved
@@ -18,29 +18,10 @@
   }
 }
 
-<<<<<<< HEAD
 function StakeDetails({ currency }: { currency: CurrencyType }) {
-  const value = useTokenAmountFormValue() ?? 0n
+  const value = useTokenAmountFormMeta()?.value ?? 0n
   const details = useTransactionDetails(value)
   const { total, ...restFees } = details.transactionFee
-=======
-function StakeDetails({
-  currency,
-  minTokenAmount,
-  maxTokenAmount,
-}: {
-  currency: CurrencyType
-  minTokenAmount: bigint
-  maxTokenAmount: bigint
-}) {
-  const value = useTokenAmountFormMeta()?.value ?? 0n
-  const isMaximumValueExceeded = value > maxTokenAmount
-  const isMinimumValueFulfilled = value >= minTokenAmount
-  // Let's not calculate the details of the transaction when the value is not valid.
-  const amount = !isMaximumValueExceeded && isMinimumValueFulfilled ? value : 0n
-  const details = useTransactionDetails(amount)
-  const { total, ...restFees } = useTransactionFee(amount)
->>>>>>> e0f663a2
 
   return (
     <List spacing={3} mt={10}>
