--- conflicted
+++ resolved
@@ -8,16 +8,9 @@
   useStakeFlowContext,
   useVerifyDepositAddress,
 } from "#/hooks"
-<<<<<<< HEAD
 import { isLedgerLiveError, logPromiseFailure } from "#/utils"
 import { PROCESS_STATUSES, LedgerLiveError } from "#/types"
-import { ModalBody, ModalHeader, Highlight, useTimeout } from "@chakra-ui/react"
-import Spinner from "#/components/shared/Spinner"
-=======
-import { logPromiseFailure } from "#/utils"
-import { PROCESS_STATUSES } from "#/types"
 import { Highlight } from "@chakra-ui/react"
->>>>>>> 1a92446f
 import { TextMd } from "#/components/shared/Typography"
 import { CardAlert } from "#/components/shared/alerts"
 import { setStatus, setTxHash } from "#/store/action-flow"
