import React, { useCallback } from "react"
import {
  useDepositBTCTransaction,
  useDepositTelemetry,
  useExecuteFunction,
  useModalFlowContext,
  useStakeFlowContext,
  useTransactionContext,
  useWalletContext,
} from "#/hooks"
import Alert from "#/components/shared/Alert"
import { TextMd } from "#/components/shared/Typography"
import { logPromiseFailure } from "#/utils"
import { PROCESS_STATUSES } from "#/types"
import StakingStepsModalContent from "./StakingStepsModalContent"

export default function DepositBTCModal() {
  const { ethAccount } = useWalletContext()
  const { tokenAmount } = useTransactionContext()
  const { setStatus } = useModalFlowContext()
  const { btcAddress, depositReceipt, stake } = useStakeFlowContext()
  const depositTelemetry = useDepositTelemetry()

  const onStakeBTCSuccess = useCallback(() => {
    setStatus(PROCESS_STATUSES.SUCCEEDED)
  }, [setStatus])

  // TODO: After a failed attempt, we should display the message
  const onStakeBTCError = useCallback(() => {
    setStatus(PROCESS_STATUSES.FAILED)
  }, [setStatus])

  const handleStake = useExecuteFunction(
    stake,
    onStakeBTCSuccess,
    onStakeBTCError,
  )

  const onDepositBTCSuccess = useCallback(() => {
    setStatus(PROCESS_STATUSES.LOADING)
<<<<<<< HEAD

    asyncWrapper(handleStake())
=======
    // Let's call the stake function with a delay,
    // to make sure for the moment that it doesn't return an error about funds not found
    // TODO: Remove the delay when SDK is updated
    setTimeout(() => {
      logPromiseFailure(handleStake())
    }, 10000)
>>>>>>> 8226f97c
  }, [setStatus, handleStake])

  const { sendBitcoinTransaction } =
    useDepositBTCTransaction(onDepositBTCSuccess)

  const handledDepositBTC = useCallback(async () => {
    if (!tokenAmount?.amount || !btcAddress || !depositReceipt || !ethAccount)
      return

    const response = await depositTelemetry(
      depositReceipt,
      btcAddress,
      ethAccount.address,
    )

    // TODO: Display the correct message for the user
    if (response.verificationStatus !== "valid") return

    logPromiseFailure(sendBitcoinTransaction(tokenAmount?.amount, btcAddress))
  }, [
    btcAddress,
    depositReceipt,
    depositTelemetry,
    ethAccount,
    sendBitcoinTransaction,
    tokenAmount?.amount,
  ])

  const handledDepositBTCWrapper = useCallback(() => {
    logPromiseFailure(handledDepositBTC())
  }, [handledDepositBTC])

  return (
    <StakingStepsModalContent
      buttonText="Deposit BTC"
      activeStep={1}
      onClick={handledDepositBTCWrapper}
    >
      <Alert>
        <TextMd>
          Make a Bitcoin transaction to deposit and stake your BTC.
        </TextMd>
      </Alert>
    </StakingStepsModalContent>
  )
}<|MERGE_RESOLUTION|>--- conflicted
+++ resolved
@@ -38,17 +38,8 @@
 
   const onDepositBTCSuccess = useCallback(() => {
     setStatus(PROCESS_STATUSES.LOADING)
-<<<<<<< HEAD
 
-    asyncWrapper(handleStake())
-=======
-    // Let's call the stake function with a delay,
-    // to make sure for the moment that it doesn't return an error about funds not found
-    // TODO: Remove the delay when SDK is updated
-    setTimeout(() => {
-      logPromiseFailure(handleStake())
-    }, 10000)
->>>>>>> 8226f97c
+    logPromiseFailure(handleStake())
   }, [setStatus, handleStake])
 
   const { sendBitcoinTransaction } =
