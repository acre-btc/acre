import React, { useCallback, useRef } from "react"
import {
  useActionFlowPause,
  useActionFlowTokenAmount,
  useAppDispatch,
  useCancelPromise,
  useDepositBTCTransaction,
  useInvalidateQueries,
  useStakeFlowContext,
  useVerifyDepositAddress,
} from "#/hooks"
import { eip1193, logPromiseFailure } from "#/utils"
import { PROCESS_STATUSES } from "#/types"
import { setStatus, setTxHash } from "#/store/action-flow"
import { ONE_SEC_IN_MILLISECONDS, queryKeysFactory } from "#/constants"
import { useTimeout } from "@chakra-ui/react"
import { useMutation } from "@tanstack/react-query"
import { PostHogEvent } from "#/posthog/events"
import { usePostHogCapture } from "#/hooks/posthog/usePostHogCapture"
import WalletInteractionModal from "../WalletInteractionModal"

const { userKeys } = queryKeysFactory

export default function DepositBTCModal() {
  const tokenAmount = useActionFlowTokenAmount()
  const { btcAddress, depositReceipt, stake } = useStakeFlowContext()
  const verifyDepositAddress = useVerifyDepositAddress()
  const dispatch = useAppDispatch()
  const { handlePause } = useActionFlowPause()
  const handleBitcoinBalanceInvalidation = useInvalidateQueries({
    queryKey: userKeys.balance(),
  })
  const { handleCapture, handleCaptureWithCause } = usePostHogCapture()

  const sessionId = useRef(Math.random())
  const { cancel, resolve, sessionIdToPromise } = useCancelPromise(
    sessionId.current,
    "Deposit cancelled",
  )

  const onStakeBTCSuccess = useCallback(() => {
    handleBitcoinBalanceInvalidation()
    dispatch(setStatus(PROCESS_STATUSES.SUCCEEDED))
  }, [dispatch, handleBitcoinBalanceInvalidation])

  const onError = useCallback(
    (error: unknown) => {
      console.error(error)
      dispatch(setStatus(PROCESS_STATUSES.FAILED))
    },
    [dispatch],
  )

  const { mutate: handleStake } = useMutation({
    mutationKey: ["stake"],
    mutationFn: stake,
    onSuccess: onStakeBTCSuccess,
    onError,
  })

  const onDepositBTCSuccess = useCallback(
    (transactionHash: string) => {
      dispatch(setTxHash(transactionHash))
      handleStake()
      handleCapture(PostHogEvent.DepositSuccess, {
        transactionHash,
      })
    },
    [dispatch, handleStake, handleCapture],
  )

  const onDepositBTCError = useCallback(
    (error: unknown) => {
      if (!sessionIdToPromise[sessionId.current].shouldOpenErrorModal) return

      if (eip1193.didUserRejectRequest(error)) {
        handlePause()
      } else {
        onError(error)
      }

      handleCaptureWithCause(error, PostHogEvent.DepositFailure)
    },
<<<<<<< HEAD
    [onError, handlePause, handleCaptureWithCause],
=======
    [sessionIdToPromise, handlePause, onError],
>>>>>>> 1c804ab5
  )

  const { mutate: sendBitcoinTransaction, status } = useDepositBTCTransaction({
    onSuccess: onDepositBTCSuccess,
    onError: onDepositBTCError,
  })

  const handledDepositBTC = useCallback(async () => {
    if (!tokenAmount?.amount || !btcAddress || !depositReceipt) return
    const verificationStatus = await verifyDepositAddress(
      depositReceipt,
      btcAddress,
    )

    await resolve()

    if (verificationStatus === "valid") {
      sendBitcoinTransaction({
        recipient: btcAddress,
        amount: tokenAmount?.amount,
      })
    } else {
      onError("Invalid deposit address")
    }
  }, [
    tokenAmount?.amount,
    btcAddress,
    depositReceipt,
    verifyDepositAddress,
    resolve,
    sendBitcoinTransaction,
    onError,
  ])

  const handledDepositBTCWrapper = useCallback(() => {
    logPromiseFailure(handledDepositBTC())
  }, [handledDepositBTC])

  useTimeout(handledDepositBTCWrapper, ONE_SEC_IN_MILLISECONDS)

  if (status === "pending" || status === "success")
    return <WalletInteractionModal step="awaiting-transaction" />

  return <WalletInteractionModal step="opening-wallet" onClose={cancel} />
}<|MERGE_RESOLUTION|>--- conflicted
+++ resolved
@@ -1,4 +1,4 @@
-import React, { useCallback, useRef } from "react"
+import { ONE_SEC_IN_MILLISECONDS, queryKeysFactory } from "#/constants"
 import {
   useActionFlowPause,
   useActionFlowTokenAmount,
@@ -9,14 +9,14 @@
   useStakeFlowContext,
   useVerifyDepositAddress,
 } from "#/hooks"
+import { usePostHogCapture } from "#/hooks/posthog/usePostHogCapture"
+import { PostHogEvent } from "#/posthog/events"
+import { setStatus, setTxHash } from "#/store/action-flow"
+import { PROCESS_STATUSES } from "#/types"
 import { eip1193, logPromiseFailure } from "#/utils"
-import { PROCESS_STATUSES } from "#/types"
-import { setStatus, setTxHash } from "#/store/action-flow"
-import { ONE_SEC_IN_MILLISECONDS, queryKeysFactory } from "#/constants"
 import { useTimeout } from "@chakra-ui/react"
 import { useMutation } from "@tanstack/react-query"
-import { PostHogEvent } from "#/posthog/events"
-import { usePostHogCapture } from "#/hooks/posthog/usePostHogCapture"
+import { useCallback, useRef } from "react"
 import WalletInteractionModal from "../WalletInteractionModal"
 
 const { userKeys } = queryKeysFactory
@@ -81,11 +81,7 @@
 
       handleCaptureWithCause(error, PostHogEvent.DepositFailure)
     },
-<<<<<<< HEAD
-    [onError, handlePause, handleCaptureWithCause],
-=======
-    [sessionIdToPromise, handlePause, onError],
->>>>>>> 1c804ab5
+    [sessionIdToPromise, handlePause, onError, handleCaptureWithCause],
   )
 
   const { mutate: sendBitcoinTransaction, status } = useDepositBTCTransaction({
