--- conflicted
+++ resolved
@@ -62,11 +62,7 @@
     // TODO: Display the correct message for the user
     if (response.verificationStatus !== "valid") return
 
-<<<<<<< HEAD
     logPromiseFailure(sendBitcoinTransaction(tokenAmount?.amount, btcAddress))
-  }, [btcAddress, sendBitcoinTransaction, tokenAmount])
-=======
-    asyncWrapper(sendBitcoinTransaction(tokenAmount?.amount, btcAddress))
   }, [
     btcAddress,
     depositReceipt,
@@ -77,9 +73,8 @@
   ])
 
   const handledDepositBTCWrapper = useCallback(() => {
-    asyncWrapper(handledDepositBTC())
+    logPromiseFailure(handledDepositBTC())
   }, [handledDepositBTC])
->>>>>>> 50de6e7c
 
   return (
     <StakingStepsModalContent
