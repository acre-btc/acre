import React, { useCallback, useRef } from "react"
import { ONE_SEC_IN_MILLISECONDS, queryKeysFactory } from "#/constants"
import {
  useActionFlowPause,
  useActionFlowTokenAmount,
  useAppDispatch,
  useBitcoinBalanceQuery,
  useCancelPromise,
  useDepositBTCTransaction,
  useStakeFlowContext,
  useVerifyDepositAddress,
} from "#/hooks"
import { usePostHogCapture } from "#/hooks/posthog/usePostHogCapture"
import { PostHogEvent } from "#/posthog/events"
import { setStatus, setTxHash } from "#/store/action-flow"
<<<<<<< HEAD
import { ONE_SEC_IN_MILLISECONDS } from "#/constants"
=======
import { PROCESS_STATUSES } from "#/types"
import { eip1193, logPromiseFailure } from "#/utils"
>>>>>>> 8fb2ad7a
import { useTimeout } from "@chakra-ui/react"
import { useMutation } from "@tanstack/react-query"
import WalletInteractionModal from "../WalletInteractionModal"

export default function DepositBTCModal() {
  const tokenAmount = useActionFlowTokenAmount()
  const { btcAddress, depositReceipt, stake } = useStakeFlowContext()
  const verifyDepositAddress = useVerifyDepositAddress()
  const dispatch = useAppDispatch()
  const { handlePause } = useActionFlowPause()
<<<<<<< HEAD
  const { refetch: refetchBitcoinBalance } = useBitcoinBalanceQuery()
=======
  const handleBitcoinBalanceInvalidation = useInvalidateQueries({
    queryKey: userKeys.balance(),
  })
  const { handleCapture, handleCaptureWithCause } = usePostHogCapture()
>>>>>>> 8fb2ad7a

  const sessionId = useRef(Math.random())
  const { cancel, resolve, sessionIdToPromise } = useCancelPromise(
    sessionId.current,
    "Deposit cancelled",
  )

  const onStakeBTCSuccess = useCallback(() => {
    logPromiseFailure(refetchBitcoinBalance())
    dispatch(setStatus(PROCESS_STATUSES.SUCCEEDED))
  }, [dispatch, refetchBitcoinBalance])

  const onError = useCallback(
    (error: unknown) => {
      console.error(error)
      dispatch(setStatus(PROCESS_STATUSES.FAILED))
    },
    [dispatch],
  )

  const { mutate: handleStake } = useMutation({
    mutationKey: ["stake"],
    mutationFn: stake,
    onSuccess: onStakeBTCSuccess,
    onError,
  })

  const onDepositBTCSuccess = useCallback(
    (transactionHash: string) => {
      dispatch(setTxHash(transactionHash))
      handleStake()
      handleCapture(PostHogEvent.DepositSuccess, {
        transactionHash,
      })
    },
    [dispatch, handleStake, handleCapture],
  )

  const onDepositBTCError = useCallback(
    (error: unknown) => {
      if (!sessionIdToPromise[sessionId.current].shouldOpenErrorModal) return

      if (eip1193.didUserRejectRequest(error)) {
        handlePause()
      } else {
        onError(error)
      }

      handleCaptureWithCause(error, PostHogEvent.DepositFailure)
    },
    [sessionIdToPromise, handlePause, onError, handleCaptureWithCause],
  )

  const { mutate: sendBitcoinTransaction, status } = useDepositBTCTransaction({
    onSuccess: onDepositBTCSuccess,
    onError: onDepositBTCError,
  })

  const handledDepositBTC = useCallback(async () => {
    if (!tokenAmount?.amount || !btcAddress || !depositReceipt) return
    const verificationStatus = await verifyDepositAddress(
      depositReceipt,
      btcAddress,
    )

    await resolve()

    if (verificationStatus === "valid") {
      sendBitcoinTransaction({
        recipient: btcAddress,
        amount: tokenAmount?.amount,
      })
    } else {
      onError("Invalid deposit address")
    }
  }, [
    tokenAmount?.amount,
    btcAddress,
    depositReceipt,
    verifyDepositAddress,
    resolve,
    sendBitcoinTransaction,
    onError,
  ])

  const handledDepositBTCWrapper = useCallback(() => {
    logPromiseFailure(handledDepositBTC())
  }, [handledDepositBTC])

  useTimeout(handledDepositBTCWrapper, ONE_SEC_IN_MILLISECONDS)

  if (status === "pending" || status === "success")
    return <WalletInteractionModal step="awaiting-transaction" />

  return <WalletInteractionModal step="opening-wallet" onClose={cancel} />
}<|MERGE_RESOLUTION|>--- conflicted
+++ resolved
@@ -1,5 +1,4 @@
 import React, { useCallback, useRef } from "react"
-import { ONE_SEC_IN_MILLISECONDS, queryKeysFactory } from "#/constants"
 import {
   useActionFlowPause,
   useActionFlowTokenAmount,
@@ -13,12 +12,9 @@
 import { usePostHogCapture } from "#/hooks/posthog/usePostHogCapture"
 import { PostHogEvent } from "#/posthog/events"
 import { setStatus, setTxHash } from "#/store/action-flow"
-<<<<<<< HEAD
 import { ONE_SEC_IN_MILLISECONDS } from "#/constants"
-=======
 import { PROCESS_STATUSES } from "#/types"
 import { eip1193, logPromiseFailure } from "#/utils"
->>>>>>> 8fb2ad7a
 import { useTimeout } from "@chakra-ui/react"
 import { useMutation } from "@tanstack/react-query"
 import WalletInteractionModal from "../WalletInteractionModal"
@@ -29,14 +25,8 @@
   const verifyDepositAddress = useVerifyDepositAddress()
   const dispatch = useAppDispatch()
   const { handlePause } = useActionFlowPause()
-<<<<<<< HEAD
   const { refetch: refetchBitcoinBalance } = useBitcoinBalanceQuery()
-=======
-  const handleBitcoinBalanceInvalidation = useInvalidateQueries({
-    queryKey: userKeys.balance(),
-  })
   const { handleCapture, handleCaptureWithCause } = usePostHogCapture()
->>>>>>> 8fb2ad7a
 
   const sessionId = useRef(Math.random())
   const { cancel, resolve, sessionIdToPromise } = useCancelPromise(
