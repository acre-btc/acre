--- conflicted
+++ resolved
@@ -13,12 +13,8 @@
 import { dateToUnixTimestamp, eip1193, logPromiseFailure } from "#/utils"
 import { setStatus } from "#/store/action-flow"
 import { useInitializeWithdraw } from "#/acre-react/hooks"
-<<<<<<< HEAD
 import { queryKeysFactory } from "#/constants"
-=======
-import { queryKeys } from "#/constants"
 import { activityInitialized } from "#/store/wallet"
->>>>>>> a89240a1
 import TriggerTransactionModal from "../TriggerTransactionModal"
 
 const { userKeys } = queryKeysFactory
