--- conflicted
+++ resolved
@@ -84,11 +84,12 @@
 
       handleCaptureWithCause(error, PostHogEvent.WithdrawalFailure)
     },
-<<<<<<< HEAD
-    [onSignMessageError, handlePause, handleCaptureWithCause],
-=======
-    [sessionIdToPromise, handlePause, onSignMessageError],
->>>>>>> 1c804ab5
+    [
+      sessionIdToPromise,
+      handlePause,
+      onSignMessageError,
+      handleCaptureWithCause,
+    ],
   )
 
   const { mutate: handleSignMessage } = useMutation({
