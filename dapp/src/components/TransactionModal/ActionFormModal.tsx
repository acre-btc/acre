--- conflicted
+++ resolved
@@ -1,16 +1,7 @@
 import React, { ReactNode, useCallback, useState } from "react"
 import { Box, ModalBody, ModalCloseButton, ModalHeader } from "@chakra-ui/react"
-<<<<<<< HEAD
 import { useAppDispatch, useStakeFlowContext, useWalletContext } from "#/hooks"
-import { ACTION_FLOW_TYPES, ActionFlowType } from "#/types"
-=======
-import {
-  useStakeFlowContext,
-  useTransactionContext,
-  useWalletContext,
-} from "#/hooks"
 import { ACTION_FLOW_TYPES, ActionFlowType, BaseFormProps } from "#/types"
->>>>>>> e6f4ec36
 import { TokenAmountFormValues } from "#/components/shared/TokenAmountForm/TokenAmountFormBase"
 import { logPromiseFailure } from "#/utils"
 import { setTokenAmount } from "#/store/action-flow"
