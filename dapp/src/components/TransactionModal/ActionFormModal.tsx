import React, { ReactNode, useCallback, useState } from "react"
import { Box, ModalBody, ModalCloseButton, ModalHeader } from "@chakra-ui/react"
import { useAppDispatch, useStakeFlowContext, useWalletContext } from "#/hooks"
import { ACTION_FLOW_TYPES, ActionFlowType, BaseFormProps } from "#/types"
import { TokenAmountFormValues } from "#/components/shared/TokenAmountForm/TokenAmountFormBase"
import { logPromiseFailure } from "#/utils"
import { setTokenAmount } from "#/store/action-flow"
import StakeFormModal from "./ActiveStakingStep/StakeFormModal"
import UnstakeFormModal from "./ActiveUnstakingStep/UnstakeFormModal"

const FORM_DATA: Record<
  ActionFlowType,
  {
    heading: string
    renderComponent: (props: BaseFormProps<TokenAmountFormValues>) => ReactNode
  }
> = {
<<<<<<< HEAD
  [ACTION_FLOW_TYPES.STAKE]: {
    header: "Deposit",
    FormComponent: StakeFormModal,
  },
  [ACTION_FLOW_TYPES.UNSTAKE]: {
    header: "Withdraw",
    FormComponent: UnstakeFormModal,
=======
  stake: {
    heading: "Deposit",
    renderComponent: StakeFormModal,
  },
  unstake: {
    heading: "Withdraw",
    renderComponent: UnstakeFormModal,
>>>>>>> f03702bf
  },
}

function ActionFormModal({ type }: { type: ActionFlowType }) {
  const { btcAccount, ethAccount } = useWalletContext()
  const { initStake } = useStakeFlowContext()
  const dispatch = useAppDispatch()

  const [isLoading, setIsLoading] = useState(false)

  const { heading, renderComponent } = FORM_DATA[type]

  const handleInitStake = useCallback(async () => {
    const btcAddress = btcAccount?.address
    const ethAddress = ethAccount?.address

    if (btcAddress && ethAddress) {
      await initStake(btcAddress, ethAddress)
    }
  }, [btcAccount?.address, ethAccount?.address, initStake])

  const handleSubmitForm = useCallback(
    async (values: TokenAmountFormValues) => {
      if (!values.amount) return

      try {
        setIsLoading(true)
        // TODO: Init unstake flow
        if (type === ACTION_FLOW_TYPES.STAKE) await handleInitStake()

        dispatch(setTokenAmount({ amount: values.amount, currency: "bitcoin" }))
      } catch (error) {
        console.error(error)
      } finally {
        setIsLoading(false)
      }
    },
    [dispatch, handleInitStake, type],
  )

  const handleSubmitFormWrapper = useCallback(
    (values: TokenAmountFormValues) =>
      logPromiseFailure(handleSubmitForm(values)),
    [handleSubmitForm],
  )

  return (
    <>
      {!isLoading && <ModalCloseButton />}
      <ModalHeader>{heading}</ModalHeader>
      <ModalBody>
        <Box w="100%">
          {renderComponent({
            onSubmitForm: handleSubmitFormWrapper,
          })}
        </Box>
      </ModalBody>
    </>
  )
}

export default ActionFormModal<|MERGE_RESOLUTION|>--- conflicted
+++ resolved
@@ -15,23 +15,13 @@
     renderComponent: (props: BaseFormProps<TokenAmountFormValues>) => ReactNode
   }
 > = {
-<<<<<<< HEAD
   [ACTION_FLOW_TYPES.STAKE]: {
-    header: "Deposit",
-    FormComponent: StakeFormModal,
-  },
-  [ACTION_FLOW_TYPES.UNSTAKE]: {
-    header: "Withdraw",
-    FormComponent: UnstakeFormModal,
-=======
-  stake: {
     heading: "Deposit",
     renderComponent: StakeFormModal,
   },
-  unstake: {
+  [ACTION_FLOW_TYPES.UNSTAKE]: {
     heading: "Withdraw",
     renderComponent: UnstakeFormModal,
->>>>>>> f03702bf
   },
 }
 
