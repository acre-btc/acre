--- conflicted
+++ resolved
@@ -1,18 +1,12 @@
 import React, { ReactElement, useEffect } from "react"
 import { useModalFlowContext } from "#/hooks"
-<<<<<<< HEAD
-import { ACTION_FLOW_STEPS_TYPES, ActionFlowType } from "#/types"
+import {
+  ACTION_FLOW_STEPS_TYPES,
+  ActionFlowType,
+  ACTION_FLOW_TYPES,
+} from "#/types"
 import { ActiveUnstakingStep } from "./ActiveUnstakingStep"
 import { ActiveStakingStep } from "./ActiveStakingStep"
-=======
-import {
-  ACTION_FLOW_STEPS_TYPES,
-  ACTION_FLOW_TYPES,
-  ActionFlowType,
-} from "#/types"
-import { ActiveUnstakingStep } from "../Modals/Unstaking"
-import { ActiveStakingStep } from "../Modals/Staking"
->>>>>>> 3be3951b
 
 const FLOW: Record<ActionFlowType, (activeStep: number) => ReactElement> = {
   [ACTION_FLOW_TYPES.STAKE]: (activeStep) => (
