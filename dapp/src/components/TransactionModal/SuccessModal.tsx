import React from "react"
import {
  HStack,
  Icon,
  ModalBody,
  ModalCloseButton,
  ModalFooter,
  ModalHeader,
  VStack,
  Text,
} from "@chakra-ui/react"
import { LoadingSpinnerSuccessIcon } from "#/assets/icons"
import { useActionFlowTokenAmount, useActionFlowTxHash } from "#/hooks"
import CurrencyBalanceWithConversion from "#/components/shared/CurrencyBalanceWithConversion"
import { ACTION_FLOW_TYPES, ActionFlowType } from "#/types"
import { IconArrowUpRight } from "@tabler/icons-react"
import { activitiesUtils } from "#/utils"
import { Alert, AlertIcon, AlertDescription } from "#/components/shared/Alert"
import BlockExplorerLink from "../shared/BlockExplorerLink"

type SuccessModalProps = {
  type: ActionFlowType
}

export default function SuccessModal({ type }: SuccessModalProps) {
  const tokenAmount = useActionFlowTokenAmount()
  const txHash = useActionFlowTxHash()

  // TODO: We should use one type for flow and activity
  const activityType = type === ACTION_FLOW_TYPES.STAKE ? "deposit" : "withdraw"

  return (
    <>
      <ModalCloseButton />
      <ModalHeader textAlign="center" pt={{ sm: 16 }}>
        {ACTION_FLOW_TYPES.UNSTAKE === type
          ? "Withdrawal initiated!"
          : "Deposit received!"}
      </ModalHeader>
      <ModalBody gap={10}>
        <VStack gap={4}>
          <LoadingSpinnerSuccessIcon boxSize={14} />

          {tokenAmount && (
            <VStack spacing={0} mb={9}>
              <CurrencyBalanceWithConversion
                from={{
                  currency: tokenAmount.currency,
                  amount: tokenAmount.amount.toString(),
                  size: "4xl",
                  fontWeight: "semibold",
                }}
                to={{
                  currency: "usd",
                  size: "md",
                  fontWeight: "medium",
                }}
              />
            </VStack>
          )}
          {ACTION_FLOW_TYPES.UNSTAKE === type && (
            <Text size="md">
              Funds will arrive in your wallet once the withdrawal is complete.
              Track progress in your dashboard.
            </Text>
          )}
          {ACTION_FLOW_TYPES.STAKE === type && txHash && (
            /* TODO: Update styles */
            <BlockExplorerLink id={txHash} type="transaction" chain="bitcoin">
              <HStack gap={1}>
<<<<<<< HEAD
                <TextSm color="text.primary" fontWeight="semibold">
                  View on Mempool
                </TextSm>
                <Icon as={IconArrowUpRight} color="acre.50" boxSize={4} />
=======
                <Text size="sm" color="grey.600" fontWeight="semibold">
                  View on Mempool
                </Text>
                <Icon as={IconArrowUpRight} color="brand.400" boxSize={4} />
>>>>>>> 0bfe2f6a
              </HStack>
            </BlockExplorerLink>
          )}
        </VStack>
      </ModalBody>
      <ModalFooter pt={2}>
        <Alert variant="elevated">
          <AlertIcon status="loading" />
          <AlertDescription>
            <Text size="sm">You can close this window.</Text>
            <Text size="sm">The process will continue in the background.</Text>
            <Text size="sm" color="#7D6A4B">
              Estimated duration&nbsp; ~{" "}
              {activitiesUtils.getEstimatedDuration(
                tokenAmount?.amount ?? 0n,
                activityType,
              )}
            </Text>
          </AlertDescription>
        </Alert>
      </ModalFooter>
    </>
  )
}<|MERGE_RESOLUTION|>--- conflicted
+++ resolved
@@ -68,17 +68,10 @@
             /* TODO: Update styles */
             <BlockExplorerLink id={txHash} type="transaction" chain="bitcoin">
               <HStack gap={1}>
-<<<<<<< HEAD
-                <TextSm color="text.primary" fontWeight="semibold">
-                  View on Mempool
-                </TextSm>
-                <Icon as={IconArrowUpRight} color="acre.50" boxSize={4} />
-=======
-                <Text size="sm" color="grey.600" fontWeight="semibold">
+                <Text size="sm" color="text.primary" fontWeight="semibold">
                   View on Mempool
                 </Text>
-                <Icon as={IconArrowUpRight} color="brand.400" boxSize={4} />
->>>>>>> 0bfe2f6a
+                <Icon as={IconArrowUpRight} color="acre.50" boxSize={4} />
               </HStack>
             </BlockExplorerLink>
           )}
