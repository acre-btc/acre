--- conflicted
+++ resolved
@@ -25,15 +25,11 @@
   const isMobileMode = useMobileMode()
   const { isEmbed, embeddedApp } = useIsEmbed()
 
-<<<<<<< HEAD
   // It needs to be called here because the scope of `RouterProvider` is
   // required to get `location` from `useLocation` hook.
   usePostHogPageViewCapture()
 
-  if (isMobileMode) return <MobileModeBanner forceOpen />
-=======
   if (!isEmbed && isMobileMode) return <MobileModeBanner forceOpen />
->>>>>>> 524e309d
 
   const maxWidth = embeddedApp
     ? PAGE_MAX_WIDTH[embeddedApp]
