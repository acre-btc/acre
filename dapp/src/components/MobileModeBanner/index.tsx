--- conflicted
+++ resolved
@@ -44,20 +44,14 @@
       maxH="100vh"
       {...restProps}
     >
-<<<<<<< HEAD
       <Flex align="center" justify="center" p={4} bg="brown.100">
-        <TextMd color="surface.4" textAlign="center" whiteSpace="break-spaces">
-          Acre App is <LiveTag color="acre.50" gap={1} px={1} py={0} /> on
-=======
-      <Flex align="center" justify="center" p={4} bg="grey.700">
         <Text
           size="md"
-          color="gold.300"
+          color="surface.4"
           textAlign="center"
           whiteSpace="break-spaces"
         >
-          Acre App is <LiveTag color="brand.400" gap={1} px={1} py={0} /> on
->>>>>>> 0bfe2f6a
+          Acre App is <LiveTag color="acre.50" gap={1} px={1} py={0} /> on
           desktop!
         </Text>
 
