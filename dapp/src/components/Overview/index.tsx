import React from "react"
import { Button, Flex, Grid, HStack, Icon, Switch } from "@chakra-ui/react"
import PositionDetails from "./PositionDetails"
import Statistics from "./Statistics"
import TransactionHistory from "./TransactionHistory"
import { USD } from "../../constants"
<<<<<<< HEAD
import { ChevronRight } from "../../static/icons"
import { useDocsDrawer } from "../../hooks"

export default function Overview() {
  const { onOpen } = useDocsDrawer()

  // TODO: Create a custom theme for card component
  const bg = useColorModeValue("gold.100", "gold.100")

  return (
    <Flex direction="column" gap={2} p={6}>
      <Flex justifyContent="space-between">
        {/* TODO: Handle click actions */}
        <Switch size="sm">Show values in {USD.symbol}</Switch>
        <Button
          variant="link"
          rightIcon={<Icon as={ChevronRight} />}
          onClick={onOpen}
        >
          Read documentation
=======
import { ArrowUpRight } from "../../static/icons"
import { TextSm } from "../shared/Typography"

export default function Overview() {
  return (
    <Flex direction="column" gap={2} p={6}>
      <Flex justifyContent="space-between" alignItems="center">
        <HStack>
          {/* TODO: Handle click actions */}
          <Switch size="sm" />
          <TextSm fontWeight="bold">Show values in {USD.symbol}</TextSm>
        </HStack>
        <Button
          variant="card"
          leftIcon={<Icon as={ArrowUpRight} color="brand.400" boxSize={4} />}
        >
          Docs
>>>>>>> ee89b9e8
        </Button>
      </Flex>
      <Grid
        templateAreas={`"position-details statistics"
                        "transaction-history transaction-history"`}
        gridTemplateColumns={{ base: "30% 1fr", xl: "20% 1fr" }}
        gridTemplateRows={{ base: "55% 1fr", xl: "40% 1fr" }}
        h="75vh"
        gap={4}
      >
        <PositionDetails gridArea="position-details" />
        <Statistics gridArea="statistics" />
        <TransactionHistory gridArea="transaction-history" />
      </Grid>
    </Flex>
  )
}<|MERGE_RESOLUTION|>--- conflicted
+++ resolved
@@ -4,32 +4,13 @@
 import Statistics from "./Statistics"
 import TransactionHistory from "./TransactionHistory"
 import { USD } from "../../constants"
-<<<<<<< HEAD
-import { ChevronRight } from "../../static/icons"
+import { ArrowUpRight } from "../../static/icons"
+import { TextSm } from "../shared/Typography"
 import { useDocsDrawer } from "../../hooks"
 
 export default function Overview() {
   const { onOpen } = useDocsDrawer()
 
-  // TODO: Create a custom theme for card component
-  const bg = useColorModeValue("gold.100", "gold.100")
-
-  return (
-    <Flex direction="column" gap={2} p={6}>
-      <Flex justifyContent="space-between">
-        {/* TODO: Handle click actions */}
-        <Switch size="sm">Show values in {USD.symbol}</Switch>
-        <Button
-          variant="link"
-          rightIcon={<Icon as={ChevronRight} />}
-          onClick={onOpen}
-        >
-          Read documentation
-=======
-import { ArrowUpRight } from "../../static/icons"
-import { TextSm } from "../shared/Typography"
-
-export default function Overview() {
   return (
     <Flex direction="column" gap={2} p={6}>
       <Flex justifyContent="space-between" alignItems="center">
@@ -40,10 +21,10 @@
         </HStack>
         <Button
           variant="card"
+          onClick={onOpen}
           leftIcon={<Icon as={ArrowUpRight} color="brand.400" boxSize={4} />}
         >
           Docs
->>>>>>> ee89b9e8
         </Button>
       </Flex>
       <Grid
