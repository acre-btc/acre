<<<<<<< HEAD
import React, { useCallback } from "react"
import { Button, Flex, Grid, HStack, Icon, Switch } from "@chakra-ui/react"
import { useDocsDrawer, useWalletContext } from "#/hooks"
import { TextSm } from "#/components/shared/Typography"
import { ArrowUpRight } from "#/static/icons"
=======
import React from "react"
import { Flex, Grid, HStack, Switch } from "@chakra-ui/react"
import { useDocsDrawer } from "#/hooks"
>>>>>>> 0cdccaf6
import { USD } from "#/constants"
import { useStakeFlow } from "#/acre-react/hooks"
import PositionDetails from "./PositionDetails"
import Statistics from "./Statistics"
import TransactionHistory from "./TransactionHistory"
<<<<<<< HEAD
import { useAcreContext } from "../../acre-react/AcreSdkContext"
=======
import { TextSm } from "../shared/Typography"
import ButtonLink from "../shared/ButtonLink"
>>>>>>> 0cdccaf6

export default function Overview() {
  const { onOpen } = useDocsDrawer()
  const { ethAccount } = useWalletContext()
  const ethAddress = ethAccount?.address

  const { init, isInitialized } = useAcreContext()
  const { initStake, btcAddress, signMessage, stake } = useStakeFlow()

  const initSDK = useCallback(async () => {
    if (!ethAddress) return

    await init(ethAddress, "sepolia")
  }, [ethAddress, init])

  return (
    <Flex direction="column" gap={2} p={6}>
      <Flex justifyContent="space-between" alignItems="center">
        <HStack>
          {/* TODO: Handle click actions */}
          <Switch size="sm" />
          <TextSm fontWeight="bold">Show values in {USD.symbol}</TextSm>
          <Button
            isDisabled={isInitialized || !ethAddress}
            // eslint-disable-next-line @typescript-eslint/no-misused-promises
            onClick={initSDK}
          >
            Connect sdk
          </Button>
          <Button
            isDisabled={!isInitialized}
            // eslint-disable-next-line @typescript-eslint/no-misused-promises
            onClick={async () => {
              await initStake("mjc2zGWypwpNyDi4ZxGbBNnUA84bfgiwYc", ethAddress!)
            }}
          >
            Initialize stake
          </Button>
          <Button
            isDisabled={!btcAddress}
            // eslint-disable-next-line @typescript-eslint/no-misused-promises
            onClick={signMessage}
          >
            Sign message
          </Button>
          <TextSm>Deposit address: {btcAddress ?? "not available yet"}</TextSm>
          <Button
            isDisabled={!btcAddress}
            // eslint-disable-next-line @typescript-eslint/no-misused-promises
            onClick={stake}
          >
            Stake
          </Button>
        </HStack>
        <ButtonLink colorScheme="gold" bg="gold.200" onClick={onOpen}>
          Docs
        </ButtonLink>
      </Flex>
      <Grid
        templateAreas={`"position-details statistics"
                        "transaction-history transaction-history"`}
        gridTemplateColumns={{ base: "30% 1fr", xl: "20% 1fr" }}
        gridTemplateRows={{ base: "55% 1fr", xl: "45% 1fr" }}
        h="80vh"
        gap={4}
      >
        <PositionDetails gridArea="position-details" />
        <Statistics gridArea="statistics" />
        <TransactionHistory gridArea="transaction-history" />
      </Grid>
    </Flex>
  )
}<|MERGE_RESOLUTION|>--- conflicted
+++ resolved
@@ -1,25 +1,14 @@
-<<<<<<< HEAD
 import React, { useCallback } from "react"
-import { Button, Flex, Grid, HStack, Icon, Switch } from "@chakra-ui/react"
+import { Button, Flex, Grid, HStack, Switch } from "@chakra-ui/react"
 import { useDocsDrawer, useWalletContext } from "#/hooks"
 import { TextSm } from "#/components/shared/Typography"
-import { ArrowUpRight } from "#/static/icons"
-=======
-import React from "react"
-import { Flex, Grid, HStack, Switch } from "@chakra-ui/react"
-import { useDocsDrawer } from "#/hooks"
->>>>>>> 0cdccaf6
 import { USD } from "#/constants"
 import { useStakeFlow } from "#/acre-react/hooks"
 import PositionDetails from "./PositionDetails"
 import Statistics from "./Statistics"
 import TransactionHistory from "./TransactionHistory"
-<<<<<<< HEAD
 import { useAcreContext } from "../../acre-react/AcreSdkContext"
-=======
-import { TextSm } from "../shared/Typography"
 import ButtonLink from "../shared/ButtonLink"
->>>>>>> 0cdccaf6
 
 export default function Overview() {
   const { onOpen } = useDocsDrawer()
