--- conflicted
+++ resolved
@@ -36,15 +36,10 @@
       </CardBody>
       <CardFooter flexDirection="column" gap={2}>
         {/* TODO: Handle click actions */}
-<<<<<<< HEAD
-        <Button onClick={() => setIsOpenStakingModal(true)}>Stake</Button>
-        <Button variant="outline">Withdraw</Button>
-=======
-        <Button size="lg">Stake</Button>
+        <Button size="lg" onClick={() => setIsOpenStakingModal(true)}>Stake</Button>
         <Button size="lg" variant="outline">
           Unstake
         </Button>
->>>>>>> ee89b9e8
       </CardFooter>
       <StakingModal
         isOpen={isOpenStakingModal}
