--- conflicted
+++ resolved
@@ -1,24 +1,21 @@
-import React from "react"
+import { useConnector, useModal, useWallet } from "#/hooks"
 import {
   Button,
-  ModalBody,
-  ModalHeader,
-  ModalCloseButton,
   Card,
+  CardBody,
   CardHeader,
-  CardBody,
+  Icon,
   Image,
   ImageProps,
-  Icon,
+  ModalBody,
+  ModalCloseButton,
+  ModalHeader,
   VStack,
-  // Box,
 } from "@chakra-ui/react"
-import { useConnector, useModal, useWallet } from "#/hooks"
-import { Connector, useConnectors } from "wagmi"
 import { IconArrowNarrowRight } from "@tabler/icons-react"
 import { AnimatePresence, Variants, motion } from "framer-motion"
+import { Connector, useConnectors } from "wagmi"
 import withBaseModal from "./ModalRoot/withBaseModal"
-<<<<<<< HEAD
 import { TextLg, TextMd } from "./shared/Typography"
 // import { Alert, AlertTitle, AlertDescription } from "./shared/Alert"
 
@@ -32,12 +29,6 @@
     p: 0.5,
   },
 }
-=======
-import ArrivingSoonTooltip from "./ArrivingSoonTooltip"
-
-const isOkxWalletEnabled =
-  import.meta.env.VITE_FEATURE_FLAG_OKX_WALLET_ENABLED === "true"
->>>>>>> 72464a65
 
 export function ConnectWalletModalBase() {
   const connectors = useConnectors()
@@ -63,7 +54,6 @@
   return (
     <>
       <ModalCloseButton />
-<<<<<<< HEAD
       <ModalHeader>Connect your wallet</ModalHeader>
 
       <ModalBody gap={0}>
@@ -149,40 +139,6 @@
             </AnimatePresence>
           </Card>
         ))}
-=======
-      <ModalHeader>Connect a Wallet</ModalHeader>
-      <ModalBody>
-        {isConnected ? (
-          <Button onClick={onDisconnect}>Disconnect</Button>
-        ) : (
-          <VStack>
-            {connectors.map((connector) => {
-              const isWalletArrivingSoon =
-                connector.name === "OKX" && !isOkxWalletEnabled
-
-              return (
-                <ArrivingSoonTooltip
-                  shouldDisplayTooltip={isWalletArrivingSoon}
-                >
-                  <Button
-                    key={connector.id}
-                    onClick={() =>
-                      onConnect(connector, {
-                        onSuccess: onConnectWalletSuccess,
-                        onError: onConnectWalletError,
-                      })
-                    }
-                    isDisabled={isWalletArrivingSoon}
-                    _hover={isWalletArrivingSoon ? {} : undefined}
-                  >
-                    {connector.name}
-                  </Button>
-                </ArrivingSoonTooltip>
-              )
-            })}
-          </VStack>
-        )}
->>>>>>> 72464a65
       </ModalBody>
     </>
   )
