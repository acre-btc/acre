--- conflicted
+++ resolved
@@ -1,9 +1,5 @@
-<<<<<<< HEAD
-import React, { useState } from "react"
-=======
-import React, { useMemo } from "react"
+import React, { useMemo, useState } from "react"
 import { useConnector, useModal, useWallet } from "#/hooks"
->>>>>>> d62ab925
 import {
   Button,
   Card,
@@ -16,23 +12,17 @@
   ModalCloseButton,
   ModalHeader,
   VStack,
+  Box,
 } from "@chakra-ui/react"
-<<<<<<< HEAD
-import { useConnector, useModal, useWallet } from "#/hooks"
 import { Connector, useConnectors } from "wagmi"
 import { IconArrowNarrowRight } from "@tabler/icons-react"
 import { AnimatePresence, Variants, motion } from "framer-motion"
 import { orangeKit } from "#/utils"
 import { ConnectionErrorData } from "#/types"
-=======
-import { IconArrowNarrowRight } from "@tabler/icons-react"
-import { AnimatePresence, Variants, motion } from "framer-motion"
-import { Connector, useConnectors } from "wagmi"
->>>>>>> d62ab925
 import withBaseModal from "./ModalRoot/withBaseModal"
 import { TextLg, TextMd } from "./shared/Typography"
 import ArrivingSoonTooltip from "./ArrivingSoonTooltip"
-// import { Alert, AlertTitle, AlertDescription } from "./shared/Alert"
+import { Alert, AlertTitle, AlertDescription } from "./shared/Alert"
 
 const disabledConnectorIds = [
   import.meta.env.VITE_FEATURE_FLAG_OKX_WALLET_ENABLED !== "true"
@@ -63,18 +53,10 @@
   )
   const { onConnect } = useWallet()
   const currentConnector = useConnector()
-<<<<<<< HEAD
-
   const { closeModal } = useModal()
 
   const [connectionError, setConnectionError] = useState<ConnectionErrorData>()
   const resetConnectionError = () => setConnectionError(undefined)
-=======
-  const { closeModal } = useModal()
-
-  // TODO: Use commented code to integrate wallet connection error handling
-  // const mockError = { title: "Error", description: "An error occured!" }
->>>>>>> d62ab925
 
   const handleConnection = (connector: Connector) => () => {
     resetConnectionError()
@@ -97,11 +79,7 @@
 
       <ModalBody gap={0}>
         <AnimatePresence initial={false}>
-<<<<<<< HEAD
           {connectionError && (
-=======
-          {/* {mockError && ( // TODO: Add a condition
->>>>>>> d62ab925
             <Box
               as={motion.div}
               variants={collapseVariants}
@@ -118,7 +96,7 @@
                 </AlertDescription>
               </Alert>
             </Box>
-          )} */}
+          )}
         </AnimatePresence>
 
         {enabledConnectors.map((connector) => (
