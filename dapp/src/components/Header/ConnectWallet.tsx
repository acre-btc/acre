import React from "react"
import { Button, HStack, Icon, Tooltip } from "@chakra-ui/react"
<<<<<<< HEAD
import {
  useIsHomeRouteActive,
  useRequestBitcoinAccount,
  useWalletContext,
} from "#/hooks"
=======
import { useWallet } from "#/hooks"
>>>>>>> fb180ef1
import { CurrencyBalance } from "#/components/shared/CurrencyBalance"
import { TextMd } from "#/components/shared/Typography"
import { BitcoinIcon } from "#/assets/icons"
import { Account } from "@ledgerhq/wallet-api-client"
import { CURRENCY_ID_BITCOIN } from "#/constants"
import {
  isSupportedBTCAddressType,
  logPromiseFailure,
  truncateAddress,
} from "#/utils"
import { AnimatePresence, motion, Variants } from "framer-motion"

const containerVariants: Variants = {
  hidden: { opacity: 0, y: -48 },
  visible: { opacity: 1, y: 0 },
}

const getCustomDataByAccount = (
  account?: Account,
): { text: string; colorScheme?: string } => {
  if (!account) return { text: "Not connected", colorScheme: "error" }

  const { address, currency } = account

  if (currency === CURRENCY_ID_BITCOIN && !isSupportedBTCAddressType(address))
    return { text: "Not supported", colorScheme: "error" }

  return { text: truncateAddress(address) }
}

export default function ConnectWallet() {
<<<<<<< HEAD
  const { requestAccount: requestBitcoinAccount } = useRequestBitcoinAccount()
  const { btcAccount, isConnected } = useWalletContext()
=======
  const {
    bitcoin: { account: btcAccount, requestAccount: requestBitcoinAccount },
    ethereum: { account: ethAccount, requestAccount: requestEthereumAccount },
  } = useWallet()
>>>>>>> fb180ef1

  const customDataBtcAccount = getCustomDataByAccount(btcAccount)

  const isHomeRoute = useIsHomeRouteActive()

  const handleConnectBitcoinAccount = () => {
    logPromiseFailure(requestBitcoinAccount())
  }

  return (
    <AnimatePresence initial={false}>
      {(isConnected || !isHomeRoute) && (
        <HStack
          as={motion.div}
          variants={containerVariants}
          initial="hidden"
          animate="visible"
          exit="hidden"
          spacing={4}
        >
          <HStack display={{ base: "none", md: "flex" }}>
            <TextMd color="grey.500">Balance</TextMd>
            <CurrencyBalance
              currency="bitcoin"
              amount={btcAccount?.balance.toString()}
            />
          </HStack>
          <Tooltip
            label="Currently, we support only Legacy or Native SegWit addresses. Please try connecting another address."
            placement="top"
            isDisabled={
              !(btcAccount && !isSupportedBTCAddressType(btcAccount.address))
            }
          >
            <Button
              variant="card"
              colorScheme={customDataBtcAccount.colorScheme}
              leftIcon={<Icon as={BitcoinIcon} boxSize={6} />}
              onClick={handleConnectBitcoinAccount}
            >
              {customDataBtcAccount.text}
            </Button>
          </Tooltip>
        </HStack>
      )}
    </AnimatePresence>
  )
}<|MERGE_RESOLUTION|>--- conflicted
+++ resolved
@@ -1,14 +1,6 @@
 import React from "react"
 import { Button, HStack, Icon, Tooltip } from "@chakra-ui/react"
-<<<<<<< HEAD
-import {
-  useIsHomeRouteActive,
-  useRequestBitcoinAccount,
-  useWalletContext,
-} from "#/hooks"
-=======
-import { useWallet } from "#/hooks"
->>>>>>> fb180ef1
+import { useIsHomeRouteActive, useWallet, useWalletContext } from "#/hooks"
 import { CurrencyBalance } from "#/components/shared/CurrencyBalance"
 import { TextMd } from "#/components/shared/Typography"
 import { BitcoinIcon } from "#/assets/icons"
@@ -40,15 +32,11 @@
 }
 
 export default function ConnectWallet() {
-<<<<<<< HEAD
-  const { requestAccount: requestBitcoinAccount } = useRequestBitcoinAccount()
-  const { btcAccount, isConnected } = useWalletContext()
-=======
   const {
     bitcoin: { account: btcAccount, requestAccount: requestBitcoinAccount },
-    ethereum: { account: ethAccount, requestAccount: requestEthereumAccount },
   } = useWallet()
->>>>>>> fb180ef1
+  // TODO: Move `isConnected` to useWallet hook
+  const { isConnected } = useWalletContext()
 
   const customDataBtcAccount = getCustomDataByAccount(btcAccount)
 
