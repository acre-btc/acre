--- conflicted
+++ resolved
@@ -7,13 +7,8 @@
 
 export default function Header() {
   return (
-<<<<<<< HEAD
     <HStack as="header" p={6} height={HEADER_HEIGHT}>
-      <Icon as={AcreLogo} boxSize={20} />
-=======
-    <HStack as="header" p={6}>
       <Icon as={AcreLogo} w={20} h={12} />
->>>>>>> ee89b9e8
       <Flex ml="auto">
         <ConnectWallet />
       </Flex>
