--- conflicted
+++ resolved
@@ -2,11 +2,8 @@
 import { ModalBody, ModalHeader, ModalCloseButton } from "@chakra-ui/react"
 import { useConnectors } from "#/hooks"
 import { AnimatePresence } from "framer-motion"
-<<<<<<< HEAD
 import { BaseModalProps, OnSuccessCallback } from "#/types"
-=======
 import { featureFlags } from "#/constants"
->>>>>>> 1a8b5355
 import withBaseModal from "../ModalRoot/withBaseModal"
 import ConnectWalletButton from "./ConnectWalletButton"
 // import { Alert, AlertTitle, AlertDescription } from "./shared/Alert"
