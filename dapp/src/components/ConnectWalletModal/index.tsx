import React, { useState } from "react"
import { ModalBody, ModalHeader, ModalCloseButton } from "@chakra-ui/react"
<<<<<<< HEAD
import { useConnectors, useWalletConnectionError } from "#/hooks"
import { OrangeKitConnector } from "#/types"
=======
import { useConnectors } from "#/hooks"
import { AnimatePresence } from "framer-motion"
import { BaseModalProps, OnSuccessCallback } from "#/types"
import { featureFlags } from "#/constants"
>>>>>>> 93936f35
import withBaseModal from "../ModalRoot/withBaseModal"
import ConnectWalletButton from "./ConnectWalletButton"
import ConnectWalletErrorAlert from "./ConnectWalletErrorAlert"

const disabledConnectorIds = [
  featureFlags.OKX_WALLET_ENABLED ? "orangekit-okx" : "",
].filter(Boolean)

export function ConnectWalletModalBase({
  onSuccess,
}: {
  onSuccess?: OnSuccessCallback
} & BaseModalProps) {
  const connectors = useConnectors()
  const enabledConnectors = connectors.map((connector) => ({
    ...connector,
    isDisabled: disabledConnectorIds.includes(connector.id),
  }))

  const [selectedConnectorId, setSelectedConnectorId] = useState<string>()
  const { connectionError, resetConnectionError } = useWalletConnectionError()

  const handleButtonOnClick = (connector: OrangeKitConnector) => {
    resetConnectionError()
    setSelectedConnectorId(connector.id)
  }

  return (
    <>
      <ModalCloseButton onClick={() => resetConnectionError()} />
      <ModalHeader>Connect your wallet</ModalHeader>

      <ModalBody gap={0}>
        <ConnectWalletErrorAlert {...connectionError} />

        {enabledConnectors.map((connector) => (
          <ConnectWalletButton
            key={connector.id}
            label={connector.name}
            connector={connector}
            onClick={() => handleButtonOnClick(connector)}
            isSelected={selectedConnectorId === connector.id}
            onSuccess={onSuccess}
          />
        ))}
      </ModalBody>
    </>
  )
}

const ConnectWalletModal = withBaseModal(ConnectWalletModalBase)
export default ConnectWalletModal<|MERGE_RESOLUTION|>--- conflicted
+++ resolved
@@ -1,14 +1,9 @@
 import React, { useState } from "react"
 import { ModalBody, ModalHeader, ModalCloseButton } from "@chakra-ui/react"
-<<<<<<< HEAD
 import { useConnectors, useWalletConnectionError } from "#/hooks"
 import { OrangeKitConnector } from "#/types"
-=======
-import { useConnectors } from "#/hooks"
-import { AnimatePresence } from "framer-motion"
 import { BaseModalProps, OnSuccessCallback } from "#/types"
 import { featureFlags } from "#/constants"
->>>>>>> 93936f35
 import withBaseModal from "../ModalRoot/withBaseModal"
 import ConnectWalletButton from "./ConnectWalletButton"
 import ConnectWalletErrorAlert from "./ConnectWalletErrorAlert"
