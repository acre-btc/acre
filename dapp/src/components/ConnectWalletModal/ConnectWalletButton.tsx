--- conflicted
+++ resolved
@@ -196,13 +196,8 @@
       key={connector.id}
       alignSelf="stretch"
       borderWidth={1}
-<<<<<<< HEAD
       borderColor="surface.4"
-      rounded="lg"
-=======
-      borderColor="gold.300"
       rounded="sm"
->>>>>>> 0bfe2f6a
       mb={3}
       _last={{ mb: 0 }}
       p={0}
