--- conflicted
+++ resolved
@@ -1,5 +1,4 @@
-<<<<<<< HEAD
-import React, { useCallback, useEffect } from "react"
+import React, { useCallback, useEffect, useState } from "react"
 import { CONNECTION_ERRORS } from "#/constants"
 import {
   useAppDispatch,
@@ -8,15 +7,12 @@
   useWalletConnectionError,
 } from "#/hooks"
 import { setIsSignedMessage } from "#/store/wallet"
-import { OrangeKitConnector, OrangeKitError } from "#/types"
+import { OrangeKitConnector, OrangeKitError, OnSuccessCallback } from "#/types"
 import {
   isSupportedBTCAddressType,
   logPromiseFailure,
   orangeKit,
 } from "#/utils"
-=======
-import React, { useCallback, useEffect, useState } from "react"
->>>>>>> 93936f35
 import {
   Button,
   Card,
@@ -28,27 +24,14 @@
   ImageProps,
   VStack,
 } from "@chakra-ui/react"
-<<<<<<< HEAD
-import { IconArrowNarrowRight } from "@tabler/icons-react"
-import { AnimatePresence, Variants, motion } from "framer-motion"
-import { useSignMessage } from "wagmi"
-import ArrivingSoonTooltip from "../ArrivingSoonTooltip"
-import { TextLg, TextMd } from "../shared/Typography"
-import ConnectWalletStatusLabel from "./ConnectWalletStatusLabel"
-=======
-import { useAppDispatch, useModal, useWallet } from "#/hooks"
-import { setIsSignedMessage } from "#/store/wallet"
-import { logPromiseFailure, orangeKit } from "#/utils"
-import { OnSuccessCallback, OrangeKitConnector } from "#/types"
 import { useSignMessage } from "wagmi"
 import { IconArrowNarrowRight } from "@tabler/icons-react"
 import { AnimatePresence, Variants, motion } from "framer-motion"
 import { ONE_SEC_IN_MILLISECONDS } from "#/constants"
+import ArrivingSoonTooltip from "../ArrivingSoonTooltip"
 import { TextLg, TextMd } from "../shared/Typography"
 import ConnectWalletStatusLabel from "./ConnectWalletStatusLabel"
-import ArrivingSoonTooltip from "../ArrivingSoonTooltip"
 import Spinner from "../shared/Spinner"
->>>>>>> 93936f35
 
 type ConnectWalletButtonProps = {
   label: string
@@ -86,15 +69,11 @@
   const { signMessage, status: signMessageStatus } = useSignMessage()
   const { closeModal } = useModal()
   const dispatch = useAppDispatch()
+
+  const [isLoading, setIsLoading] = useState<boolean>(false)
   const { connectionError, setConnectionError } = useWalletConnectionError()
 
-<<<<<<< HEAD
   const hasConnectionError = connectionError || connectionStatus === "error"
-=======
-  const [isLoading, setIsLoading] = useState<boolean>(false)
-
-  const hasConnectionError = connectionStatus === "error"
->>>>>>> 93936f35
   const hasSignMessageStatus = signMessageStatus === "error"
   const showStatuses = isSelected && !hasConnectionError
   const showRetryButton = address && hasSignMessageStatus
