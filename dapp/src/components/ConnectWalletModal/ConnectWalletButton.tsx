import React, { useCallback, useEffect, useRef, useState } from "react"
import { ONE_SEC_IN_MILLISECONDS } from "#/constants"
import {
  useAppDispatch,
  useIsEmbed,
  useModal,
  useSignMessageAndCreateSession,
  useWallet,
  useWalletConnectionAlert,
} from "#/hooks"
import { setIsSignedMessage } from "#/store/wallet"
import { OrangeKitConnector, OrangeKitError, OnSuccessCallback } from "#/types"
import { eip1193, logPromiseFailure, orangeKit } from "#/utils"
import {
  Button,
  Card,
  CardBody,
  CardHeader,
  Flex,
  Icon,
  Image,
  ImageProps,
  VStack,
} from "@chakra-ui/react"
import { IconArrowNarrowRight } from "@tabler/icons-react"
import { AnimatePresence, Variants, motion } from "framer-motion"
import ArrivingSoonTooltip from "../ArrivingSoonTooltip"
import { TextLg, TextMd } from "../shared/Typography"
import ConnectWalletStatusLabel from "./ConnectWalletStatusLabel"
import Spinner from "../shared/Spinner"
import { ConnectionAlert } from "./ConnectWalletAlert"

type ConnectWalletButtonProps = {
  label: string
  onClick: () => void
  isSelected: boolean
  connector: OrangeKitConnector & { isDisabled: boolean }
  onSuccess?: OnSuccessCallback
  isReconnecting?: boolean
}

const iconStyles: Record<string, ImageProps> = {
  "orangekit-unisat": {
    p: 0.5,
  },
}

const collapseVariants: Variants = {
  collapsed: { height: 0 },
  expanded: { height: "auto" },
}

export default function ConnectWalletButton({
  label,
  onClick,
  isSelected,
  connector,
  onSuccess,
  isReconnecting,
}: ConnectWalletButtonProps) {
  const { isEmbed } = useIsEmbed()
  const {
    address,
    onConnect,
    onDisconnect,
    status: connectionStatus,
  } = useWallet()
  const { signMessageStatus, resetMessageStatus, signMessageAndCreateSession } =
    useSignMessageAndCreateSession()
  const { type, setConnectionAlert, resetConnectionAlert } =
    useWalletConnectionAlert()
  const { closeModal } = useModal()
  const dispatch = useAppDispatch()
  const isMounted = useRef(false)

  const [isLoading, setIsLoading] = useState<boolean>(false)

  const hasConnectionError = type || connectionStatus === "error"
  const hasSignMessageErrorStatus = signMessageStatus === "error"
  const shouldShowStatuses = isSelected && !hasConnectionError
  const shouldShowRetryButton = address && hasSignMessageErrorStatus

  const onSuccessSignMessage = useCallback(() => {
    closeModal()
    dispatch(setIsSignedMessage(true))

    if (onSuccess) {
      onSuccess()
    }
  }, [closeModal, dispatch, onSuccess])

  const handleSignMessageAndCreateSession = useCallback(
    async (connectedConnector: OrangeKitConnector, btcAddress: string) => {
      try {
        await signMessageAndCreateSession(connectedConnector, btcAddress)

        onSuccessSignMessage()
      } catch (error) {
        if (eip1193.didUserRejectRequest(error)) return

        onDisconnect()
        console.error("Failed to sign siww message", error)
        setConnectionAlert(ConnectionAlert.InvalidSIWWSignature)
      }
    },
    [
      signMessageAndCreateSession,
      onSuccessSignMessage,
      onDisconnect,
      setConnectionAlert,
    ],
  )

  const onSuccessConnection = useCallback(
    async (connectedConnector: OrangeKitConnector) => {
      const btcAddress: string = await connectedConnector.getBitcoinAddress()

      if (!btcAddress) return

      await handleSignMessageAndCreateSession(connector, btcAddress)
    },
    [connector, handleSignMessageAndCreateSession],
  )

  const handleConnection = useCallback(() => {
    onConnect(connector, {
      isReconnecting,
      onSuccess: () => {
        logPromiseFailure(onSuccessConnection(connector))
      },
      onError: (error: OrangeKitError) => {
        const errorData = orangeKit.parseOrangeKitConnectionError(error)
<<<<<<< HEAD
        setConnectionAlert(errorData)
=======

        if (errorData === CONNECTION_ERRORS.DEFAULT) {
          console.error("Failed to connect", error)
        }

        setConnectionError(errorData)
>>>>>>> cb3f90ad
      },
    })
  }, [
    onConnect,
    connector,
    onSuccessConnection,
    setConnectionAlert,
    isReconnecting,
  ])

  const handleRedirectUser = useCallback(() => {
    setIsLoading(true)

    setTimeout(() => {
      const wallet = orangeKit.getWalletInfo(connector)

      if (wallet) {
        window.open(wallet.downloadUrls.desktop, "_blank")?.focus()
      }

      setIsLoading(false)
    }, ONE_SEC_IN_MILLISECONDS * 2)
  }, [connector])

  const handleButtonClick = () => {
    // Do not trigger action again when wallet connection is in progress
    if (shouldShowStatuses) return

    if (!isReconnecting) onDisconnect()
    resetConnectionAlert()
    resetMessageStatus()

    const isInstalled = orangeKit.isWalletInstalled(connector)

    if (!isInstalled) {
      handleRedirectUser()
      return
    }

    onClick()
    handleConnection()
  }

  useEffect(() => {
    if (!isMounted.current && isEmbed && isSelected) {
      isMounted.current = true
      handleConnection()
    }
  }, [handleConnection, isEmbed, isSelected])

  return (
    <Card
      key={connector.id}
      alignSelf="stretch"
      borderWidth={1}
      borderColor="gold.300"
      rounded="lg"
      mb={3}
      _last={{ mb: 0 }}
      p={0}
    >
      <CardHeader>
        <ArrivingSoonTooltip shouldDisplayTooltip={connector.isDisabled}>
          <Button
            variant="ghost"
            boxSize="full"
            justifyContent="start"
            p={6}
            onClick={handleButtonClick}
            leftIcon={
              <Image
                src={connector.icon}
                boxSize={6}
                bg="black"
                rounded="sm"
                {...iconStyles[connector.id]}
              />
            }
            rightIcon={
              !isLoading ? (
                <Icon as={IconArrowNarrowRight} boxSize={6} ml="auto" />
              ) : (
                <Spinner boxSize={6} variant="filled" />
              )
            }
            iconSpacing={4}
            isDisabled={connector.isDisabled}
          >
            <TextLg flex={1} textAlign="start" fontWeight="semibold">
              {label}
            </TextLg>
          </Button>
        </ArrivingSoonTooltip>
      </CardHeader>

      <AnimatePresence initial={false}>
        {shouldShowStatuses && (
          <CardBody
            as={motion.div}
            variants={collapseVariants}
            initial="collapsed"
            animate="expanded"
            exit="collapsed"
            overflow="hidden"
            sx={{ flex: undefined }} // To override the default flex: 1
          >
            <VStack
              p={6}
              pt={4}
              borderTopWidth={1}
              borderStyle="solid"
              borderColor="gold.300"
              align="start"
            >
              <Flex direction="column" gap={2} w="full">
                <TextMd fontWeight="bold" textAlign="start">
                  Requires 2 actions:
                </TextMd>
                <ConnectWalletStatusLabel
                  status={connectionStatus}
                  label={`Connect ${isEmbed ? "account" : "wallet"}`}
                />
                <ConnectWalletStatusLabel
                  status={signMessageStatus}
                  label="Sign message"
                />
                {shouldShowRetryButton && (
                  <Button
                    mt={4}
                    size="lg"
                    variant="outline"
                    onClick={() =>
                      logPromiseFailure(
                        handleSignMessageAndCreateSession(connector, address),
                      )
                    }
                  >
                    Resume and try again
                  </Button>
                )}
              </Flex>
            </VStack>
          </CardBody>
        )}
      </AnimatePresence>
    </Card>
  )
}<|MERGE_RESOLUTION|>--- conflicted
+++ resolved
@@ -130,16 +130,12 @@
       },
       onError: (error: OrangeKitError) => {
         const errorData = orangeKit.parseOrangeKitConnectionError(error)
-<<<<<<< HEAD
-        setConnectionAlert(errorData)
-=======
-
-        if (errorData === CONNECTION_ERRORS.DEFAULT) {
+
+        if (errorData === ConnectionAlert.Default) {
           console.error("Failed to connect", error)
         }
 
-        setConnectionError(errorData)
->>>>>>> cb3f90ad
+        setConnectionAlert(errorData)
       },
     })
   }, [
