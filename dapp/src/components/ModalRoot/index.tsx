--- conflicted
+++ resolved
@@ -3,21 +3,15 @@
 import { ModalType } from "#/types"
 import TransactionModal from "../TransactionModal"
 import WelcomeModal from "../WelcomeModal"
-<<<<<<< HEAD
 import MezoBeehiveModal from "../MezoBeehiveModal"
-=======
 import ConnectWalletModal from "../ConnectWalletModal"
->>>>>>> 091cac96
 
 const MODALS: Record<ModalType, ElementType> = {
   STAKE: TransactionModal,
   UNSTAKE: TransactionModal,
   WELCOME: WelcomeModal,
-<<<<<<< HEAD
   MEZO_BEEHIVE: MezoBeehiveModal,
-=======
   CONNECT_WALLET: ConnectWalletModal,
->>>>>>> 091cac96
 } as const
 
 export default function ModalRoot() {
