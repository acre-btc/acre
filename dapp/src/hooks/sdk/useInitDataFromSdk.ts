--- conflicted
+++ resolved
@@ -3,12 +3,7 @@
 import { logPromiseFailure } from "#/utils"
 import { REFETCH_INTERVAL_IN_MILLISECONDS } from "#/constants"
 import { useFetchMinDepositAmount } from "./useFetchMinDepositAmount"
-<<<<<<< HEAD
-import { useFetchTotalAssets } from "./useFetchTotalAssets"
 import { useFetchActivities } from "./useFetchActivities"
-=======
-import { useFetchDeposits } from "./useFetchDeposits"
->>>>>>> b58419e0
 import { useWallet } from "../useWallet"
 
 export function useInitDataFromSdk() {
@@ -22,13 +17,8 @@
   }, [address, fetchActivities])
 
   useFetchMinDepositAmount()
-<<<<<<< HEAD
-  useFetchTotalAssets()
-  useInterval(() => logPromiseFailure(fetchActivities()), INTERVAL_TIME)
-=======
   useInterval(
-    () => logPromiseFailure(fetchDeposits()),
+    () => logPromiseFailure(fetchActivities()),
     REFETCH_INTERVAL_IN_MILLISECONDS,
   )
->>>>>>> b58419e0
 }