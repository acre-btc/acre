--- conflicted
+++ resolved
@@ -1,11 +1,8 @@
 import { useSentry } from "./sentry"
 import { useInitializeAcreSdk } from "./useInitializeAcreSdk"
 import { useFetchBTCPriceUSD } from "./useFetchBTCPriceUSD"
-<<<<<<< HEAD
 import { useInitGlobalToasts } from "./toasts/useInitGlobalToasts"
-=======
 import { useFetchBTCBalance } from "./useFetchBTCBalance"
->>>>>>> bd4f25f0
 
 export function useInitApp() {
   // TODO: Let's uncomment when dark mode is ready
@@ -13,9 +10,6 @@
   useSentry()
   useInitializeAcreSdk()
   useFetchBTCPriceUSD()
-<<<<<<< HEAD
   useInitGlobalToasts()
-=======
   useFetchBTCBalance()
->>>>>>> bd4f25f0
 }