--- conflicted
+++ resolved
@@ -1,11 +1,7 @@
 import { useInitDataFromSdk, useInitializeAcreSdk } from "./sdk"
 import { useSentry } from "./sentry"
 import { useFetchBTCPriceUSD } from "./useFetchBTCPriceUSD"
-<<<<<<< HEAD
 import { useInitGlobalToasts } from "./toasts/useInitGlobalToasts"
-import { useFetchBTCBalance } from "./useFetchBTCBalance"
-=======
->>>>>>> 1a2dbab7
 
 export function useInitApp() {
   // TODO: Let's uncomment when dark mode is ready
@@ -14,9 +10,5 @@
   useInitializeAcreSdk()
   useInitDataFromSdk()
   useFetchBTCPriceUSD()
-<<<<<<< HEAD
   useInitGlobalToasts()
-  useFetchBTCBalance()
-=======
->>>>>>> 1a2dbab7
 }