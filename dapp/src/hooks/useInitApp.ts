import { useInitDataFromSdk, useInitializeAcreSdk } from "./sdk"
import { useSentry } from "./sentry"
import { useFetchBTCPriceUSD } from "./useFetchBTCPriceUSD"
<<<<<<< HEAD
=======
import { useInitGlobalToasts } from "./toasts/useInitGlobalToasts"
import { useInitDataFromSubgraph } from "./subgraph"
>>>>>>> 57f0e39e

export function useInitApp() {
  // TODO: Let's uncomment when dark mode is ready
  // useDetectThemeMode()
  useSentry()
  useInitializeAcreSdk()
  useFetchBTCPriceUSD()
<<<<<<< HEAD
  // Let's hide this logic and remove it when we no longer need it.
  // useInitGlobalToasts()
=======
  useInitGlobalToasts()

  useInitDataFromSdk()
  useInitDataFromSubgraph()
>>>>>>> 57f0e39e
}<|MERGE_RESOLUTION|>--- conflicted
+++ resolved
@@ -1,11 +1,7 @@
 import { useInitDataFromSdk, useInitializeAcreSdk } from "./sdk"
 import { useSentry } from "./sentry"
 import { useFetchBTCPriceUSD } from "./useFetchBTCPriceUSD"
-<<<<<<< HEAD
-=======
-import { useInitGlobalToasts } from "./toasts/useInitGlobalToasts"
 import { useInitDataFromSubgraph } from "./subgraph"
->>>>>>> 57f0e39e
 
 export function useInitApp() {
   // TODO: Let's uncomment when dark mode is ready
@@ -13,13 +9,9 @@
   useSentry()
   useInitializeAcreSdk()
   useFetchBTCPriceUSD()
-<<<<<<< HEAD
   // Let's hide this logic and remove it when we no longer need it.
   // useInitGlobalToasts()
-=======
-  useInitGlobalToasts()
 
   useInitDataFromSdk()
   useInitDataFromSubgraph()
->>>>>>> 57f0e39e
 }