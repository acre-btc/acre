import { useCallback, useEffect, useMemo, useState } from "react"
import { useAccount, useChainId, useConnect, useDisconnect } from "wagmi"
import { logPromiseFailure, orangeKit } from "#/utils"
<<<<<<< HEAD
import { OnErrorCallback, OnSuccessCallback, OrangeKitError } from "#/types"
=======
import { OnErrorCallback, OrangeKitConnector, Status } from "#/types"
import { resetState } from "#/store/wallet"
>>>>>>> a8f5b096
import { useBitcoinProvider, useConnector } from "./orangeKit"
import { useAppDispatch } from "./store"

const { typeConversionToConnector, typeConversionToOrangeKitConnector } =
  orangeKit

type UseWalletReturn = {
  isConnected: boolean
  address?: string
  balance: bigint
  status: Status
  onConnect: (
<<<<<<< HEAD
    connector: Connector,
    options?: {
      onSuccess?: OnSuccessCallback
      onError?: OnErrorCallback<OrangeKitError>
=======
    connector: OrangeKitConnector,
    options?: {
      onSuccess?: (connector: OrangeKitConnector) => void
      onError?: OnErrorCallback
>>>>>>> a8f5b096
    },
  ) => void
  onDisconnect: () => void
}

export function useWallet(): UseWalletReturn {
  const chainId = useChainId()
  const { status: accountStatus } = useAccount()
  const { connect, status } = useConnect()
  const { disconnect } = useDisconnect()
  const connector = useConnector()
  const provider = useBitcoinProvider()
  const dispatch = useAppDispatch()

  const [address, setAddress] = useState<string | undefined>(undefined)
  const [balance, setBalance] = useState<bigint>(0n)

  // `isConnected` is variable derived from `status` but does not guarantee us a set `address`.
  // When `status` is 'connected' properties like `address` are guaranteed to be defined.
  // Let's use `status` to make sure the account is connected.
  const isConnected = useMemo(
    () => orangeKit.isConnectedStatus(accountStatus),
    [accountStatus],
  )

  const onConnect = useCallback(
    (
<<<<<<< HEAD
      selectedConnector: Connector,
      options?: {
        onSuccess?: OnSuccessCallback
        onError?: OnErrorCallback<OrangeKitError>
      },
    ) => {
      connect({ connector: selectedConnector, chainId }, options)
=======
      selectedConnector: OrangeKitConnector,
      options?: {
        onSuccess?: (connector: OrangeKitConnector) => void
        onError?: OnErrorCallback
      },
    ) => {
      connect(
        { connector: typeConversionToConnector(selectedConnector), chainId },
        {
          onError: (error) => {
            if (options?.onError) options.onError(error)
          },
          onSuccess: (_, variables) => {
            if (
              options?.onSuccess &&
              typeof variables.connector !== "function"
            ) {
              options.onSuccess(
                typeConversionToOrangeKitConnector(variables.connector),
              )
            }
          },
        },
      )
>>>>>>> a8f5b096
    },
    [connect, chainId],
  )

  const onDisconnect = useCallback(() => {
    disconnect()

    dispatch(resetState())
  }, [disconnect, dispatch])

  useEffect(() => {
    const fetchBalance = async () => {
      if (provider) {
        const { total } = await provider.getBalance()

        setBalance(BigInt(total))
      } else {
        setBalance(0n)
      }
    }

    const fetchBitcoinAddress = async () => {
      if (connector) {
        const btcAddress = await connector.getBitcoinAddress()

        setAddress(btcAddress)
      } else {
        setAddress(undefined)
      }
    }

    logPromiseFailure(fetchBalance())
    logPromiseFailure(fetchBitcoinAddress())
  }, [connector, provider])

  return useMemo(
    () => ({
      isConnected,
      address,
      balance,
      status,
      onConnect,
      onDisconnect,
    }),
    [address, balance, isConnected, onConnect, onDisconnect, status],
  )
}<|MERGE_RESOLUTION|>--- conflicted
+++ resolved
@@ -1,12 +1,13 @@
 import { useCallback, useEffect, useMemo, useState } from "react"
 import { useAccount, useChainId, useConnect, useDisconnect } from "wagmi"
 import { logPromiseFailure, orangeKit } from "#/utils"
-<<<<<<< HEAD
-import { OnErrorCallback, OnSuccessCallback, OrangeKitError } from "#/types"
-=======
-import { OnErrorCallback, OrangeKitConnector, Status } from "#/types"
+import {
+  OnErrorCallback,
+  OrangeKitConnector,
+  OrangeKitError,
+  Status,
+} from "#/types"
 import { resetState } from "#/store/wallet"
->>>>>>> a8f5b096
 import { useBitcoinProvider, useConnector } from "./orangeKit"
 import { useAppDispatch } from "./store"
 
@@ -19,17 +20,10 @@
   balance: bigint
   status: Status
   onConnect: (
-<<<<<<< HEAD
-    connector: Connector,
-    options?: {
-      onSuccess?: OnSuccessCallback
-      onError?: OnErrorCallback<OrangeKitError>
-=======
     connector: OrangeKitConnector,
     options?: {
       onSuccess?: (connector: OrangeKitConnector) => void
-      onError?: OnErrorCallback
->>>>>>> a8f5b096
+      onError?: OnErrorCallback<OrangeKitError>
     },
   ) => void
   onDisconnect: () => void
@@ -57,19 +51,10 @@
 
   const onConnect = useCallback(
     (
-<<<<<<< HEAD
-      selectedConnector: Connector,
-      options?: {
-        onSuccess?: OnSuccessCallback
-        onError?: OnErrorCallback<OrangeKitError>
-      },
-    ) => {
-      connect({ connector: selectedConnector, chainId }, options)
-=======
       selectedConnector: OrangeKitConnector,
       options?: {
         onSuccess?: (connector: OrangeKitConnector) => void
-        onError?: OnErrorCallback
+        onError?: OnErrorCallback<OrangeKitError>
       },
     ) => {
       connect(
@@ -90,7 +75,6 @@
           },
         },
       )
->>>>>>> a8f5b096
     },
     [connect, chainId],
   )
