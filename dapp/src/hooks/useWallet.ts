--- conflicted
+++ resolved
@@ -8,17 +8,10 @@
   Status,
 } from "#/types"
 import { resetState } from "#/store/wallet"
-<<<<<<< HEAD
-import {
-  useBitcoinBalance,
-  useBitcoinProvider,
-  useConnector,
-} from "./orangeKit"
-=======
->>>>>>> aa16100c
 import { useAppDispatch } from "./store"
 import { useConnector } from "./orangeKit/useConnector"
 import { useBitcoinProvider } from "./orangeKit/useBitcoinProvider"
+import useBitcoinBalance from "./orangeKit/useBitcoinBalance"
 
 const { typeConversionToConnector, typeConversionToOrangeKitConnector } =
   orangeKit
