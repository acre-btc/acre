--- conflicted
+++ resolved
@@ -23,10 +23,6 @@
 export * from "./useSize"
 export * from "./router"
 export * from "./useTransactionFee"
-<<<<<<< HEAD
 export * from "./usePagination"
 export * from "./useModal"
-=======
-export * from "./useModal"
-export * from "./useTransactionModal"
->>>>>>> 7989001f
+export * from "./useTransactionModal"