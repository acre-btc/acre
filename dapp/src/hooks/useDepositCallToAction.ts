<<<<<<< HEAD
import { routerPath } from "#/router/path"
=======
>>>>>>> cac87874
import { ACTION_FLOW_TYPES, MODAL_TYPES } from "#/types"
import { useEffect } from "react"
import { useNavigate } from "react-router-dom"
import {
  useAllActivitiesCount,
  useHasFetchedActivities,
  useIsSignedMessage,
} from "./store"
import { useModal } from "./useModal"

function useDepositCallToAction() {
  const activitiesCount = useAllActivitiesCount()
  const hasFetchedActivities = useHasFetchedActivities()
  const hasActivities = activitiesCount > 0
<<<<<<< HEAD
  const { openModal, closeModal } = useModal()
=======
  const openDepositModal = useTransactionModal(ACTION_FLOW_TYPES.STAKE)
  const { modalType, closeModal } = useModal()
>>>>>>> cac87874
  const isSignedMessage = useIsSignedMessage()
  const navigate = useNavigate()

  useEffect(() => {
    const shouldOpenDepositModal =
      hasFetchedActivities && isSignedMessage && !hasActivities

    if (shouldOpenDepositModal)
      openModal(MODAL_TYPES.STAKE, {
        type: ACTION_FLOW_TYPES.STAKE,
        closeModal: () => {
          closeModal()
          navigate(routerPath.home)
        },
      })

    return () => {
      if (modalType === MODAL_TYPES.STAKE) {
        closeModal()
      }
    }
  }, [
    hasFetchedActivities,
    hasActivities,
    isSignedMessage,
    openModal,
    closeModal,
<<<<<<< HEAD
    navigate,
=======
    modalType,
>>>>>>> cac87874
  ])
}

export default useDepositCallToAction<|MERGE_RESOLUTION|>--- conflicted
+++ resolved
@@ -1,7 +1,4 @@
-<<<<<<< HEAD
 import { routerPath } from "#/router/path"
-=======
->>>>>>> cac87874
 import { ACTION_FLOW_TYPES, MODAL_TYPES } from "#/types"
 import { useEffect } from "react"
 import { useNavigate } from "react-router-dom"
@@ -16,12 +13,7 @@
   const activitiesCount = useAllActivitiesCount()
   const hasFetchedActivities = useHasFetchedActivities()
   const hasActivities = activitiesCount > 0
-<<<<<<< HEAD
-  const { openModal, closeModal } = useModal()
-=======
-  const openDepositModal = useTransactionModal(ACTION_FLOW_TYPES.STAKE)
-  const { modalType, closeModal } = useModal()
->>>>>>> cac87874
+  const { modalType, openModal, closeModal } = useModal()
   const isSignedMessage = useIsSignedMessage()
   const navigate = useNavigate()
 
@@ -49,11 +41,8 @@
     isSignedMessage,
     openModal,
     closeModal,
-<<<<<<< HEAD
     navigate,
-=======
     modalType,
->>>>>>> cac87874
   ])
 }
 
