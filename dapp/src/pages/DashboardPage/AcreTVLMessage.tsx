import React from "react"
import { Box, HStack, StackProps, VStack, Text } from "@chakra-ui/react"
import { useActivitiesCount, useStatistics, useWallet } from "#/hooks"
import { IconBolt } from "@tabler/icons-react"
import CurrencyBalance from "#/components/shared/CurrencyBalance"

type AcreTVLMessageProps = Omit<StackProps, "children">

export default function AcreTVLMessage(props: AcreTVLMessageProps) {
  const { tvl } = useStatistics()
  const { isConnected } = useWallet()
  const activitiesCount = useActivitiesCount()

  const isFirstTimeUser = activitiesCount === 0

  if (isConnected && !isFirstTimeUser && !tvl.isCapExceeded) {
    return null
  }

  return (
    <HStack align="start" spacing={1} color="text.tertiary" {...props}>
      <Box color="orange.400" margin="auto">
        <IconBolt fill="currentColor" size={16} />
      </Box>
      {tvl.isCapExceeded ? (
        <VStack align="start" spacing={0}>
<<<<<<< HEAD
          <TextMd fontWeight="semibold" color="text.primary">
=======
          <Text size="md" fontWeight="semibold" color="grey.700">
>>>>>>> 0bfe2f6a
            Deposit cap reached!
          </Text>
          <Text size="md">Stay tuned for the next deposit cycle.</Text>
        </VStack>
      ) : (
        <Text size="md" as="div">
          <CurrencyBalance
            amount={tvl.remaining}
            currency="bitcoin"
            shouldBeFormatted={false}
            desiredDecimals={2}
            color="text.primary"
          />
          <Box as="span">&nbsp;remaining until deposit cap</Box>
        </Text>
      )}
    </HStack>
  )
}<|MERGE_RESOLUTION|>--- conflicted
+++ resolved
@@ -24,11 +24,7 @@
       </Box>
       {tvl.isCapExceeded ? (
         <VStack align="start" spacing={0}>
-<<<<<<< HEAD
-          <TextMd fontWeight="semibold" color="text.primary">
-=======
-          <Text size="md" fontWeight="semibold" color="grey.700">
->>>>>>> 0bfe2f6a
+          <Text size="md" fontWeight="semibold" color="text.primary">
             Deposit cap reached!
           </Text>
           <Text size="md">Stay tuned for the next deposit cycle.</Text>
