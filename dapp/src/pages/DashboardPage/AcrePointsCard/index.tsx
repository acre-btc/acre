--- conflicted
+++ resolved
@@ -33,11 +33,7 @@
   return (
     <Card {...props}>
       <CardHeader mb={2} as={HStack} justify="space-between">
-<<<<<<< HEAD
-        <TextMd color="text.primary">
-=======
-        <Text size="md" color="grey.700">
->>>>>>> 0bfe2f6a
+        <Text size="md" color="text.primary">
           {isConnected ? "Your" : "Total"} Acre points
         </Text>
 
