--- conflicted
+++ resolved
@@ -39,7 +39,6 @@
             pt={16}
             pb="8.5rem" // 136px (156px - y-axis padding)
           >
-<<<<<<< HEAD
             <Tag
               px={3}
               py={1}
@@ -52,13 +51,8 @@
                 as={IconPlayerTrackNextFilled}
                 color="oldPalette.brand.300"
               />
-              <TextSm
-=======
-            <Tag px={3} py={1} bg="grey.700" color="gold.300" mb={6} border={0}>
-              <TagLeftIcon as={IconPlayerTrackNextFilled} color="brand.300" />
               <Text
                 size="sm"
->>>>>>> 0bfe2f6a
                 textTransform="uppercase"
                 fontWeight="bold"
                 fontStyle="italic"
@@ -66,17 +60,10 @@
                 Coming soon
               </Text>
             </Tag>
-<<<<<<< HEAD
-            <TextLg color="text.primary" fontWeight="semibold">
-              Acre Points will be live soon!
-            </TextLg>
-            <TextMd color="text.tertiary" fontWeight="medium">
-=======
-            <Text size="lg" color="grey.700" fontWeight="semibold">
+            <Text size="lg" color="text.primary" fontWeight="semibold">
               Acre Points will be live soon!
             </Text>
-            <Text size="md" color="grey.500">
->>>>>>> 0bfe2f6a
+            <Text size="md" color="text.tertiary" fontWeight="medium">
               Stake now to secure your spot
             </Text>
             {/* TODO: Update `ButtonLink` component and 'link' Button theme variant */}
