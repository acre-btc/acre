import React from "react"
import { H4, TextMd } from "#/components/shared/Typography"
import {
  Button,
  Card,
  CardBody,
  CardHeader,
  CardProps,
  HStack,
  Image,
  VStack,
} from "@chakra-ui/react"
import Countdown from "#/components/shared/Countdown"
import { logPromiseFailure, numberToLocaleString } from "#/utils"
import { useAcrePoints, useWallet } from "#/hooks"
import Spinner from "#/components/shared/Spinner"
import UserDataSkeleton from "#/components/shared/UserDataSkeleton"
import InfoTooltip from "#/components/shared/InfoTooltip"
import useDebounce from "#/hooks/useDebounce"
import acrePointsIllustrationSrc from "#/assets/images/acre-points-illustration.png"

// TODO: Define colors as theme value
const COLOR_TEXT_LIGHT_PRIMARY = "#1C1A16"
const COLOR_TEXT_LIGHT_TERTIARY = "#7D6A4B"
// TODO: Update `Button` component theme
const COLOR_BUTTON_LABEL = "#FBF7EC"
const COLOR_BUTTON_BACKGROUND = "#33A321"

export default function AcrePointsCard(props: CardProps) {
  const {
    claimableBalance,
    nextDropTimestamp,
    totalBalance,
    claimPoints,
    updateUserPointsData,
    updatePointsData,
    isCalculationInProgress,
  } = useAcrePoints()
  const { isConnected } = useWallet()

  const debouncedClaimPoints = useDebounce(claimPoints, 1000)

  const formattedTotalPointsAmount = numberToLocaleString(totalBalance)
  const formattedClaimablePointsAmount = numberToLocaleString(claimableBalance)

  const handleOnCountdownEnd = () => {
    logPromiseFailure(updatePointsData())
    logPromiseFailure(updateUserPointsData())
  }

  const isDataReady =
    isCalculationInProgress || !!nextDropTimestamp || !!claimableBalance

  return (
<<<<<<< HEAD
    <Card {...props}>
      <CardHeader mb={2} as={HStack} justify="space-between">
        <TextMd>Total Acre points</TextMd>
=======
    <Card px={4} py={5} {...props}>
      <CardHeader p={0} mb={2} as={HStack} justify="space-between">
        <TextMd fontWeight="medium" color="grey.700">
          Total Acre points
        </TextMd>
>>>>>>> 8729d751

        {isConnected && (
          <InfoTooltip
            // TODO: Add alternative variant of label for disconnected wallet
            label="Your current balance of Acre points collected so far. New points drop daily and are ready to be claimed. Unclaimed points roll over to the next day."
            w={56}
          />
        )}
      </CardHeader>

      <CardBody>
        <UserDataSkeleton>
          <H4 fontWeight="semibold" mb={2}>
            {formattedTotalPointsAmount}
          </H4>
        </UserDataSkeleton>

        <Image src={acrePointsIllustrationSrc} mt={6} />

        <UserDataSkeleton>
          {isDataReady && (
            <VStack px={4} py={5} spacing={0} rounded="lg" bg="gold.100">
              {isCalculationInProgress ? (
                <VStack spacing={4}>
                  {!claimableBalance && (
                    <TextMd color="grey.500">Please wait...</TextMd>
                  )}

                  <HStack spacing={0}>
                    <Spinner mr={3} size="sm" />
                    <TextMd>Your drop is being prepared.</TextMd>
                    <InfoTooltip
                      label={`
                        We need some time to calculate your points. It may take up to 30 minutes. 
                        ${claimableBalance ? "You can still claim points from previous drops." : ""}
                      `}
                      maxW={72}
                    />
                  </HStack>
                </VStack>
              ) : (
                <HStack spacing={0}>
                  <TextMd color={COLOR_TEXT_LIGHT_TERTIARY} textAlign="center">
                    Next drop in
                  </TextMd>
                  <Countdown
                    timestamp={nextDropTimestamp!} // Timestamp presence already checked
                    onCountdownEnd={handleOnCountdownEnd}
                    size="md"
                    ml={1}
                    color={COLOR_TEXT_LIGHT_PRIMARY}
                  />
                </HStack>
              )}

              {claimableBalance && (
                <Button
                  mt={5}
                  onClick={debouncedClaimPoints}
                  w="full"
                  colorScheme="green"
                  bgColor={COLOR_BUTTON_BACKGROUND}
                  color={COLOR_BUTTON_LABEL}
                  fontWeight="semibold"
                  size="lg"
                >
                  Claim {formattedClaimablePointsAmount} PTS
                </Button>
              )}
            </VStack>
          )}
        </UserDataSkeleton>
      </CardBody>
    </Card>
  )
}<|MERGE_RESOLUTION|>--- conflicted
+++ resolved
@@ -52,17 +52,9 @@
     isCalculationInProgress || !!nextDropTimestamp || !!claimableBalance
 
   return (
-<<<<<<< HEAD
     <Card {...props}>
       <CardHeader mb={2} as={HStack} justify="space-between">
         <TextMd>Total Acre points</TextMd>
-=======
-    <Card px={4} py={5} {...props}>
-      <CardHeader p={0} mb={2} as={HStack} justify="space-between">
-        <TextMd fontWeight="medium" color="grey.700">
-          Total Acre points
-        </TextMd>
->>>>>>> 8729d751
 
         {isConnected && (
           <InfoTooltip
