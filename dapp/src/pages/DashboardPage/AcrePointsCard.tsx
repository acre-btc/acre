import React from "react"
import { H4, TextMd } from "#/components/shared/Typography"
import {
  Button,
  Card,
  CardBody,
  CardHeader,
  CardProps,
  HStack,
  Image,
  VStack,
} from "@chakra-ui/react"
import Countdown from "#/components/shared/Countdown"
import { logPromiseFailure, numberToLocaleString } from "#/utils"
import { useAcrePoints, useWallet } from "#/hooks"
import Spinner from "#/components/shared/Spinner"
import UserDataSkeleton from "#/components/shared/UserDataSkeleton"
import InfoTooltip from "#/components/shared/InfoTooltip"
import useDebounce from "#/hooks/useDebounce"
import { ONE_SEC_IN_MILLISECONDS } from "#/constants"
import acrePointsIllustrationSrc from "#/assets/images/acre-points-illustration.png"

// TODO: Define colors as theme value
const COLOR_TEXT_LIGHT_PRIMARY = "#1C1A16"
const COLOR_TEXT_LIGHT_TERTIARY = "#7D6A4B"
// TODO: Update `Button` component theme
const COLOR_BUTTON_LABEL = "#FBF7EC"
const COLOR_BUTTON_BACKGROUND = "#33A321"

export default function AcrePointsCard(props: CardProps) {
  const {
    claimableBalance,
    nextDropTimestamp,
    totalBalance,
    claimPoints,
    updateUserPointsData,
    updatePointsData,
    isCalculationInProgress,
    totalPoolBalance,
  } = useAcrePoints()
  const { isConnected } = useWallet()

  const debouncedClaimPoints = useDebounce(claimPoints, ONE_SEC_IN_MILLISECONDS)

  const formattedTotalPointsAmount = numberToLocaleString(totalBalance)
  const formattedClaimablePointsAmount = numberToLocaleString(claimableBalance)
  const formattedTotalPoolBalance = numberToLocaleString(totalPoolBalance)

  const handleOnCountdownEnd = () => {
    logPromiseFailure(updatePointsData())
    logPromiseFailure(updateUserPointsData())
  }

  const isDataReady =
    isCalculationInProgress || !!nextDropTimestamp || !!claimableBalance

  return (
<<<<<<< HEAD
    <Card px={4} py={5} {...props}>
      <CardHeader p={0} mb={2} as={HStack} justify="space-between">
        <TextMd fontWeight="bold" color="grey.700">
          {isConnected ? "Your" : "Total"} Acre points
        </TextMd>
=======
    <Card {...props}>
      <CardHeader mb={2} as={HStack} justify="space-between">
        <TextMd>Total Acre points</TextMd>
>>>>>>> 30af669c

        <InfoTooltip
          label={
            isConnected
              ? "Your current balance of Acre points collected so far. New points drop daily and are ready to be claimed. Unclaimed points roll over to the next day."
              : "Total points distributed to Acre users so far. New points drop daily and can be claimed in each user's dashboard."
          }
          w={56}
        />
      </CardHeader>

      <CardBody>
        <UserDataSkeleton>
          <H4 fontWeight="semibold" mb={2}>
            {isConnected
              ? formattedTotalPointsAmount
              : formattedTotalPoolBalance}
          </H4>
        </UserDataSkeleton>

        <Image src={acrePointsIllustrationSrc} mt={6} />

        <UserDataSkeleton>
          {isDataReady && (
            <VStack px={4} py={5} spacing={0} rounded="lg" bg="gold.100">
              {isCalculationInProgress ? (
                <VStack spacing={4}>
                  {!claimableBalance && (
                    <TextMd color="grey.500">Please wait...</TextMd>
                  )}

                  <HStack spacing={0}>
                    <Spinner mr={3} size="sm" />
                    <TextMd>Your drop is being prepared.</TextMd>
                    <InfoTooltip
                      label={`
                        We need some time to calculate your points. It may take up to 30 minutes. 
                        ${claimableBalance ? "You can still claim points from previous drops." : ""}
                      `}
                      maxW={72}
                    />
                  </HStack>
                </VStack>
              ) : (
                <HStack spacing={0}>
                  <TextMd color={COLOR_TEXT_LIGHT_TERTIARY} textAlign="center">
                    Next drop in
                  </TextMd>
                  <Countdown
                    timestamp={nextDropTimestamp!} // Timestamp presence already checked
                    onCountdownEnd={handleOnCountdownEnd}
                    size="md"
                    ml={1}
                    color={COLOR_TEXT_LIGHT_PRIMARY}
                  />
                </HStack>
              )}

              {claimableBalance && (
                <Button
                  mt={5}
                  onClick={debouncedClaimPoints}
                  w="full"
                  colorScheme="green"
                  bgColor={COLOR_BUTTON_BACKGROUND}
                  color={COLOR_BUTTON_LABEL}
                  fontWeight="semibold"
                  size="lg"
                >
                  Claim {formattedClaimablePointsAmount} PTS
                </Button>
              )}
            </VStack>
          )}
        </UserDataSkeleton>
      </CardBody>
    </Card>
  )
}<|MERGE_RESOLUTION|>--- conflicted
+++ resolved
@@ -55,17 +55,11 @@
     isCalculationInProgress || !!nextDropTimestamp || !!claimableBalance
 
   return (
-<<<<<<< HEAD
-    <Card px={4} py={5} {...props}>
-      <CardHeader p={0} mb={2} as={HStack} justify="space-between">
-        <TextMd fontWeight="bold" color="grey.700">
+    <Card {...props}>
+      <CardHeader mb={2} as={HStack} justify="space-between">
+        <TextMd color="grey.700">
           {isConnected ? "Your" : "Total"} Acre points
         </TextMd>
-=======
-    <Card {...props}>
-      <CardHeader mb={2} as={HStack} justify="space-between">
-        <TextMd>Total Acre points</TextMd>
->>>>>>> 30af669c
 
         <InfoTooltip
           label={
