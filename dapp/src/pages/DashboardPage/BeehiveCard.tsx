--- conflicted
+++ resolved
@@ -41,13 +41,8 @@
       <CardBody as={VStack}>
         <Image src={beehiveIllustration} boxSize={32} />
         <UserDataSkeleton w="100%" mt={-7}>
-<<<<<<< HEAD
-          <Box px={4} py={3} bg="surface.2" borderRadius="lg">
-            <TextSm>
-=======
-          <Box px={4} py={3} bg="gold.100" borderRadius="sm">
+          <Box px={4} py={3} bg="surface.2" borderRadius="sm">
             <Text size="sm">
->>>>>>> 0bfe2f6a
               <Highlight query="Mezo" styles={{ color: "mezo" }}>
                 Total collected mats from Mezo
               </Highlight>
@@ -58,11 +53,7 @@
               />
             </Text>
             {data && (
-<<<<<<< HEAD
-              <H6 fontWeight="semibold" color="text.primary">
-=======
-              <Text size="2xl" fontWeight="semibold" color="grey.700">
->>>>>>> 0bfe2f6a
+              <Text size="2xl" fontWeight="semibold" color="text.primary">
                 {numbersUtils.numberToLocaleString(data.totalMats)}
               </Text>
             )}
