--- conflicted
+++ resolved
@@ -1,14 +1,7 @@
 import React from "react"
 import { useMobileMode } from "#/hooks"
 import MobileModeBanner from "#/components/MobileModeBanner"
-<<<<<<< HEAD
-import { routerPath } from "#/router/path"
-import { EXTERNAL_HREF, featureFlags } from "#/constants"
-import { VStack } from "@chakra-ui/react"
-import CardButton from "#/components/shared/CardButton"
-=======
 import { featureFlags } from "#/constants"
->>>>>>> 27128fb3
 import DashboardCard from "./DashboardCard"
 import { PageLayout, PageLayoutColumn } from "./PageLayout"
 import AcrePointsCard from "./AcrePointsCard"
@@ -28,37 +21,17 @@
       </PageLayoutColumn>
 
       <PageLayoutColumn>
-<<<<<<< HEAD
-        <CurrentSeasonCard showSeasonStats={false} />
-=======
         {featureFlags.TVL_ENABLED && (
           <CurrentSeasonCard showSeasonStats={false} />
         )}
-        {/* TODO: Uncomment in post-launch phases */}
-        {/* <GrantedSeasonPassCard /> */}
->>>>>>> 27128fb3
+
         {featureFlags.BEEHIVE_COMPONENT_ENABLED && <BeehiveCard />}
       </PageLayoutColumn>
 
       <PageLayoutColumn position="relative">
-<<<<<<< HEAD
         {featureFlags.ACRE_POINTS_ENABLED && <AcrePointsCard />}
 
-        <VStack spacing={2} align="stretch">
-          <CardButton href={EXTERNAL_HREF.DOCS} isExternal>
-            Documentation
-          </CardButton>
-          <CardButton href={EXTERNAL_HREF.BLOG} isExternal>
-            Blog
-          </CardButton>
-          <CardButton href={EXTERNAL_HREF.FAQ} isExternal>
-            FAQ
-          </CardButton>
-        </VStack>
-=======
-        <AcrePointsCard />
         <UsefulLinks />
->>>>>>> 27128fb3
       </PageLayoutColumn>
     </PageLayout>
   )
