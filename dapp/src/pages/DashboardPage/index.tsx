import React from "react"
import { useTriggerConnectWalletModal } from "#/hooks"
import { featureFlags } from "#/constants"
import { Grid } from "@chakra-ui/react"
import DashboardCard from "./DashboardCard"
<<<<<<< HEAD
// import GrantedSeasonPassCard from "./GrantedSeasonPassCard"
=======
import { PageLayout, PageLayoutColumn } from "./PageLayout"
>>>>>>> b9010717
import AcrePointsCard from "./AcrePointsCard"
import { CurrentSeasonCard } from "./CurrentSeasonCard"
import BeehiveCard from "./BeehiveCard"
import UsefulLinks from "./UsefulLinks"
import AcrePointsTemplateCard from "./AcrePointsTemplateCard"

const TEMPLATE_AREAS = `${featureFlags.TVL_ENABLED ? '"dashboard current-season"' : ""}
                                    ${featureFlags.BEEHIVE_COMPONENT_ENABLED ? '"dashboard beehive"' : ""}
                                    "dashboard acre-points"
                                    "dashboard useful-links"`

const GRID_TEMPLATE_ROWS = `${featureFlags.TVL_ENABLED ? "auto" : ""} ${featureFlags.BEEHIVE_COMPONENT_ENABLED ? "auto" : ""} auto 1fr`

<<<<<<< HEAD
export default function DashboardPage() {
  useTriggerConnectWalletModal()

  return (
    <Grid
      gridGap={{ base: 4, "2xl": 8 }}
      templateAreas={TEMPLATE_AREAS}
      gridTemplateColumns={{
        base: "1fr 1fr",
        lg: "1fr 31%",
        "2xl": "1fr 36%",
      }}
      gridTemplateRows={GRID_TEMPLATE_ROWS}
    >
      <DashboardCard gridArea="dashboard" h="fit-content" />
      {/* TODO: Uncomment in post-launch phases + add `gridArea` and update  `templateAreas` */}
      {/* <GrantedSeasonPassCard /> */}
      {featureFlags.TVL_ENABLED && (
        <CurrentSeasonCard showSeasonStats={false} gridArea="current-season" />
      )}
      {featureFlags.BEEHIVE_COMPONENT_ENABLED && (
        <BeehiveCard gridArea="beehive" />
      )}
      <AcrePointsCard gridArea="acre-points" />
      <UsefulLinks gridArea="useful-links" />
    </Grid>
=======
      <PageLayoutColumn>
        {featureFlags.TVL_ENABLED && (
          <CurrentSeasonCard showSeasonStats={false} />
        )}

        {featureFlags.BEEHIVE_COMPONENT_ENABLED && <BeehiveCard />}
      </PageLayoutColumn>

      <PageLayoutColumn position="relative">
        {featureFlags.ACRE_POINTS_ENABLED ? (
          <AcrePointsCard />
        ) : (
          <AcrePointsTemplateCard />
        )}
        <UsefulLinks />
      </PageLayoutColumn>
    </PageLayout>
>>>>>>> b9010717
  )
}<|MERGE_RESOLUTION|>--- conflicted
+++ resolved
@@ -3,11 +3,7 @@
 import { featureFlags } from "#/constants"
 import { Grid } from "@chakra-ui/react"
 import DashboardCard from "./DashboardCard"
-<<<<<<< HEAD
 // import GrantedSeasonPassCard from "./GrantedSeasonPassCard"
-=======
-import { PageLayout, PageLayoutColumn } from "./PageLayout"
->>>>>>> b9010717
 import AcrePointsCard from "./AcrePointsCard"
 import { CurrentSeasonCard } from "./CurrentSeasonCard"
 import BeehiveCard from "./BeehiveCard"
@@ -21,7 +17,6 @@
 
 const GRID_TEMPLATE_ROWS = `${featureFlags.TVL_ENABLED ? "auto" : ""} ${featureFlags.BEEHIVE_COMPONENT_ENABLED ? "auto" : ""} auto 1fr`
 
-<<<<<<< HEAD
 export default function DashboardPage() {
   useTriggerConnectWalletModal()
 
@@ -45,27 +40,12 @@
       {featureFlags.BEEHIVE_COMPONENT_ENABLED && (
         <BeehiveCard gridArea="beehive" />
       )}
-      <AcrePointsCard gridArea="acre-points" />
+      {featureFlags.ACRE_POINTS_ENABLED ? (
+        <AcrePointsCard gridArea="acre-points" />
+      ) : (
+        <AcrePointsTemplateCard gridArea="acre-points" />
+      )}
       <UsefulLinks gridArea="useful-links" />
     </Grid>
-=======
-      <PageLayoutColumn>
-        {featureFlags.TVL_ENABLED && (
-          <CurrentSeasonCard showSeasonStats={false} />
-        )}
-
-        {featureFlags.BEEHIVE_COMPONENT_ENABLED && <BeehiveCard />}
-      </PageLayoutColumn>
-
-      <PageLayoutColumn position="relative">
-        {featureFlags.ACRE_POINTS_ENABLED ? (
-          <AcrePointsCard />
-        ) : (
-          <AcrePointsTemplateCard />
-        )}
-        <UsefulLinks />
-      </PageLayoutColumn>
-    </PageLayout>
->>>>>>> b9010717
   )
 }