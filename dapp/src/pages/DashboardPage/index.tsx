--- conflicted
+++ resolved
@@ -1,20 +1,15 @@
-import React from "react"
+import MobileModeBanner from "#/components/MobileModeBanner"
 import {
   useBitcoinPosition,
   useMobileMode,
   useTriggerConnectWalletModal,
 } from "#/hooks"
 import { routerPath } from "#/router/path"
-import MobileModeBanner from "#/components/MobileModeBanner"
+import DashboardCard from "./DashboardCard"
 import { PageLayout, PageLayoutColumn } from "./PageLayout"
-import DashboardCard from "./DashboardCard"
 // import GrantedSeasonPassCard from "./GrantedSeasonPassCard"
+import AcrePointsCard from "./AcrePointsCard"
 import { CurrentSeasonCard } from "./CurrentSeasonCard"
-<<<<<<< HEAD
-import BeehiveCard from "./BeehiveCard"
-=======
-import AcrePointsCard from "./AcrePointsCard"
->>>>>>> 74097216
 
 export default function DashboardPage() {
   const { data } = useBitcoinPosition()
