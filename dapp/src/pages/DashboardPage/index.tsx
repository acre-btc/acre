--- conflicted
+++ resolved
@@ -1,10 +1,6 @@
 import React from "react"
-<<<<<<< HEAD
-import { useDepositCallToAction } from "#/hooks"
-=======
-import { useBitcoinPosition, useTriggerConnectWalletModal } from "#/hooks"
+import { useDepositCallToAction, useTriggerConnectWalletModal } from "#/hooks"
 import { routerPath } from "#/router/path"
->>>>>>> 5dcb45f8
 import { PageLayout, PageLayoutColumn } from "./PageLayout"
 import DashboardCard from "./DashboardCard"
 import GrantedSeasonPassCard from "./GrantedSeasonPassCard"
@@ -13,7 +9,6 @@
 
 export default function DashboardPage() {
   useDepositCallToAction()
-
   useTriggerConnectWalletModal(routerPath.dashboard)
 
   return (
