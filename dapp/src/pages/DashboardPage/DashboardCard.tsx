/* eslint-disable @typescript-eslint/no-unused-vars */
import React from "react"
import {
  Button,
  CardHeader,
  CardBody,
  Card,
  CardProps,
  Tag,
  HStack,
  VStack,
  ButtonProps,
} from "@chakra-ui/react"
import { TextMd } from "#/components/shared/Typography"
import IconTag from "#/components/shared/IconTag"
import { BoostArrowIcon } from "#/assets/icons"
import { CurrencyBalanceWithConversion } from "#/components/shared/CurrencyBalanceWithConversion"
import { AmountType } from "#/types"
<<<<<<< HEAD
import { Transaction } from "ethers"
import TransactionHistory from "./TransactionHistory"
=======
import { ActivitiesList } from "#/components/shared/ActivitiesList"
>>>>>>> b4571e37

const buttonStyles: ButtonProps = {
  size: "lg",
  flex: 1,
  maxW: "12.5rem", // 200px
  fontWeight: "bold",
  lineHeight: 6,
  px: 7,
  h: "auto",
}

type DashboardCardProps = CardProps & {
  bitcoinAmount: AmountType
  positionPercentage?: number // TODO: Make this required in post MVP phase
}

export default function DashboardCard(props: DashboardCardProps) {
  const { bitcoinAmount, positionPercentage, ...restProps } = props
  return (
    <Card px={5} py={10} gap={10} {...restProps}>
      <CardHeader p={0} textAlign="center">
        <TextMd fontWeight="bold">
          My position
          {positionPercentage && (
            <Tag
              px={3}
              py={1}
              ml={2}
              borderWidth={0}
              color="gold.100"
              bg="gold.700"
              fontWeight="bold"
              lineHeight={5}
              verticalAlign="baseline"
            >
              Top {positionPercentage}%
            </Tag>
          )}
        </TextMd>
      </CardHeader>
      <CardBody as={VStack} p={0} spacing={10}>
        <VStack justify="center" spacing={6}>
          <VStack justify="center" spacing={0}>
            <CurrencyBalanceWithConversion
              from={{
                amount: bitcoinAmount,
                currency: "bitcoin",
                fontSize: "6xl",
                lineHeight: 1.2,
                letterSpacing: "-0.075rem", // -1.2px
                fontWeight: "bold",
                color: "grey.700",
              }}
              to={{
                currency: "usd",
                shouldBeFormatted: false,
                color: "grey.500",
                fontWeight: "medium",
              }}
            />
          </VStack>

          <IconTag icon={BoostArrowIcon}>Rewards Boost</IconTag>
        </VStack>

        <HStack w="full" justify="center" spacing={2}>
          <Button {...buttonStyles}>Deposit More</Button>
          <Button variant="outline" {...buttonStyles}>
            Withdraw
          </Button>
        </HStack>
<<<<<<< HEAD
        <TransactionHistory
          data={
            [
              // TODO: Replace with real data
            ]
          }
        />
=======

        <ActivitiesList />
>>>>>>> b4571e37
      </CardBody>
    </Card>
  )
}<|MERGE_RESOLUTION|>--- conflicted
+++ resolved
@@ -16,12 +16,6 @@
 import { BoostArrowIcon } from "#/assets/icons"
 import { CurrencyBalanceWithConversion } from "#/components/shared/CurrencyBalanceWithConversion"
 import { AmountType } from "#/types"
-<<<<<<< HEAD
-import { Transaction } from "ethers"
-import TransactionHistory from "./TransactionHistory"
-=======
-import { ActivitiesList } from "#/components/shared/ActivitiesList"
->>>>>>> b4571e37
 
 const buttonStyles: ButtonProps = {
   size: "lg",
@@ -93,18 +87,6 @@
             Withdraw
           </Button>
         </HStack>
-<<<<<<< HEAD
-        <TransactionHistory
-          data={
-            [
-              // TODO: Replace with real data
-            ]
-          }
-        />
-=======
-
-        <ActivitiesList />
->>>>>>> b4571e37
       </CardBody>
     </Card>
   )
