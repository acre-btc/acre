import React, { useCallback, useState } from "react"
import {
  Button,
  CardBody,
  Card,
  CardFooter,
  HStack,
  CardProps,
} from "@chakra-ui/react"
import { CurrencyBalanceWithConversion } from "#/components/shared/CurrencyBalanceWithConversion"
import { TextMd } from "#/components/shared/Typography"
import { ACTION_FLOW_TYPES, ActionFlowType } from "#/types"
import TransactionModal from "#/components/TransactionModal"
<<<<<<< HEAD
import { useEstimatedBTCBalance } from "#/hooks/store"

export default function PositionDetails(props: CardProps) {
  const estimatedBtcBalance = useEstimatedBTCBalance()
=======
import { LiquidStakingTokenPopover } from "#/components/LiquidStakingTokenPopover"
import { useSize } from "#/hooks"

export default function PositionDetails(props: CardProps) {
  const { ref, size } = useSize()

>>>>>>> 326d35dd
  const [actionFlowType, setActionFlowType] = useState<
    ActionFlowType | undefined
  >(undefined)

  const handleCloseTransactionModal = useCallback(() => {
    setActionFlowType(undefined)
  }, [])

  return (
    <Card ref={ref} {...props}>
      <CardBody>
        <HStack justifyContent="space-between">
          <TextMd fontWeight="bold">Your position</TextMd>
          <LiquidStakingTokenPopover popoverSize={size} />
        </HStack>
        <CurrencyBalanceWithConversion
          from={{
            currency: "bitcoin",
            amount: estimatedBtcBalance.toString(),
            variant: "greater-balance-xl",
            symbolFontWeight: "semibold",
          }}
          to={{
            currency: "usd",
            size: "lg",
          }}
        />
      </CardBody>
      <CardFooter flexDirection="column" gap={2}>
        <Button
          size="lg"
          onClick={() => setActionFlowType(ACTION_FLOW_TYPES.STAKE)}
        >
          Stake
        </Button>
        <Button
          size="lg"
          variant="outline"
          onClick={() => setActionFlowType(ACTION_FLOW_TYPES.UNSTAKE)}
        >
          Unstake
        </Button>
      </CardFooter>
      <TransactionModal
        isOpen={!!actionFlowType}
        defaultType={actionFlowType}
        onClose={handleCloseTransactionModal}
      />
    </Card>
  )
}<|MERGE_RESOLUTION|>--- conflicted
+++ resolved
@@ -11,19 +11,14 @@
 import { TextMd } from "#/components/shared/Typography"
 import { ACTION_FLOW_TYPES, ActionFlowType } from "#/types"
 import TransactionModal from "#/components/TransactionModal"
-<<<<<<< HEAD
 import { useEstimatedBTCBalance } from "#/hooks/store"
-
-export default function PositionDetails(props: CardProps) {
-  const estimatedBtcBalance = useEstimatedBTCBalance()
-=======
 import { LiquidStakingTokenPopover } from "#/components/LiquidStakingTokenPopover"
 import { useSize } from "#/hooks"
 
 export default function PositionDetails(props: CardProps) {
+  const estimatedBtcBalance = useEstimatedBTCBalance()
   const { ref, size } = useSize()
 
->>>>>>> 326d35dd
   const [actionFlowType, setActionFlowType] = useState<
     ActionFlowType | undefined
   >(undefined)
