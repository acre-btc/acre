import React from "react"
import { Flex, Grid, HStack, Switch } from "@chakra-ui/react"
<<<<<<< HEAD
import { useDocsDrawer, useWalletContext } from "#/hooks"
=======
>>>>>>> bd4f25f0
import { TextSm } from "#/components/shared/Typography"
import { USD } from "#/constants"
import { chakraUnitToPx } from "#/theme/utils"
import PositionDetails from "./PositionDetails"
import Statistics from "./Statistics"
import TransactionHistory from "./TransactionHistory"
import { DocsCard } from "./DocsCard"
import { ActivityCarousel } from "./ActivityCarousel"

export default function OverviewPage() {
<<<<<<< HEAD
  const { onOpen } = useDocsDrawer()
  const { isConnected } = useWalletContext()

  return (
    <Flex direction="column" gap={isConnected ? 3.5 : 2} p={6}>
      <Flex justifyContent="space-between">
        <HStack>
          {/* TODO: Handle click actions */}
          <Switch size="sm" />
          <TextSm fontWeight="bold">Show values in {USD.symbol}</TextSm>
        </HStack>
        {!isConnected && (
          <ButtonLink colorScheme="gold" bg="gold.200" onClick={onOpen}>
            Docs
          </ButtonLink>
        )}
      </Flex>
      {/* TODO: Add animation to show activity bar */}
      {isConnected && (
        <Flex marginBottom={3.5} justifyContent="space-between">
          <ActivityBar />
          <ButtonLink colorScheme="gold" bg="gold.200" onClick={onOpen}>
            Docs
          </ButtonLink>
        </Flex>
      )}
=======
  return (
    <Flex direction="column" p={6}>
      <HStack pb={3.5}>
        {/* TODO: Handle click actions */}
        <Switch size="sm" />
        <TextSm fontWeight="bold">Show values in {USD.symbol}</TextSm>
      </HStack>

      <Grid
        templateAreas={'"activity-carousel docs-card"'}
        gridTemplateColumns={`calc(100% - ${chakraUnitToPx(64)}px) auto`}
      >
        <ActivityCarousel gridArea="activity-carousel" />
        <DocsCard gridArea="docs-card" />
      </Grid>
>>>>>>> bd4f25f0
      <Grid
        templateAreas={`"position-details statistics"
                        "transaction-history transaction-history"`}
        gridTemplateColumns={{ base: "30% 1fr", xl: "20% 1fr" }}
        gridTemplateRows={{ base: "55% 1fr", xl: "45% 1fr" }}
        h="80vh"
        gap={6}
      >
        <PositionDetails gridArea="position-details" />
        <Statistics gridArea="statistics" />
        <TransactionHistory gridArea="transaction-history" />
      </Grid>
    </Flex>
  )
}<|MERGE_RESOLUTION|>--- conflicted
+++ resolved
@@ -1,12 +1,10 @@
 import React from "react"
 import { Flex, Grid, HStack, Switch } from "@chakra-ui/react"
-<<<<<<< HEAD
 import { useDocsDrawer, useWalletContext } from "#/hooks"
-=======
->>>>>>> bd4f25f0
 import { TextSm } from "#/components/shared/Typography"
 import { USD } from "#/constants"
 import { chakraUnitToPx } from "#/theme/utils"
+import ButtonLink from "#/components/shared/ButtonLink"
 import PositionDetails from "./PositionDetails"
 import Statistics from "./Statistics"
 import TransactionHistory from "./TransactionHistory"
@@ -14,7 +12,6 @@
 import { ActivityCarousel } from "./ActivityCarousel"
 
 export default function OverviewPage() {
-<<<<<<< HEAD
   const { onOpen } = useDocsDrawer()
   const { isConnected } = useWalletContext()
 
@@ -34,30 +31,14 @@
       </Flex>
       {/* TODO: Add animation to show activity bar */}
       {isConnected && (
-        <Flex marginBottom={3.5} justifyContent="space-between">
-          <ActivityBar />
-          <ButtonLink colorScheme="gold" bg="gold.200" onClick={onOpen}>
-            Docs
-          </ButtonLink>
-        </Flex>
+        <Grid
+          templateAreas={'"activity-carousel docs-card"'}
+          gridTemplateColumns={`calc(100% - ${chakraUnitToPx(64)}px) auto`}
+        >
+          <ActivityCarousel gridArea="activity-carousel" />
+          <DocsCard gridArea="docs-card" />
+        </Grid>
       )}
-=======
-  return (
-    <Flex direction="column" p={6}>
-      <HStack pb={3.5}>
-        {/* TODO: Handle click actions */}
-        <Switch size="sm" />
-        <TextSm fontWeight="bold">Show values in {USD.symbol}</TextSm>
-      </HStack>
-
-      <Grid
-        templateAreas={'"activity-carousel docs-card"'}
-        gridTemplateColumns={`calc(100% - ${chakraUnitToPx(64)}px) auto`}
-      >
-        <ActivityCarousel gridArea="activity-carousel" />
-        <DocsCard gridArea="docs-card" />
-      </Grid>
->>>>>>> bd4f25f0
       <Grid
         templateAreas={`"position-details statistics"
                         "transaction-history transaction-history"`}
