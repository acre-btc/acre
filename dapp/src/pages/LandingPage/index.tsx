import React from "react"
import {
  Flex,
  VStack,
  Image,
  Highlight,
  Card,
  CardHeader,
  CardBody,
} from "@chakra-ui/react"
import { EXTERNAL_HREF, PARTNER_LOGOS } from "#/constants"
import {
  CurrentSeasonSection,
  HeroSection,
  CardButton,
} from "#/pages/LandingPage/components"
import MobileModeBanner from "#/components/MobileModeBanner"
import { H4 } from "#/components/shared/Typography"

export default function LandingPage() {
  return (
    <>
      <MobileModeBanner />
      <Flex
        w="full"
<<<<<<< HEAD
        flexFlow="column"
        px={{
          base: 4,
          md: 10,
        }}
        pb={10}
=======
        maxW="landing_page_content_width"
        px={{ base: 6, xl: 0 }}
        mx="auto"
        align="stretch"
>>>>>>> 74097216
      >
        <HeroSection />
        <CurrentSeasonSection />
        <VStack
          spacing={4}
          w="full"
          maxW="79.25rem" // 1268px
          px={{ base: 0, md: 6, xl: 0 }}
          mx="auto"
          align="stretch"
        >
          {/* 
        TODO: Bring back when TVL, user count and/or how-it-works diagram are available

        <HighlightedValueCard header="Users joined">8,172</HighlightedValueCard>
        <TVLCard /> 
        <ContentCard header="How it works" withBackground>
          <Box color="brand.400" fontWeight="semibold" pt={9} pb={20}>
            insert diagram here
          </Box>
        </ContentCard>
          */}
          <Card>
            <CardHeader as={H4} textAlign="center" p={10}>
              <Highlight query="pioneers." styles={{ color: "brand.400" }}>
                Trusted by pioneers.
              </Highlight>
            </CardHeader>

            <CardBody
              as={Flex}
              direction={{ base: "column", md: "row" }}
              gap={12}
              align="center"
              justify="center"
              px={10}
              pt={0}
              pb={8}
            >
              {PARTNER_LOGOS.map((logoAttributes) => (
                <Image key={logoAttributes.src} h="auto" {...logoAttributes} />
              ))}
            </CardBody>
          </Card>

          <CardButton href={EXTERNAL_HREF.DOCS} isExternal>
            Docs
          </CardButton>

          <CardButton href={EXTERNAL_HREF.FAQ} isExternal>
            FAQ
          </CardButton>
        </VStack>
      </Flex>
    </>
  )
}<|MERGE_RESOLUTION|>--- conflicted
+++ resolved
@@ -23,26 +23,19 @@
       <MobileModeBanner />
       <Flex
         w="full"
-<<<<<<< HEAD
         flexFlow="column"
         px={{
           base: 4,
           md: 10,
         }}
         pb={10}
-=======
-        maxW="landing_page_content_width"
-        px={{ base: 6, xl: 0 }}
-        mx="auto"
-        align="stretch"
->>>>>>> 74097216
       >
         <HeroSection />
         <CurrentSeasonSection />
         <VStack
           spacing={4}
           w="full"
-          maxW="79.25rem" // 1268px
+          maxW="landing_page_content_width"
           px={{ base: 0, md: 6, xl: 0 }}
           mx="auto"
           align="stretch"
@@ -67,7 +60,7 @@
 
             <CardBody
               as={Flex}
-              direction={{ base: "column", md: "row" }}
+              direction={{ base: "column", lg: "row" }}
               gap={12}
               align="center"
               justify="center"
