--- conflicted
+++ resolved
@@ -1,5 +1,4 @@
 import React from "react"
-<<<<<<< HEAD
 import { Flex, VStack, HStack, Box, Image } from "@chakra-ui/react"
 import boostCardIcon from "#/assets/images/rewards-boost.svg"
 import misteryCardIcon from "#/assets/images/mystery-box.svg"
@@ -10,10 +9,8 @@
 import TVLCard from "./TVLCard"
 import ContentCard from "./ContentCard"
 import CardButton from "./CardButton"
-=======
-import { Flex } from "@chakra-ui/react"
 import HeroSection from "./HeroSection"
->>>>>>> e0a40fd5
+
 
 export default function LandingPage() {
   return (
@@ -25,7 +22,7 @@
       maxW="100.625rem"
       mx="auto"
     >
-<<<<<<< HEAD
+      <HeroSection />
       <VStack spacing={4} mx={32} align="stretch">
         <HStack spacing={5} align="stretch" mb={12} w="full">
           <IconCard
@@ -69,9 +66,6 @@
           FAQ
         </CardButton>
       </VStack>
-=======
-      <HeroSection />
->>>>>>> e0a40fd5
     </Flex>
   )
 }