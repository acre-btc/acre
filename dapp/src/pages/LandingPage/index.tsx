import React from "react"
<<<<<<< HEAD
import { Flex, VStack, Image } from "@chakra-ui/react"
import boostCardIcon from "#/assets/images/rewards-boost.svg"
import mysteryCardIcon from "#/assets/images/mystery-box.svg"
import keyCardIcon from "#/assets/images/season-key.svg"
import { EXTERNAL_HREF, PARTNER_LOGOS } from "#/constants"
import { TextMd } from "#/components/shared/Typography"
import BenefitCard from "./BenefitCard"
import ContentCard from "./ContentCard"
import CardButton from "./CardButton"
import HeroSection from "./HeroSection"

export default function LandingPage() {
  return (
    <Flex w="full" flexFlow="column" px={10} pb={10}>
      <HeroSection />
      <VStack
        spacing={4}
        w="full"
        maxW="79.25rem" // 1268px
        mx="auto"
        align="stretch"
      >
        <Flex
          flexDirection={{ base: "column", xl: "row" }}
          gap={5}
          align="stretch"
          mb={12}
          w="full"
        >
          <BenefitCard
            flex={1}
            header="Rewards Boost"
            icon={{ src: boostCardIcon }}
          >
            <TextMd>Boosts your APY when</TextMd>
            <TextMd>Acre fully launches</TextMd>
          </BenefitCard>
          <BenefitCard
            flex={1}
            header="Mystery Box"
            icon={{ src: mysteryCardIcon }}
          >
            <TextMd>Grants you a random</TextMd>
            <TextMd>reward gift.</TextMd>
          </BenefitCard>
          <BenefitCard
            flex={1}
            header="All Seasons Key"
            icon={{ src: keyCardIcon }}
          >
            <TextMd>Grants access to all</TextMd>
            <TextMd>upcoming seasons</TextMd>
          </BenefitCard>
        </Flex>
        {/* 
        TODO: Bring back when TVL, user count and/or how-it-works diagram are available

        <HighlightedValueCard header="Users joined">8,172</HighlightedValueCard>
        <TVLCard /> 
        <ContentCard header="How it works" withBackground>
          <Box color="brand.400" fontWeight="semibold" pt={9} pb={20}>
            insert diagram here
          </Box>
        </ContentCard>
          */}
        <ContentCard header="Trusted by pioneers.">
          {PARTNER_LOGOS.map((logoAttributes) => (
            <Image key={logoAttributes.src} h="auto" {...logoAttributes} />
          ))}
        </ContentCard>
        <CardButton href={EXTERNAL_HREF.DOCS} isExternal>
          Docs
        </CardButton>
        <CardButton href={EXTERNAL_HREF.FAQ} isExternal>
          FAQ
        </CardButton>
      </VStack>
=======
import { Flex } from "@chakra-ui/react"
import {
  SeasonCountdownSection,
  HeroSection,
} from "#/pages/LandingPage/components"

export default function LandingPage() {
  return (
    <Flex
      w="full"
      flexFlow="column"
      px={16} // 40px + 24px
      pb={10}
      maxW="87.25rem" // 1268px + 2 * (40px + 24px)
      mx="auto"
    >
      <HeroSection />
      <SeasonCountdownSection />
>>>>>>> ce6e2f24
    </Flex>
  )
}<|MERGE_RESOLUTION|>--- conflicted
+++ resolved
@@ -1,20 +1,23 @@
 import React from "react"
-<<<<<<< HEAD
 import { Flex, VStack, Image } from "@chakra-ui/react"
 import boostCardIcon from "#/assets/images/rewards-boost.svg"
 import mysteryCardIcon from "#/assets/images/mystery-box.svg"
 import keyCardIcon from "#/assets/images/season-key.svg"
 import { EXTERNAL_HREF, PARTNER_LOGOS } from "#/constants"
 import { TextMd } from "#/components/shared/Typography"
+import {
+  SeasonCountdownSection,
+  HeroSection,
+} from "#/pages/LandingPage/components"
 import BenefitCard from "./BenefitCard"
 import ContentCard from "./ContentCard"
 import CardButton from "./CardButton"
-import HeroSection from "./HeroSection"
 
 export default function LandingPage() {
   return (
     <Flex w="full" flexFlow="column" px={10} pb={10}>
       <HeroSection />
+      <SeasonCountdownSection />
       <VStack
         spacing={4}
         w="full"
@@ -77,26 +80,6 @@
           FAQ
         </CardButton>
       </VStack>
-=======
-import { Flex } from "@chakra-ui/react"
-import {
-  SeasonCountdownSection,
-  HeroSection,
-} from "#/pages/LandingPage/components"
-
-export default function LandingPage() {
-  return (
-    <Flex
-      w="full"
-      flexFlow="column"
-      px={16} // 40px + 24px
-      pb={10}
-      maxW="87.25rem" // 1268px + 2 * (40px + 24px)
-      mx="auto"
-    >
-      <HeroSection />
-      <SeasonCountdownSection />
->>>>>>> ce6e2f24
     </Flex>
   )
 }