--- conflicted
+++ resolved
@@ -1,10 +1,7 @@
 import React from "react"
 import { Flex } from "@chakra-ui/react"
-<<<<<<< HEAD
 import SeasonCountdownSection from "./SeasonCountdownSection"
-=======
 import HeroSection from "./HeroSection"
->>>>>>> e0a40fd5
 
 export default function LandingPage() {
   return (
@@ -15,12 +12,9 @@
       pb={10}
       maxW="100.625rem"
       mx="auto"
-    >
-<<<<<<< HEAD
+    >      
+      <HeroSection />
       <SeasonCountdownSection />
-=======
-      <HeroSection />
->>>>>>> e0a40fd5
     </Flex>
   )
 }