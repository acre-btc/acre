--- conflicted
+++ resolved
@@ -9,13 +9,8 @@
 } from "@chakra-ui/react"
 import ProgressBar from "#/components/shared/ProgressBar"
 import { CurrencyBalance } from "#/components/shared/CurrencyBalance"
-<<<<<<< HEAD
 import { H3, TextMd } from "#/components/shared/Typography"
-import { BENEFITS, SEASON_CAP } from "#/constants"
-=======
-import { H3, TextLg, TextMd, TextXl } from "#/components/shared/Typography"
 import { SEASON_CAP } from "#/constants"
->>>>>>> 74097216
 import { LiveTag } from "#/components/shared/LiveTag"
 import { SeasonSectionBackground } from "#/components/shared/SeasonSectionBackground"
 import { useSeasonProgress } from "#/hooks"
@@ -29,13 +24,8 @@
     <Box position="relative" mb={5}>
       <VStack
         spacing={0}
-<<<<<<< HEAD
         px={{ base: 3, md: 6, xl: 0 }}
-        pb={{ base: 6, md: 12 }}
-=======
-        px={{ base: 6, xl: 0 }}
-        pb={8}
->>>>>>> 74097216
+        pb={{ base: 6, md: 8 }}
         textAlign="center"
         color="grey.700"
       >
@@ -68,13 +58,12 @@
           }}
         />
 
-<<<<<<< HEAD
         <H3
           mb={2}
           letterSpacing="-0.72px" // -2% of font size
           sx={{ textWrap: "balance" }}
         >
-          Season 1. Staking is live!
+          Season 1 staking is live!
         </H3>
 
         <TextMd
@@ -86,16 +75,8 @@
           fontSize={{ md: "lg" }}
           lineHeight={{ md: "lg" }}
         >
-          Season 1 stakers will harvest Mezo points and get priority access to
-          Bitcoin yield
+          Season 1 stakers will soon be able to earn Acre and Mezo points.
         </TextMd>
-=======
-        <H3 mb={2}>Season 1 staking is live!</H3>
-
-        <TextLg mb={12}>
-          Season 1 stakers will soon be able to earn Acre and Mezo points.
-        </TextLg>
->>>>>>> 74097216
 
         <TextMd fontWeight="semibold" mb={4}>
           Total value locked
@@ -173,7 +154,10 @@
           <CardBody p={0} as={VStack} spacing={6}>
             <Image
               src={mezoLogoColor}
-              maxW="16.5rem" // 264px
+              maxW={{
+                base: "8.25rem", // 132px
+                md: "16.5rem", // 264px
+              }}
             />
             <TextMd fontWeight="medium" color="grey.500">
               Mezo is the economic layer for Bitcoin with a mission to activate
