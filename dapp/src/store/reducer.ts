import { combineReducers } from "@reduxjs/toolkit"
import { btcSlice } from "./btc/btcSlice"
<<<<<<< HEAD
import { actionFlowSlice } from "./action-flow/actionFlowSlice"
import { modalSlice } from "./modal/modalSlice"

export const reducer = combineReducers({
  btc: btcSlice.reducer,
  actionFlow: actionFlowSlice.reducer,
  modal: modalSlice.reducer,
=======
import { walletSlice } from "./wallet/walletSlice"

export const reducer = combineReducers({
  btc: btcSlice.reducer,
  wallet: walletSlice.reducer,
>>>>>>> 8d940389
})<|MERGE_RESOLUTION|>--- conflicted
+++ resolved
@@ -1,18 +1,12 @@
 import { combineReducers } from "@reduxjs/toolkit"
 import { btcSlice } from "./btc/btcSlice"
-<<<<<<< HEAD
+import { walletSlice } from "./wallet/walletSlice"
 import { actionFlowSlice } from "./action-flow/actionFlowSlice"
 import { modalSlice } from "./modal/modalSlice"
 
 export const reducer = combineReducers({
   btc: btcSlice.reducer,
+  wallet: walletSlice.reducer,
   actionFlow: actionFlowSlice.reducer,
   modal: modalSlice.reducer,
-=======
-import { walletSlice } from "./wallet/walletSlice"
-
-export const reducer = combineReducers({
-  btc: btcSlice.reducer,
-  wallet: walletSlice.reducer,
->>>>>>> 8d940389
 })