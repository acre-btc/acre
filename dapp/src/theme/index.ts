--- conflicted
+++ resolved
@@ -3,26 +3,6 @@
 import { buttonTheme } from "./Button"
 import { switchTheme } from "./Switch"
 import { colors, fonts, lineHeights, semanticTokens, zIndices } from "./utils"
-<<<<<<< HEAD
-import Drawer from "./Drawer"
-import Modal from "./Modal"
-import Card from "./Card"
-import Tooltip from "./Tooltip"
-import Heading from "./Heading"
-import Sidebar from "./Sidebar"
-import CurrencyBalance from "./CurrencyBalance"
-import TokenBalanceInput from "./TokenBalanceInput"
-import Input from "./Input"
-import Stepper from "./Stepper"
-import Alert from "./Alert"
-import Form from "./Form"
-import FormLabel from "./FormLabel"
-import FormError from "./FormError"
-import Tabs from "./Tabs"
-import { spinnerTheme as Spinner } from "./Spinner"
-import { tableTheme as Table } from "./Table"
-import { currencyIconTheme as CurrencyIcon } from "./CurrencyIcon"
-=======
 import { drawerTheme } from "./Drawer"
 import { modalTheme } from "./Modal"
 import { cardTheme } from "./Card"
@@ -40,7 +20,7 @@
 import { tabsTheme } from "./Tabs"
 import { spinnerTheme } from "./Spinner"
 import { tableTheme } from "./Table"
->>>>>>> c4713943
+import { currencyIconTheme } from "./CurrencyIcon"
 
 const defaultTheme = {
   colors,
@@ -58,28 +38,6 @@
     }),
   },
   components: {
-<<<<<<< HEAD
-    Button,
-    Switch,
-    Drawer,
-    Sidebar,
-    Modal,
-    Heading,
-    CurrencyBalance,
-    Card,
-    Tooltip,
-    Input,
-    TokenBalanceInput,
-    Stepper,
-    Alert,
-    Form,
-    FormLabel,
-    FormError,
-    Tabs,
-    Spinner,
-    Table,
-    CurrencyIcon,
-=======
     Alert: alertTheme,
     Button: buttonTheme,
     Card: cardTheme,
@@ -99,7 +57,7 @@
     TokenBalanceInput: tokenBalanceInputTheme,
     Tooltip: tooltipTheme,
     Table: tableTheme,
->>>>>>> c4713943
+    CurrencyIcon: currencyIconTheme,
   },
 }
 
