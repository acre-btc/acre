import { extendTheme } from "@chakra-ui/react"
import { buttonTheme } from "./Button"
import { switchTheme } from "./Switch"
import {
  colors,
  fonts,
  lineHeights,
  semanticTokens,
  styles,
  zIndices,
} from "./utils"
import { drawerTheme } from "./Drawer"
import { modalTheme } from "./Modal"
import { cardTheme } from "./Card"
import { tooltipTheme } from "./Tooltip"
import { headingTheme } from "./Heading"
import { sidebarTheme } from "./Sidebar"
import { currencyBalanceTheme } from "./CurrencyBalance"
import { tokenBalanceInputTheme } from "./TokenBalanceInput"
import { inputTheme } from "./Input"
import { stepperTheme } from "./Stepper"
import { alertTheme } from "./Alert"
import { formTheme } from "./Form"
import { formLabelTheme } from "./FormLabel"
import { formErrorTheme } from "./FormError"
import { tabsTheme } from "./Tabs"
import { tagTheme } from "./Tag"
import { spinnerTheme } from "./Spinner"
import { tableTheme } from "./Table"
import { currencyIconTheme } from "./CurrencyIcon"
import { statusInfoTheme } from "./StatusInfo"
import { linkTheme } from "./Link"
import { skeletonTheme } from "./Skeleton"
<<<<<<< HEAD
=======
import { popoverTheme } from "./Popover"
>>>>>>> ed434f35
import { closeButtonTheme } from "./CloseButton"

const defaultTheme = {
  // TODO: Remove when dark mode is ready
  // Color mode should be detected by hook useDetectThemeMode
  initialColorMode: "light",
  useSystemColorMode: false,
  colors,
  fonts,
  lineHeights,
  zIndices,
  semanticTokens,
  styles,
  components: {
    Alert: alertTheme,
    Button: buttonTheme,
    Card: cardTheme,
    CloseButton: closeButtonTheme,
    CurrencyBalance: currencyBalanceTheme,
    Drawer: drawerTheme,
    Form: formTheme,
    FormLabel: formLabelTheme,
    FormError: formErrorTheme,
    Heading: headingTheme,
    Input: inputTheme,
    Link: linkTheme,
    Modal: modalTheme,
    Popover: popoverTheme,
    Sidebar: sidebarTheme,
    Spinner: spinnerTheme,
    Stepper: stepperTheme,
    Switch: switchTheme,
    Tabs: tabsTheme,
    Tag: tagTheme,
    TokenBalanceInput: tokenBalanceInputTheme,
    Tooltip: tooltipTheme,
    Table: tableTheme,
    CurrencyIcon: currencyIconTheme,
    StatusInfo: statusInfoTheme,
    Skeleton: skeletonTheme,
    CloseButton: closeButtonTheme,
  },
}

const theme = extendTheme(defaultTheme)

export default theme<|MERGE_RESOLUTION|>--- conflicted
+++ resolved
@@ -31,10 +31,7 @@
 import { statusInfoTheme } from "./StatusInfo"
 import { linkTheme } from "./Link"
 import { skeletonTheme } from "./Skeleton"
-<<<<<<< HEAD
-=======
 import { popoverTheme } from "./Popover"
->>>>>>> ed434f35
 import { closeButtonTheme } from "./CloseButton"
 
 const defaultTheme = {
@@ -75,7 +72,6 @@
     CurrencyIcon: currencyIconTheme,
     StatusInfo: statusInfoTheme,
     Skeleton: skeletonTheme,
-    CloseButton: closeButtonTheme,
   },
 }
 
