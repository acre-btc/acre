import { StyleFunctionProps, extendTheme } from "@chakra-ui/react"
import { mode } from "@chakra-ui/theme-tools"
import Button from "./Button"
import Switch from "./Switch"
import { colors, fonts, lineHeights, semanticTokens, zIndices } from "./utils"
import Drawer from "./Drawer"
import Modal from "./Modal"
import Card from "./Card"
import Tooltip from "./Tooltip"
import Heading from "./Heading"
import Sidebar from "./Sidebar"
import CurrencyBalance from "./CurrencyBalance"
import TokenBalanceInput from "./TokenBalanceInput"
import Input from "./Input"
import Stepper from "./Stepper"
import Alert from "./Alert"
import Form from "./Form"
import FormLabel from "./FormLabel"
import FormError from "./FormError"
<<<<<<< HEAD
import Spinner from "./Spinner"
import Skeleton from "./Skeleton"
=======
import { spinnerTheme as Spinner } from "./Spinner"
>>>>>>> 08cbfe16

const defaultTheme = {
  colors,
  fonts,
  lineHeights,
  zIndices,
  semanticTokens,
  styles: {
    global: (props: StyleFunctionProps) => ({
      body: {
        // TODO: Update when the dark theme is ready
        backgroundColor: mode("gold.300", "gold.300")(props),
        color: mode("grey.700", "grey.700")(props),
      },
    }),
  },
  components: {
    Button,
    Switch,
    Drawer,
    Sidebar,
    Modal,
    Heading,
    CurrencyBalance,
    Card,
    Tooltip,
    Input,
    TokenBalanceInput,
    Stepper,
    Alert,
    Form,
    FormLabel,
    FormError,
    Spinner,
    Skeleton,
  },
}

const theme = extendTheme(defaultTheme)

export default theme<|MERGE_RESOLUTION|>--- conflicted
+++ resolved
@@ -17,12 +17,8 @@
 import Form from "./Form"
 import FormLabel from "./FormLabel"
 import FormError from "./FormError"
-<<<<<<< HEAD
-import Spinner from "./Spinner"
 import Skeleton from "./Skeleton"
-=======
 import { spinnerTheme as Spinner } from "./Spinner"
->>>>>>> 08cbfe16
 
 const defaultTheme = {
   colors,
