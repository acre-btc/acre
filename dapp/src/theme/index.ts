--- conflicted
+++ resolved
@@ -2,14 +2,10 @@
 import { mode } from "@chakra-ui/theme-tools"
 import Button from "./Button"
 import Switch from "./Switch"
-<<<<<<< HEAD
-import { colors, zIndices } from "./utils"
 import Drawer from "./Drawer"
 import Stepper from "./Stepper"
 import Tabs from "./Tabs"
-=======
-import { colors, fontSizes, fontWeights, lineHeights } from "./utils"
->>>>>>> d2f27358
+import { colors, fontSizes, fontWeights, lineHeights, zIndices } from "./utils"
 
 // Currently, there is no possibility to set all tooltips with hasArrow by defaultProps.
 // Let's override the defaultProps as follows.
@@ -17,13 +13,10 @@
 
 const defaultTheme = {
   colors,
-<<<<<<< HEAD
-  zIndices,
-=======
   fontSizes,
   fontWeights,
   lineHeights,
->>>>>>> d2f27358
+  zIndices,
   styles: {
     global: (props: StyleFunctionProps) => ({
       body: {
