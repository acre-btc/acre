import { StyleFunctionProps, extendTheme } from "@chakra-ui/react"
import { mode } from "@chakra-ui/theme-tools"
import Button from "./Button"
import Switch from "./Switch"
<<<<<<< HEAD
import { colors, fontSizes, fontWeights, lineHeights } from "./utils"
import Card from "./Card"
import Tooltip from "./Tooltip"
=======
import { colors, fonts, lineHeights } from "./utils"
import Heading from "./Heading"

// Currently, there is no possibility to set all tooltips with hasArrow by defaultProps.
// Let's override the defaultProps as follows.
Tooltip.defaultProps = { ...Tooltip.defaultProps, hasArrow: true }
>>>>>>> f8a2b11e

const defaultTheme = {
  colors,
  fonts,
  lineHeights,
  styles: {
    global: (props: StyleFunctionProps) => ({
      body: {
        // TODO: Update when the dark theme is ready
        backgroundColor: mode("gold.300", "gold.300")(props),
        color: mode("grey.700", "grey.700")(props),
      },
    }),
  },
  components: {
    Button,
    Switch,
<<<<<<< HEAD
    Card,
    Tooltip,
=======
    Heading,
>>>>>>> f8a2b11e
  },
}

const theme = extendTheme(defaultTheme)

export default theme<|MERGE_RESOLUTION|>--- conflicted
+++ resolved
@@ -2,18 +2,14 @@
 import { mode } from "@chakra-ui/theme-tools"
 import Button from "./Button"
 import Switch from "./Switch"
-<<<<<<< HEAD
-import { colors, fontSizes, fontWeights, lineHeights } from "./utils"
 import Card from "./Card"
 import Tooltip from "./Tooltip"
-=======
 import { colors, fonts, lineHeights } from "./utils"
 import Heading from "./Heading"
 
 // Currently, there is no possibility to set all tooltips with hasArrow by defaultProps.
 // Let's override the defaultProps as follows.
 Tooltip.defaultProps = { ...Tooltip.defaultProps, hasArrow: true }
->>>>>>> f8a2b11e
 
 const defaultTheme = {
   colors,
@@ -31,12 +27,9 @@
   components: {
     Button,
     Switch,
-<<<<<<< HEAD
+    Heading,
     Card,
     Tooltip,
-=======
-    Heading,
->>>>>>> f8a2b11e
   },
 }
 
