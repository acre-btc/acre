--- conflicted
+++ resolved
@@ -1,12 +1,8 @@
 import { StyleFunctionProps, Tooltip, extendTheme } from "@chakra-ui/react"
 import { mode } from "@chakra-ui/theme-tools"
 import Button from "./Button"
-<<<<<<< HEAD
 import Switch from "./Switch"
-import { colors } from "./utils"
-=======
 import { colors, fontSizes, fontWeights, lineHeights } from "./utils"
->>>>>>> a5e5ef04
 
 // Currently, there is no possibility to set all tooltips with hasArrow by defaultProps.
 // Let's override the defaultProps as follows.
