import { StyleFunctionProps, extendTheme } from "@chakra-ui/react"
import { mode } from "@chakra-ui/theme-tools"
import Button from "./Button"
import Switch from "./Switch"
import Card from "./Card"
import Tooltip from "./Tooltip"
import { colors, fonts, lineHeights } from "./utils"
import Heading from "./Heading"
import CurrencyBalance from "./CurrencyBalance"

const defaultTheme = {
  colors,
  fonts,
  lineHeights,
  styles: {
    global: (props: StyleFunctionProps) => ({
      body: {
        // TODO: Update when the dark theme is ready
        backgroundColor: mode("gold.300", "gold.300")(props),
        color: mode("grey.700", "grey.700")(props),
      },
    }),
  },
  components: {
    Button,
    Switch,
    Heading,
<<<<<<< HEAD
    CurrencyBalance,
=======
    Card,
    Tooltip,
>>>>>>> ee89b9e8
  },
}

const theme = extendTheme(defaultTheme)

export default theme<|MERGE_RESOLUTION|>--- conflicted
+++ resolved
@@ -25,12 +25,9 @@
     Button,
     Switch,
     Heading,
-<<<<<<< HEAD
     CurrencyBalance,
-=======
     Card,
     Tooltip,
->>>>>>> ee89b9e8
   },
 }
 
