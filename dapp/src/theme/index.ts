--- conflicted
+++ resolved
@@ -16,14 +16,9 @@
   styles: {
     global: (props: StyleFunctionProps) => ({
       body: {
-<<<<<<< HEAD
         // TODO: Update when the dark theme is ready
         backgroundColor: mode("gold.300", "gold.300")(props),
         color: mode("grey.700", "grey.700")(props),
-=======
-        backgroundColor: mode("grey.100", "grey.300")(props),
-        color: mode("black", "grey.80")(props),
->>>>>>> a4f01683
       },
     }),
   },
