--- conflicted
+++ resolved
@@ -10,11 +10,8 @@
 import Heading from "./Heading"
 import Sidebar from "./Sidebar"
 import CurrencyBalance from "./CurrencyBalance"
-<<<<<<< HEAD
 import Stepper from "./Stepper"
-=======
 import Alert from "./Alert"
->>>>>>> a8514bad
 
 const defaultTheme = {
   colors,
@@ -41,11 +38,8 @@
     CurrencyBalance,
     Card,
     Tooltip,
-<<<<<<< HEAD
     Stepper,
-=======
     Alert,
->>>>>>> a8514bad
   },
 }
 
