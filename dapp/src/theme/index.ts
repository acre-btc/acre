import { StyleFunctionProps, Tooltip, extendTheme } from "@chakra-ui/react"
import { mode } from "@chakra-ui/theme-tools"
import Button from "./Button"
import Switch from "./Switch"
import { colors } from "./utils"

// Currently, there is no possibility to set all tooltips with hasArrow by defaultProps.
// Let's override the defaultProps as follows.
Tooltip.defaultProps = { ...Tooltip.defaultProps, hasArrow: true }

const defaultTheme = {
  colors,
  styles: {
    global: (props: StyleFunctionProps) => ({
<<<<<<< HEAD
      "html, body, #root, #root > div": {
        backgroundColor: mode("grey.100", "grey.300")(props),
=======
      body: {
        backgroundColor: mode("lightGrey", "darkGrey")(props),
>>>>>>> 48965f3b
        color: mode("black", "grey.80")(props),
      },
    }),
  },
  components: {
    Button,
    Switch,
  },
}

const theme = extendTheme(defaultTheme)

export default theme<|MERGE_RESOLUTION|>--- conflicted
+++ resolved
@@ -12,13 +12,8 @@
   colors,
   styles: {
     global: (props: StyleFunctionProps) => ({
-<<<<<<< HEAD
-      "html, body, #root, #root > div": {
+      body: {
         backgroundColor: mode("grey.100", "grey.300")(props),
-=======
-      body: {
-        backgroundColor: mode("lightGrey", "darkGrey")(props),
->>>>>>> 48965f3b
         color: mode("black", "grey.80")(props),
       },
     }),
