--- conflicted
+++ resolved
@@ -38,7 +38,6 @@
   underline: variantUnderline,
 }
 
-<<<<<<< HEAD
 const baseStyle = multiStyleConfig.definePartsStyle({
   tab: {
     fontWeight: "bold",
@@ -46,9 +45,7 @@
   },
 })
 
-const Tabs = multiStyleConfig.defineMultiStyleConfig({ baseStyle, variants })
-
-export default Tabs
-=======
-export const tabsTheme = defineMultiStyleConfig({ baseStyle, variants })
->>>>>>> 754369e4
+export const tabsTheme = multiStyleConfig.defineMultiStyleConfig({
+  baseStyle,
+  variants,
+})