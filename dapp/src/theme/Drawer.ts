import { drawerAnatomy as parts } from "@chakra-ui/anatomy"
import { createMultiStyleConfigHelpers, defineStyle } from "@chakra-ui/react"

const baseStyleDialogContainer = defineStyle({
  zIndex: "drawer",
})

const baseStyleDialog = defineStyle({
  borderTop: "2px",
  borderLeft: "2px",
  boxShadow: "none",
  borderColor: "white",
  borderTopLeftRadius: "xl",
  bg: "gold.100",
})

const baseStyleOverlay = defineStyle({
  bg: "none",
  backdropFilter: "auto",
  backdropBlur: "8px",
})

const multiStyleConfig = createMultiStyleConfigHelpers(parts.keys)

const baseStyle = multiStyleConfig.definePartsStyle({
  dialogContainer: baseStyleDialogContainer,
  dialog: baseStyleDialog,
  overlay: baseStyleOverlay,
})

<<<<<<< HEAD
const Drawer = multiStyleConfig.defineMultiStyleConfig({ baseStyle })

export default Drawer
=======
export const drawerTheme = defineMultiStyleConfig({ baseStyle })
>>>>>>> 754369e4
<|MERGE_RESOLUTION|>--- conflicted
+++ resolved
@@ -28,10 +28,6 @@
   overlay: baseStyleOverlay,
 })
 
-<<<<<<< HEAD
-const Drawer = multiStyleConfig.defineMultiStyleConfig({ baseStyle })
-
-export default Drawer
-=======
-export const drawerTheme = defineMultiStyleConfig({ baseStyle })
->>>>>>> 754369e4
+export const drawerTheme = multiStyleConfig.defineMultiStyleConfig({
+  baseStyle,
+})