--- conflicted
+++ resolved
@@ -1,11 +1,5 @@
 export const semanticTokens = {
   space: {
-<<<<<<< HEAD
-    header_height: 28,
-    header_height_xl: 36,
-=======
-    modal_shift: "9.75rem", // 156px
->>>>>>> 49188fe9
     dashboard_card_padding: 5,
   },
 }