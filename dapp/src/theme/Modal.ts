--- conflicted
+++ resolved
@@ -50,10 +50,4 @@
   body: baseStyleBody,
 })
 
-<<<<<<< HEAD
-const Modal = multiStyleConfig.defineMultiStyleConfig({ baseStyle })
-
-export default Modal
-=======
-export const modalTheme = defineMultiStyleConfig({ baseStyle })
->>>>>>> 754369e4
+export const modalTheme = multiStyleConfig.defineMultiStyleConfig({ baseStyle })