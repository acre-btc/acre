import { createMultiStyleConfigHelpers, defineStyle } from "@chakra-ui/react"

const PARTS = ["sidebarContainer", "sidebar"]

const baseStyleSidebarContainer = defineStyle({
  top: 0,
  right: 0,
  h: "100vh",
  position: "fixed",
  overflow: "hidden",
  zIndex: "sidebar",
  transition: "width 0.3s",
})

const baseStyleSidebar = defineStyle({
  p: 4,
  height: "100%",
  w: "sidebar_width",
  bg: "gold.200",
  borderTop: "2px",
  borderLeft: "2px",
  borderColor: "gold.100",
  borderTopLeftRadius: "xl",
  display: "flex",
  flexDirection: "column",
  gap: 3,
})

const multiStyleConfig = createMultiStyleConfigHelpers(PARTS)

const baseStyle = multiStyleConfig.definePartsStyle({
  sidebarContainer: baseStyleSidebarContainer,
  sidebar: baseStyleSidebar,
})

<<<<<<< HEAD
const Sidebar = multiStyleConfig.defineMultiStyleConfig({ baseStyle })

export default Sidebar
=======
export const sidebarTheme = defineMultiStyleConfig({ baseStyle })
>>>>>>> 754369e4
<|MERGE_RESOLUTION|>--- conflicted
+++ resolved
@@ -33,10 +33,6 @@
   sidebar: baseStyleSidebar,
 })
 
-<<<<<<< HEAD
-const Sidebar = multiStyleConfig.defineMultiStyleConfig({ baseStyle })
-
-export default Sidebar
-=======
-export const sidebarTheme = defineMultiStyleConfig({ baseStyle })
->>>>>>> 754369e4
+export const sidebarTheme = multiStyleConfig.defineMultiStyleConfig({
+  baseStyle,
+})