import { formAnatomy as parts } from "@chakra-ui/anatomy"
import { createMultiStyleConfigHelpers, defineStyle } from "@chakra-ui/react"

const baseStyleHelperText = defineStyle({
  display: "flex",
  alignItems: "center",
  gap: 1,
  fontWeight: "medium",
  color: "grey.500",
})

const multiStyleConfig = createMultiStyleConfigHelpers(parts.keys)

const baseStyle = multiStyleConfig.definePartsStyle({
  helperText: baseStyleHelperText,
})

<<<<<<< HEAD
const Form = multiStyleConfig.defineMultiStyleConfig({ baseStyle })

export default Form
=======
export const formTheme = defineMultiStyleConfig({ baseStyle })
>>>>>>> 754369e4
<|MERGE_RESOLUTION|>--- conflicted
+++ resolved
@@ -15,10 +15,4 @@
   helperText: baseStyleHelperText,
 })
 
-<<<<<<< HEAD
-const Form = multiStyleConfig.defineMultiStyleConfig({ baseStyle })
-
-export default Form
-=======
-export const formTheme = defineMultiStyleConfig({ baseStyle })
->>>>>>> 754369e4
+export const formTheme = multiStyleConfig.defineMultiStyleConfig({ baseStyle })