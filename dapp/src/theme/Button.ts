--- conflicted
+++ resolved
@@ -39,7 +39,6 @@
     },
   },
   variants: {
-<<<<<<< HEAD
     solid: ({ colorScheme }: StyleFunctionProps) => {
       let baseBg = `${colorScheme}.400`
       let hoverBg = `${colorScheme}.500`
@@ -54,6 +53,9 @@
         color: "white",
         _hover: {
           bg: hoverBg,
+          _disabled: {
+            bg: "grey.400",
+          },
         },
         _active: {
           bg: baseBg,
@@ -64,31 +66,11 @@
             opacity: 1,
           },
         },
+        _disabled: {
+          bg: "grey.500",
+          color: "gold.200",
+        },
       }
-=======
-    solid: {
-      bg: "brand.400",
-      color: "white",
-      _hover: {
-        bg: "brand.500",
-        _disabled: {
-          bg: "grey.400",
-        },
-      },
-      _active: {
-        bg: "brand.400",
-      },
-      _loading: {
-        _disabled: {
-          background: "gold.300",
-          opacity: 1,
-        },
-      },
-      _disabled: {
-        bg: "grey.500",
-        color: "gold.200",
-      },
->>>>>>> 27128fb3
     },
     outline: ({ colorScheme }: StyleFunctionProps) => {
       const defaultStyles = {
