import React from "react"
<<<<<<< HEAD
import { ChakraProvider, Box } from "@chakra-ui/react"
import { useDetectThemeMode } from "./hooks"
import { LedgerWalletAPIProvider } from "./providers"
import theme from "./theme"
import { LedgerLiveAppProvider } from "./contexts/LedgerLiveAppContext"
=======
import { ChakraProvider, Box, Text } from "@chakra-ui/react"
import { useDetectThemeMode, useWalletContext } from "./hooks"
import theme from "./theme"
import { LedgerWalletAPIProvider, WalletContextProvider } from "./contexts"
>>>>>>> 48965f3b
import Navbar from "./components/Navbar"
import Overview from "./components/Overview"

function DApp() {
  useDetectThemeMode()

<<<<<<< HEAD
=======
  const { btcAccount, ethAccount } = useWalletContext()

>>>>>>> 48965f3b
  return (
    <Box height="100%" p={6}>
      <Navbar />
      <Overview />
    </Box>
  )
}

function DAppProviders() {
  return (
    <LedgerWalletAPIProvider>
      <WalletContextProvider>
        <ChakraProvider theme={theme}>
          <DApp />
        </ChakraProvider>
      </WalletContextProvider>
    </LedgerWalletAPIProvider>
  )
}

export default DAppProviders<|MERGE_RESOLUTION|>--- conflicted
+++ resolved
@@ -1,27 +1,14 @@
 import React from "react"
-<<<<<<< HEAD
 import { ChakraProvider, Box } from "@chakra-ui/react"
 import { useDetectThemeMode } from "./hooks"
-import { LedgerWalletAPIProvider } from "./providers"
-import theme from "./theme"
-import { LedgerLiveAppProvider } from "./contexts/LedgerLiveAppContext"
-=======
-import { ChakraProvider, Box, Text } from "@chakra-ui/react"
-import { useDetectThemeMode, useWalletContext } from "./hooks"
 import theme from "./theme"
 import { LedgerWalletAPIProvider, WalletContextProvider } from "./contexts"
->>>>>>> 48965f3b
 import Navbar from "./components/Navbar"
 import Overview from "./components/Overview"
 
 function DApp() {
   useDetectThemeMode()
 
-<<<<<<< HEAD
-=======
-  const { btcAccount, ethAccount } = useWalletContext()
-
->>>>>>> 48965f3b
   return (
     <Box height="100%" p={6}>
       <Navbar />
