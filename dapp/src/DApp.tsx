--- conflicted
+++ resolved
@@ -10,12 +10,9 @@
 } from "./contexts"
 import Header from "./components/Header"
 import Overview from "./components/Overview"
-<<<<<<< HEAD
 import Sidebar from "./components/Sidebar"
 import DocsDrawer from "./components/DocsDrawer"
-=======
 import GlobalStyles from "./components/GlobalStyles"
->>>>>>> ee89b9e8
 
 function DApp() {
   useDetectThemeMode()
@@ -36,20 +33,14 @@
   return (
     <LedgerWalletAPIProvider>
       <WalletContextProvider>
-<<<<<<< HEAD
         <DocsDrawerContextProvider>
           <SidebarContextProvider>
             <ChakraProvider theme={theme}>
+              <GlobalStyles />
               <DApp />
             </ChakraProvider>
           </SidebarContextProvider>
         </DocsDrawerContextProvider>
-=======
-        <ChakraProvider theme={theme}>
-          <GlobalStyles />
-          <DApp />
-        </ChakraProvider>
->>>>>>> ee89b9e8
       </WalletContextProvider>
     </LedgerWalletAPIProvider>
   )
