--- conflicted
+++ resolved
@@ -66,23 +66,13 @@
         <QueryClientProvider client={queryClient}>
           <AcreSdkProvider>
             <DocsDrawerContextProvider>
-<<<<<<< HEAD
               <WalletConnectionAlertContextProvider>
                 <ReduxProvider store={store}>
-                  <DApp />
+                  <PostHogProvider>
+                    <DApp />
+                  </PostHogProvider>
                 </ReduxProvider>
               </WalletConnectionAlertContextProvider>
-=======
-              <SidebarContextProvider>
-                <WalletConnectionAlertContextProvider>
-                  <ReduxProvider store={store}>
-                    <PostHogProvider>
-                      <DApp />
-                    </PostHogProvider>
-                  </ReduxProvider>
-                </WalletConnectionAlertContextProvider>
-              </SidebarContextProvider>
->>>>>>> 1452d520
             </DocsDrawerContextProvider>
           </AcreSdkProvider>
         </QueryClientProvider>
