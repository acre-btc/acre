--- conflicted
+++ resolved
@@ -1,11 +1,7 @@
 import React from "react"
 import { Box, ChakraProvider } from "@chakra-ui/react"
-<<<<<<< HEAD
 import { createBrowserRouter, RouterProvider } from "react-router-dom"
-import { useDetectThemeMode, useSentry } from "./hooks"
-=======
 import { useSentry } from "./hooks"
->>>>>>> 1092d17c
 import theme from "./theme"
 import {
   DocsDrawerContextProvider,
