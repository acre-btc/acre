--- conflicted
+++ resolved
@@ -1,10 +1,6 @@
 import React from "react"
 import { Box, ChakraProvider } from "@chakra-ui/react"
-<<<<<<< HEAD
-import { useDetectThemeMode, useInitializeAcreSdk, useSentry } from "./hooks"
-=======
-import { useSentry } from "./hooks"
->>>>>>> 0d1d65e3
+import { useInitializeAcreSdk, useSentry } from "./hooks"
 import theme from "./theme"
 import {
   DocsDrawerContextProvider,
