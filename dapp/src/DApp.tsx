import React from "react"
import { ChakraProvider } from "@chakra-ui/react"
import { Provider as ReduxProvider } from "react-redux"
import { AcreSdkProvider } from "./acre-react/contexts"
import GlobalStyles from "./components/GlobalStyles"
import {
  DocsDrawerContextProvider,
  LedgerWalletAPIProvider,
  SidebarContextProvider,
  WalletContextProvider,
} from "./contexts"
<<<<<<< HEAD
import { AcreSdkProvider } from "./acre-react/contexts"
import GlobalStyles from "./components/GlobalStyles"
import { router } from "./router"
=======
import { useInitApp } from "./hooks"
import { Router } from "./router"
import { store } from "./store"
import theme from "./theme"
>>>>>>> e0a40fd5

function DApp() {
  useInitApp()

<<<<<<< HEAD
  return <RouterProvider router={router} />
=======
  return (
    <>
      <GlobalStyles />
      <Router />
    </>
  )
>>>>>>> e0a40fd5
}

function DAppProviders() {
  return (
    <LedgerWalletAPIProvider>
      <WalletContextProvider>
        <AcreSdkProvider>
          <DocsDrawerContextProvider>
            <SidebarContextProvider>
              <ReduxProvider store={store}>
                <ChakraProvider theme={theme}>
                  <DApp />
                </ChakraProvider>
              </ReduxProvider>
            </SidebarContextProvider>
          </DocsDrawerContextProvider>
        </AcreSdkProvider>
      </WalletContextProvider>
    </LedgerWalletAPIProvider>
  )
}

export default DAppProviders<|MERGE_RESOLUTION|>--- conflicted
+++ resolved
@@ -9,30 +9,23 @@
   SidebarContextProvider,
   WalletContextProvider,
 } from "./contexts"
-<<<<<<< HEAD
 import { AcreSdkProvider } from "./acre-react/contexts"
 import GlobalStyles from "./components/GlobalStyles"
 import { router } from "./router"
-=======
 import { useInitApp } from "./hooks"
 import { Router } from "./router"
 import { store } from "./store"
 import theme from "./theme"
->>>>>>> e0a40fd5
 
 function DApp() {
   useInitApp()
 
-<<<<<<< HEAD
-  return <RouterProvider router={router} />
-=======
   return (
     <>
       <GlobalStyles />
       <Router />
     </>
   )
->>>>>>> e0a40fd5
 }
 
 function DAppProviders() {
