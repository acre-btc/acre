--- conflicted
+++ resolved
@@ -12,30 +12,16 @@
 } from "./contexts"
 import { useInitApp } from "./hooks"
 import { router } from "./router"
-<<<<<<< HEAD
-import ModalRoot from "./components/ModalRoot"
-=======
 import { store } from "./store"
 import theme from "./theme"
->>>>>>> 8d940389
 
 function DApp() {
   useInitApp()
 
   return (
     <>
-<<<<<<< HEAD
-      <Header />
-      <Box as="main">
-        <RouterProvider router={router} />
-      </Box>
-      <Sidebar />
-      <DocsDrawer />
-      <ModalRoot />
-=======
       <GlobalStyles />
       <RouterProvider router={router} />
->>>>>>> 8d940389
     </>
   )
 }
