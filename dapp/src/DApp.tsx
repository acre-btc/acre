--- conflicted
+++ resolved
@@ -1,11 +1,7 @@
 import React from "react"
 import { Box, ChakraProvider } from "@chakra-ui/react"
-<<<<<<< HEAD
 import { createBrowserRouter, RouterProvider } from "react-router-dom"
-import { useSentry } from "./hooks"
-=======
-import { useInitializeAcreSdk, useSentry } from "./hooks"
->>>>>>> 3ec61598
+import { useSentry, useInitializeAcreSdk } from "./hooks"
 import theme from "./theme"
 import {
   DocsDrawerContextProvider,
@@ -13,12 +9,12 @@
   SidebarContextProvider,
   WalletContextProvider,
 } from "./contexts"
+import { AcreSdkProvider } from "./acre-react/contexts"
 import Header from "./components/Header"
 import OverviewPage from "./pages/Overview"
 import Sidebar from "./components/Sidebar"
 import DocsDrawer from "./components/DocsDrawer"
 import GlobalStyles from "./components/GlobalStyles"
-<<<<<<< HEAD
 import ActivityPage from "./pages/ActivityDetails/ActivityPage"
 
 const router = createBrowserRouter([
@@ -31,9 +27,6 @@
     element: <ActivityPage />,
   },
 ])
-=======
-import { AcreSdkProvider } from "./acre-react/contexts"
->>>>>>> 3ec61598
 
 function DApp() {
   // TODO: Let's uncomment when dark mode is ready
