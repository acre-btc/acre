import React from "react"
import { createBrowserRouter } from "react-router-dom"
import LandingPage from "#/pages/LandingPage"
<<<<<<< HEAD
import OverviewPage from "#/pages/OverviewPage"
import Layout from "#/components/shared/Layout"
=======
>>>>>>> 72f500c8
import ActivityPage from "#/pages/ActivityPage"
import DashboardPage from "#/pages/DashboardPage"
import { routerPath } from "./path"

export const router = createBrowserRouter([
  {
<<<<<<< HEAD
    element: <Layout />,
    children: [
      {
        path: routerPath.home,
        element: <LandingPage />,
        index: true,
      },
      {
        path: routerPath.overview,
        element: <OverviewPage />,
      },
      {
        path: `${routerPath.activity}/:activityId`,
        element: <ActivityPage />,
      },
    ],
=======
    path: routerPath.home,
    element: <LandingPage />,
    index: true,
  },
  {
    path: routerPath.dashboard,
    element: <DashboardPage />,
  },
  {
    path: `${routerPath.activity}/:activityId`,
    element: <ActivityPage />,
>>>>>>> 72f500c8
  },
])<|MERGE_RESOLUTION|>--- conflicted
+++ resolved
@@ -1,18 +1,13 @@
 import React from "react"
 import { createBrowserRouter } from "react-router-dom"
 import LandingPage from "#/pages/LandingPage"
-<<<<<<< HEAD
-import OverviewPage from "#/pages/OverviewPage"
 import Layout from "#/components/shared/Layout"
-=======
->>>>>>> 72f500c8
 import ActivityPage from "#/pages/ActivityPage"
 import DashboardPage from "#/pages/DashboardPage"
 import { routerPath } from "./path"
 
 export const router = createBrowserRouter([
   {
-<<<<<<< HEAD
     element: <Layout />,
     children: [
       {
@@ -20,27 +15,13 @@
         element: <LandingPage />,
         index: true,
       },
-      {
-        path: routerPath.overview,
-        element: <OverviewPage />,
+        {
+        path: routerPath.dashboard,
+        element: <DashboardPage />,
       },
       {
         path: `${routerPath.activity}/:activityId`,
         element: <ActivityPage />,
       },
     ],
-=======
-    path: routerPath.home,
-    element: <LandingPage />,
-    index: true,
-  },
-  {
-    path: routerPath.dashboard,
-    element: <DashboardPage />,
-  },
-  {
-    path: `${routerPath.activity}/:activityId`,
-    element: <ActivityPage />,
->>>>>>> 72f500c8
-  },
 ])