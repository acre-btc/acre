--- conflicted
+++ resolved
@@ -2,7 +2,7 @@
 import { BrowserRouter, Route, Routes } from "react-router-dom"
 import LandingPage from "#/pages/LandingPage"
 import ActivityPage from "#/pages/ActivityPage"
-<<<<<<< HEAD
+import DashboardPage from "#/pages/DashboardPage"
 import Layout from "#/components/shared/Layout"
 import { routerPath } from "./path"
 
@@ -12,7 +12,7 @@
       <Routes>
         <Route path="/" element={<Layout />}>
           <Route index path={routerPath.home} element={<LandingPage />} />
-          <Route path={routerPath.overview} element={<OverviewPage />} />
+          <Route path={routerPath.dashboard} element={<DashboardPage />} />
           <Route
             path={`${routerPath.activity}/:activityId`}
             element={<ActivityPage />}
@@ -21,24 +21,4 @@
       </Routes>
     </BrowserRouter>
   )
-}
-=======
-import DashboardPage from "#/pages/DashboardPage"
-import { routerPath } from "./path"
-
-export const router = createBrowserRouter([
-  {
-    path: routerPath.home,
-    element: <LandingPage />,
-    index: true,
-  },
-  {
-    path: routerPath.dashboard,
-    element: <DashboardPage />,
-  },
-  {
-    path: `${routerPath.activity}/:activityId`,
-    element: <ActivityPage />,
-  },
-])
->>>>>>> 72f500c8
+}