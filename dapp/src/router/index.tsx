--- conflicted
+++ resolved
@@ -8,35 +8,21 @@
 
 export const router = createBrowserRouter([
   {
-<<<<<<< HEAD
     element: <Layout />,
     children: [
       {
         path: routerPath.home,
         element: <LandingPage />,
+        index: true,
       },
       {
         path: routerPath.overview,
         element: <OverviewPage />,
-        index: true,
       },
       {
         path: `${routerPath.activity}/:activityId`,
         element: <ActivityPage />,
       },
     ],
-=======
-    path: routerPath.home,
-    element: <LandingPage />,
-    index: true,
-  },
-  {
-    path: routerPath.overview,
-    element: <OverviewPage />,
-  },
-  {
-    path: `${routerPath.activity}/:activityId`,
-    element: <ActivityPage />,
->>>>>>> a165f04e
   },
 ])