--- conflicted
+++ resolved
@@ -1,10 +1,7 @@
 import React from "react"
 import { createBrowserRouter } from "react-router-dom"
 import LandingPage from "#/pages/LandingPage"
-<<<<<<< HEAD
-=======
 import OverviewPage from "#/pages/OverviewPage"
->>>>>>> fb180ef1
 import ActivityPage from "#/pages/ActivityPage"
 import { routerPath } from "./path"
 
@@ -12,14 +9,11 @@
   {
     path: routerPath.home,
     element: <LandingPage />,
-<<<<<<< HEAD
     index: true,
-=======
   },
   {
     path: routerPath.overview,
     element: <OverviewPage />,
->>>>>>> fb180ef1
   },
   {
     path: `${routerPath.activity}/:activityId`,
