import React from "react"
import { createBrowserRouter } from "react-router-dom"
import LandingPage from "#/pages/LandingPage"
import OverviewPage from "#/pages/OverviewPage"
import Layout from "#/components/shared/Layout"
import ActivityPage from "#/pages/ActivityPage"
import { routerPath } from "./path"

export const router = createBrowserRouter([
  {
<<<<<<< HEAD
    element: <Layout />,
    children: [
      {
        path: routerPath.home,
        element: <OverviewPage />,
        index: true,
      },
      {
        path: `${routerPath.activity}/:activityId`,
        element: <ActivityPage />,
      },
    ],
=======
    path: routerPath.home,
    element: <LandingPage />,
  },
  {
    path: routerPath.overview,
    element: <OverviewPage />,
  },
  {
    path: `${routerPath.activity}/:activityId`,
    element: <ActivityPage />,
>>>>>>> fb180ef1
  },
])<|MERGE_RESOLUTION|>--- conflicted
+++ resolved
@@ -8,11 +8,14 @@
 
 export const router = createBrowserRouter([
   {
-<<<<<<< HEAD
     element: <Layout />,
     children: [
       {
         path: routerPath.home,
+        element: <LandingPage />,
+      },
+      {
+        path: routerPath.overview,
         element: <OverviewPage />,
         index: true,
       },
@@ -21,17 +24,5 @@
         element: <ActivityPage />,
       },
     ],
-=======
-    path: routerPath.home,
-    element: <LandingPage />,
-  },
-  {
-    path: routerPath.overview,
-    element: <OverviewPage />,
-  },
-  {
-    path: `${routerPath.activity}/:activityId`,
-    element: <ActivityPage />,
->>>>>>> fb180ef1
   },
 ])