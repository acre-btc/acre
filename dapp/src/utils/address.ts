<<<<<<< HEAD
import { BITCOIN_NETWORK } from "#/constants"
import {
  isPayToScriptHashTypeAddress,
  isPublicKeyHashTypeAddress,
} from "@acre-btc/sdk"

export function truncateAddress(address: string): string {
  return `${address.slice(0, 6)}…${address.slice(-5)}`
}

// Only Native Segwit, Nested Segwit or Legacy addresses are supported by Acre.
export const isSupportedBTCAddressType = (address: string): boolean =>
  isPublicKeyHashTypeAddress(address, BITCOIN_NETWORK) ||
  isPayToScriptHashTypeAddress(address, BITCOIN_NETWORK)
=======
export function truncateAddress(address: string): string {
  return `${address.slice(0, 6)}…${address.slice(-5)}`
}
>>>>>>> e0a7238f
<|MERGE_RESOLUTION|>--- conflicted
+++ resolved
@@ -1,20 +1,3 @@
-<<<<<<< HEAD
-import { BITCOIN_NETWORK } from "#/constants"
-import {
-  isPayToScriptHashTypeAddress,
-  isPublicKeyHashTypeAddress,
-} from "@acre-btc/sdk"
-
 export function truncateAddress(address: string): string {
   return `${address.slice(0, 6)}…${address.slice(-5)}`
-}
-
-// Only Native Segwit, Nested Segwit or Legacy addresses are supported by Acre.
-export const isSupportedBTCAddressType = (address: string): boolean =>
-  isPublicKeyHashTypeAddress(address, BITCOIN_NETWORK) ||
-  isPayToScriptHashTypeAddress(address, BITCOIN_NETWORK)
-=======
-export function truncateAddress(address: string): string {
-  return `${address.slice(0, 6)}…${address.slice(-5)}`
-}
->>>>>>> e0a7238f
+}