import { CONNECTION_ERRORS } from "#/constants"
import { ConnectionErrorData, OrangeKitError } from "#/types"
import {
  isUnsupportedBitcoinAddressError,
  isWalletNetworkDoesNotMatchProviderChainError,
} from "@orangekit/react"
import { Connector } from "wagmi"
import { SignInWithWalletMessage } from "@orangekit/sign-in-with-wallet"
import { OrangeKitConnector } from "#/types"

const isWalletConnectionRejectedError = (cause: OrangeKitError["cause"]) =>
  cause && cause.code === 4001

const isConnectedStatus = (status: string) => status === "connected"

const isOrangeKitConnector = (connector?: Connector) =>
  connector?.type === "orangekit"

<<<<<<< HEAD
const parseOrangeKitConnectionError = (
  error: OrangeKitError,
): ConnectionErrorData => {
  const { cause } = error

  if (isWalletConnectionRejectedError(cause)) {
    return CONNECTION_ERRORS.REJECTED
  }

  if (isUnsupportedBitcoinAddressError(cause)) {
    return CONNECTION_ERRORS.NOT_SUPPORTED
  }

  if (isWalletNetworkDoesNotMatchProviderChainError(cause)) {
    return CONNECTION_ERRORS.NETWORK_MISMATCH
  }

  return CONNECTION_ERRORS.DEFAULT
}
=======
const createSignInWithWalletMessage = (address: string) => {
  const { host: domain, origin: uri } = window.location

  const message = new SignInWithWalletMessage({
    domain,
    address,
    uri,
    issuedAt: new Date().toISOString(),
    version: "1",
    networkFamily: "bitcoin",
  })

  return message.prepareMessage()
}

const typeConversionToOrangeKitConnector = (
  connector?: Connector,
): OrangeKitConnector => connector as unknown as OrangeKitConnector

const typeConversionToConnector = (connector?: OrangeKitConnector): Connector =>
  connector as unknown as Connector
>>>>>>> a8f5b096

export default {
  isOrangeKitConnector,
  isConnectedStatus,
<<<<<<< HEAD
  parseOrangeKitConnectionError,
  isWalletConnectionRejectedError,
=======
  createSignInWithWalletMessage,
  typeConversionToOrangeKitConnector,
  typeConversionToConnector,
>>>>>>> a8f5b096
}<|MERGE_RESOLUTION|>--- conflicted
+++ resolved
@@ -1,12 +1,15 @@
 import { CONNECTION_ERRORS } from "#/constants"
-import { ConnectionErrorData, OrangeKitError } from "#/types"
+import {
+  ConnectionErrorData,
+  OrangeKitError,
+  OrangeKitConnector,
+} from "#/types"
 import {
   isUnsupportedBitcoinAddressError,
   isWalletNetworkDoesNotMatchProviderChainError,
 } from "@orangekit/react"
 import { Connector } from "wagmi"
 import { SignInWithWalletMessage } from "@orangekit/sign-in-with-wallet"
-import { OrangeKitConnector } from "#/types"
 
 const isWalletConnectionRejectedError = (cause: OrangeKitError["cause"]) =>
   cause && cause.code === 4001
@@ -16,27 +19,6 @@
 const isOrangeKitConnector = (connector?: Connector) =>
   connector?.type === "orangekit"
 
-<<<<<<< HEAD
-const parseOrangeKitConnectionError = (
-  error: OrangeKitError,
-): ConnectionErrorData => {
-  const { cause } = error
-
-  if (isWalletConnectionRejectedError(cause)) {
-    return CONNECTION_ERRORS.REJECTED
-  }
-
-  if (isUnsupportedBitcoinAddressError(cause)) {
-    return CONNECTION_ERRORS.NOT_SUPPORTED
-  }
-
-  if (isWalletNetworkDoesNotMatchProviderChainError(cause)) {
-    return CONNECTION_ERRORS.NETWORK_MISMATCH
-  }
-
-  return CONNECTION_ERRORS.DEFAULT
-}
-=======
 const createSignInWithWalletMessage = (address: string) => {
   const { host: domain, origin: uri } = window.location
 
@@ -58,17 +40,33 @@
 
 const typeConversionToConnector = (connector?: OrangeKitConnector): Connector =>
   connector as unknown as Connector
->>>>>>> a8f5b096
+
+const parseOrangeKitConnectionError = (
+  error: OrangeKitError,
+): ConnectionErrorData => {
+  const { cause } = error
+
+  if (isWalletConnectionRejectedError(cause)) {
+    return CONNECTION_ERRORS.REJECTED
+  }
+
+  if (isUnsupportedBitcoinAddressError(cause)) {
+    return CONNECTION_ERRORS.NOT_SUPPORTED
+  }
+
+  if (isWalletNetworkDoesNotMatchProviderChainError(cause)) {
+    return CONNECTION_ERRORS.NETWORK_MISMATCH
+  }
+
+  return CONNECTION_ERRORS.DEFAULT
+}
 
 export default {
   isOrangeKitConnector,
   isConnectedStatus,
-<<<<<<< HEAD
-  parseOrangeKitConnectionError,
-  isWalletConnectionRejectedError,
-=======
   createSignInWithWalletMessage,
   typeConversionToOrangeKitConnector,
   typeConversionToConnector,
->>>>>>> a8f5b096
+  parseOrangeKitConnectionError,
+  isWalletConnectionRejectedError,
 }