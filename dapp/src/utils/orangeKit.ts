--- conflicted
+++ resolved
@@ -10,12 +10,6 @@
 } from "@orangekit/react"
 import { Connector } from "wagmi"
 import { SignInWithWalletMessage } from "@orangekit/sign-in-with-wallet"
-<<<<<<< HEAD
-
-const isWalletConnectionRejectedError = (cause: OrangeKitError["cause"]) =>
-  cause && cause.code === 4001
-=======
-import { OrangeKitConnector } from "#/types"
 import { wallets } from "#/constants"
 
 const getWalletInfo = (connector: OrangeKitConnector) => {
@@ -33,7 +27,9 @@
   const provider = connector.getBitcoinProvider()
   return provider.isInstalled()
 }
->>>>>>> 93936f35
+
+const isWalletConnectionRejectedError = (cause: OrangeKitError["cause"]) =>
+  cause && cause.code === 4001
 
 const isConnectedStatus = (status: string) => status === "connected"
 
