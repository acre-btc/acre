import axios from "axios"
import { Activity, ActivityDataResponse } from "#/types"

const ACRE_SUBGRAPH_URL = import.meta.env.VITE_ACRE_SUBGRAPH_URL

const mapToActivity = (activityData: ActivityDataResponse): Activity => {
  const {
    id,
    bitcoinTransactionId: txHash,
    amountToDeposit,
    events,
  } = activityData

  const status = events.some(({ type }) => type === "Finalized")
    ? "completed"
    : "pending"
  const timestamp = parseInt(events[0].timestamp, 10)

  const timestamp = parseInt(events[0].timestamp, 10)

  return {
    id,
    txHash,
    timestamp,
    amount: BigInt(amountToDeposit),
    type: "deposit",
    status,
  }
}

// TODO: Fetch transactions for withdrawals
/**
 * Returns the activities for a given account.
 * @param account The Ethereum address for which the activities will be fetched.
 */
async function fetchActivityData(account: string): Promise<Activity[]> {
  const response = await axios.post<{
    errors?: unknown
    data: { activityDatas: ActivityDataResponse[] }
  }>(ACRE_SUBGRAPH_URL, {
    query: `query {
            activityDatas(
              where: {depositOwner_: {id: "${account}"}}
            ) {
              id
              bitcoinTransactionId
              events {
<<<<<<< HEAD
                timestamp
=======
                timestamp,
>>>>>>> 7989001f
                type
              }
              ... on Deposit {
                amountToDeposit
              }
            }
          }`,
  })

  if (response.data && response.data.errors) {
    const errorMsg = "Failed to fetch data from Acre subgraph API."
    console.error(errorMsg, response.data.errors)
    throw new Error(errorMsg)
  }

  return response.data.data.activityDatas.map(mapToActivity)
}

export const subgraphAPI = {
  fetchActivityData,
}<|MERGE_RESOLUTION|>--- conflicted
+++ resolved
@@ -14,7 +14,6 @@
   const status = events.some(({ type }) => type === "Finalized")
     ? "completed"
     : "pending"
-  const timestamp = parseInt(events[0].timestamp, 10)
 
   const timestamp = parseInt(events[0].timestamp, 10)
 
@@ -45,11 +44,7 @@
               id
               bitcoinTransactionId
               events {
-<<<<<<< HEAD
-                timestamp
-=======
                 timestamp,
->>>>>>> 7989001f
                 type
               }
               ... on Deposit {
