--- conflicted
+++ resolved
@@ -199,20 +199,10 @@
 
 // Generates a random integer in min-max range (inclusively)
 export const randomInteger = (min: number, max: number) =>
-<<<<<<< HEAD
   Math.floor(Math.random() * (max - min + 1)) + min
-=======
-  Math.floor(Math.random() * (max - min + 1)) + min
-
-export function getDesiredDecimals(amount: string | number, decimals: number) {
-  const undecimaledAmount = amount.toString()
-  const desiredDecimals = decimals - undecimaledAmount.length + 1
-  return desiredDecimals > 0 ? desiredDecimals : 2
-}
 
 export const addLeadingZero = (num: number): string =>
   num >= 0 && num <= 9 ? `0${num}` : `${num}`
 
 export const getPercentValue = (value: number, maxValue: number) =>
-  (value * 100) / maxValue
->>>>>>> d265ef53
+  (value * 100) / maxValue