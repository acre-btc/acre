import { Activity, ActivityType } from "#/types"

const MIN_LIMIT_VALUE_DURATION = BigInt(String(1e7)) // 0.1 BTC
const MAX_LIMIT_VALUE_DURATION = BigInt(String(1e8)) // 1 BTC

const isActivityCompleted = (activity: Activity): boolean =>
  activity.status === "completed"

const getActivityTimestamp = (activity: Activity): number =>
  activity?.finalizedAt ?? activity.initializedAt

const hasPendingDeposits = (activities: Activity[]): boolean =>
  activities.some(
    (activity) => activity.status === "pending" && activity.type === "deposit",
  )

const sortActivitiesByTimestamp = (activities: Activity[]): Activity[] =>
  [...activities].sort(
    (activity1, activity2) =>
      getActivityTimestamp(activity2) - getActivityTimestamp(activity1),
  )

const isWithdrawType = (type: ActivityType) => type === "withdraw"
const isWithdrawFundsType = (type: ActivityType) => type === "withdraw-funds"

<<<<<<< HEAD
function getEstimatedDuration(amount: bigint, type: ActivityType): string {
  // TODO: we need to rename type to `withdraw-request and update time to 72h
  // see https://github.com/acre-btc/acre/pull/956.
  if (isWithdrawType(type)) return "6 hours"
  // Withdrawal duration is related to the tBTC redemption process, which takes
  // approximately 5 - 7 hours. We use the average value of 6 hours.
  if (isWithdrawFundsType(type)) return "6 hours"
=======
function getEstimatedDuration(
  amount: bigint,
  type: ActivityType,
  shouldUseShortenTimeUnitSuffix = false,
): string {
  const hoursSuffix = shouldUseShortenTimeUnitSuffix ? "h" : " hours"
  // Withdrawal duration is related to the tBTC redemption process, which takes
  // approximately 5 - 7 hours. We use the average value of 6 hours.
  if (isWithdrawType(type)) return `72${hoursSuffix}`
>>>>>>> 928e9a5b

  // Deposit duration is related to the tBTC minting process, which varies based
  // on the amount of BTC deposited.
  // Each threshold requires a different number of Bitcoin transaction confirmations:
  // <0.1 BTC: 1 Bitcoin block confirmation (~10 minutes),
  // >=0.1 BTC and <1 BTC: 3 Bitcoin block confirmations (~30 minutes),
  // >=1 BTC: 6 Bitcoin block confirmations (~60 minutes).
  // The duration of the transaction minting process depends on the Bitcoin network
  // congestion, and the fee paid by the user.
  //
  // After the required number of Bitcoin block confirmations, the tBTC optimistic
  // minting process starts. The optimistic minting process takes approximately
  // 1 hour to complete.
  // After optimistic minting is completed, the Acre bots will finalize the deposit
  // in no more than 10 minutes.
  //
  // We round the estimated duration up to the nearest hour.
  //
  // For <0.1 BTC estimated duration is around 1 hour 20 minutes.
  if (amount < MIN_LIMIT_VALUE_DURATION) return `2${hoursSuffix}`
  // For <1 BTC estimated duration is around 1 hours 40 minutes.
  if (amount < MAX_LIMIT_VALUE_DURATION) return `2${hoursSuffix}`
  // For >=1 BTC estimated duration is around 2 hours 10 minutes.
  return `3${hoursSuffix}`
}

export default {
  isActivityCompleted,
  getActivityTimestamp,
  hasPendingDeposits,
  sortActivitiesByTimestamp,
  isWithdrawType,
  getEstimatedDuration,
}<|MERGE_RESOLUTION|>--- conflicted
+++ resolved
@@ -23,15 +23,6 @@
 const isWithdrawType = (type: ActivityType) => type === "withdraw"
 const isWithdrawFundsType = (type: ActivityType) => type === "withdraw-funds"
 
-<<<<<<< HEAD
-function getEstimatedDuration(amount: bigint, type: ActivityType): string {
-  // TODO: we need to rename type to `withdraw-request and update time to 72h
-  // see https://github.com/acre-btc/acre/pull/956.
-  if (isWithdrawType(type)) return "6 hours"
-  // Withdrawal duration is related to the tBTC redemption process, which takes
-  // approximately 5 - 7 hours. We use the average value of 6 hours.
-  if (isWithdrawFundsType(type)) return "6 hours"
-=======
 function getEstimatedDuration(
   amount: bigint,
   type: ActivityType,
@@ -41,7 +32,8 @@
   // Withdrawal duration is related to the tBTC redemption process, which takes
   // approximately 5 - 7 hours. We use the average value of 6 hours.
   if (isWithdrawType(type)) return `72${hoursSuffix}`
->>>>>>> 928e9a5b
+
+  if (isWithdrawFundsType(type)) return `6${hoursSuffix}`
 
   // Deposit duration is related to the tBTC minting process, which varies based
   // on the amount of BTC deposited.
