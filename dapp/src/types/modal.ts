--- conflicted
+++ resolved
@@ -8,11 +8,8 @@
   STAKE: "STAKE",
   UNSTAKE: "UNSTAKE",
   WELCOME: "WELCOME",
-<<<<<<< HEAD
   MEZO_BEEHIVE: "MEZO_BEEHIVE",
-=======
   CONNECT_WALLET: "CONNECT_WALLET",
->>>>>>> 091cac96
 } as const
 
 export type ModalType = (typeof MODAL_TYPES)[keyof typeof MODAL_TYPES]