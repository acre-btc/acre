--- conflicted
+++ resolved
@@ -1,7 +1,4 @@
 export * from "./ledger-live-app"
 export * from "./currency"
-<<<<<<< HEAD
 export * from "./staking"
-=======
-export * from "./callback"
->>>>>>> 33244353
+export * from "./callback"