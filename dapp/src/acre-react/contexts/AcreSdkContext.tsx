import React, { useCallback, useMemo, useState } from "react"
import { Acre } from "@acre-btc/sdk"
import { BitcoinProvider } from "@acre-btc/sdk/dist/src/lib/bitcoin/providers"
import { BITCOIN_NETWORK } from "#/constants"

const TBTC_API_ENDPOINT = import.meta.env.VITE_TBTC_API_ENDPOINT
const ETH_RPC_URL = import.meta.env.VITE_ETH_HOSTNAME_HTTP
const GELATO_API_KEY = import.meta.env.VITE_GELATO_RELAY_API_KEY

type AcreSdkContextValue = {
  acre?: Acre
  init: (bitcoinProvider?: BitcoinProvider) => Promise<void>
  isInitialized: boolean
  isConnected: boolean
}

export const AcreSdkContext = React.createContext<AcreSdkContextValue>({
  acre: undefined,
  init: async () => {},
  isInitialized: false,
  isConnected: false,
})

export function AcreSdkProvider({ children }: { children: React.ReactNode }) {
<<<<<<< HEAD
  const [acre, setAcre] = useState<Acre | undefined>(undefined)
  const [isInitialized, setIsInitialized] = useState<boolean>(false)

  const init = useCallback<AcreSdkContextValue["init"]>(
    async (bitcoinProvider: BitcoinProvider) => {
      const sdk: Acre = await Acre.initialize(
        BITCOIN_NETWORK,
        bitcoinProvider,
        TBTC_API_ENDPOINT,
        ETH_RPC_URL,
        GELATO_API_KEY,
      )

      setAcre(sdk)
      setIsInitialized(true)
    },
    [],
  )
=======
  const [acre, setAcre] = useState<Acre>()
  const [isInitialized, setIsInitialized] = useState(false)
  const [isConnected, setIsConnected] = useState(false)

  const init = useCallback(async (bitcoinProvider?: BitcoinProvider) => {
    let sdk: Acre

    sdk = await Acre.initialize(BITCOIN_NETWORK, TBTC_API_ENDPOINT, ETH_RPC_URL)

    if (bitcoinProvider) {
      sdk = await sdk.connect(bitcoinProvider)
      setIsConnected(true)
    }

    setAcre(sdk)
    setIsInitialized(true)
  }, [])
>>>>>>> ee105f0f

  const context = useMemo(
    () => ({
      acre,
      init,
      isInitialized,
      isConnected,
    }),
    [init, acre, isInitialized, isConnected],
  )

  return (
    <AcreSdkContext.Provider value={context}>
      {children}
    </AcreSdkContext.Provider>
  )
}<|MERGE_RESOLUTION|>--- conflicted
+++ resolved
@@ -22,44 +22,29 @@
 })
 
 export function AcreSdkProvider({ children }: { children: React.ReactNode }) {
-<<<<<<< HEAD
-  const [acre, setAcre] = useState<Acre | undefined>(undefined)
-  const [isInitialized, setIsInitialized] = useState<boolean>(false)
+  const [acre, setAcre] = useState<Acre>()
+  const [isInitialized, setIsInitialized] = useState(false)
+  const [isConnected, setIsConnected] = useState(false)
 
   const init = useCallback<AcreSdkContextValue["init"]>(
-    async (bitcoinProvider: BitcoinProvider) => {
-      const sdk: Acre = await Acre.initialize(
+    async (bitcoinProvider?: BitcoinProvider) => {
+      let sdk = await Acre.initialize(
         BITCOIN_NETWORK,
-        bitcoinProvider,
         TBTC_API_ENDPOINT,
         ETH_RPC_URL,
         GELATO_API_KEY,
       )
+
+      if (bitcoinProvider) {
+        sdk = await sdk.connect(bitcoinProvider)
+        setIsConnected(true)
+      }
 
       setAcre(sdk)
       setIsInitialized(true)
     },
     [],
   )
-=======
-  const [acre, setAcre] = useState<Acre>()
-  const [isInitialized, setIsInitialized] = useState(false)
-  const [isConnected, setIsConnected] = useState(false)
-
-  const init = useCallback(async (bitcoinProvider?: BitcoinProvider) => {
-    let sdk: Acre
-
-    sdk = await Acre.initialize(BITCOIN_NETWORK, TBTC_API_ENDPOINT, ETH_RPC_URL)
-
-    if (bitcoinProvider) {
-      sdk = await sdk.connect(bitcoinProvider)
-      setIsConnected(true)
-    }
-
-    setAcre(sdk)
-    setIsInitialized(true)
-  }, [])
->>>>>>> ee105f0f
 
   const context = useMemo(
     () => ({
