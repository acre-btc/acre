--- conflicted
+++ resolved
@@ -2,11 +2,8 @@
 import {
   StakeInitialization,
   EthereumAddress,
-<<<<<<< HEAD
   DepositorProxy,
-=======
   DepositReceipt,
->>>>>>> e23ae293
 } from "@acre-btc/sdk"
 import { useAcreContext } from "./useAcreContext"
 
