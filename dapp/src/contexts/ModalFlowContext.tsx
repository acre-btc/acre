--- conflicted
+++ resolved
@@ -2,14 +2,10 @@
 import { ActionFlowType } from "#/types"
 
 export type ModalFlowContextValue = {
-<<<<<<< HEAD
   type: ActionFlowType
   activeStep: number
+  isPaused?: boolean
   setType: React.Dispatch<React.SetStateAction<ActionFlowType>>
-=======
-  activeStep?: number
-  isPaused?: boolean
->>>>>>> 3fe75676
   onClose: () => void
   onResume: () => void
   goNext: () => void
@@ -17,7 +13,6 @@
   endTransactionProcess: () => void
 }
 
-<<<<<<< HEAD
 export const ModalFlowContext = createContext<
   ModalFlowContextValue | undefined
 >(undefined)
@@ -33,30 +28,64 @@
 }): React.ReactElement {
   const [type, setType] = useState(defaultType)
   const [activeStep, setActiveStep] = useState(0)
+  const [isPaused, setIsPaused] = useState(false)
+  const [isPendingTransaction, setIsPendingTransaction] = useState(false)
 
   const resetState = useCallback(() => {
     setType(defaultType)
     setActiveStep(0)
+    setIsPaused(false)
+    setIsPendingTransaction(false)
   }, [defaultType])
+
+  const handleResume = useCallback(() => {
+    setIsPaused(false)
+  }, [])
 
   const handleGoNext = useCallback(() => {
     setActiveStep((prevStep) => prevStep + 1)
   }, [])
 
   const handleClose = useCallback(() => {
-    resetState()
-    onClose()
-  }, [onClose, resetState])
+    if (!isPaused && isPendingTransaction) {
+      setIsPaused(true)
+    } else {
+      resetState()
+      onClose()
+    }
+  }, [isPaused, isPendingTransaction, onClose, resetState])
+
+  const handleStartTransactionProcess = useCallback(() => {
+    setIsPendingTransaction(true)
+  }, [setIsPendingTransaction])
+
+  const handleStopTransactionProcess = useCallback(() => {
+    setIsPendingTransaction(false)
+  }, [setIsPendingTransaction])
 
   const contextValue: ModalFlowContextValue = useMemo<ModalFlowContextValue>(
     () => ({
       type,
       activeStep,
+      isPaused,
       setType,
       onClose: handleClose,
+      onResume: handleResume,
       goNext: handleGoNext,
+      startTransactionProcess: handleStartTransactionProcess,
+      endTransactionProcess: handleStopTransactionProcess,
     }),
-    [type, activeStep, handleClose, handleGoNext],
+    [
+      type,
+      activeStep,
+      isPaused,
+      setType,
+      handleGoNext,
+      handleClose,
+      handleResume,
+      handleStartTransactionProcess,
+      handleStopTransactionProcess,
+    ],
   )
 
   return (
@@ -64,15 +93,4 @@
       {children}
     </ModalFlowContext.Provider>
   )
-}
-=======
-export const ModalFlowContext = createContext<ModalFlowContextValue>({
-  activeStep: undefined,
-  isPaused: false,
-  onClose: () => {},
-  onResume: () => {},
-  goNext: () => {},
-  startTransactionProcess: () => {},
-  endTransactionProcess: () => {},
-})
->>>>>>> 3fe75676
+}