import { http, createConfig, CreateConnectorFn } from "wagmi"
import { Chain, mainnet, sepolia } from "wagmi/chains"
<<<<<<< HEAD
import {
  getOrangeKitUnisatConnector,
  getOrangeKitOKXConnector,
  getOrangeKitXverseConnector,
} from "@orangekit/react"
import { CreateOrangeKitConnectorFn } from "@orangekit/react/dist/src/wallet/connector"
=======
>>>>>>> ea5e462a
import { env } from "./constants"
import { getLastUsedBtcAddress } from "./hooks/useLastUsedBtcAddress"
import referralProgram, { EmbedApp } from "./utils/referralProgram"
import { orangeKit } from "./utils"

const isTestnet = env.USE_TESTNET
const CHAIN_ID = isTestnet ? sepolia.id : mainnet.id

const chains: [Chain, ...Chain[]] = isTestnet ? [sepolia] : [mainnet]
const connectorConfig = {
  rpcUrl: env.ETH_HOSTNAME_HTTP,
  chainId: CHAIN_ID,
  relayApiKey: env.GELATO_RELAY_API_KEY,
}
const transports = chains.reduce(
  (acc, { id }) => ({ ...acc, [id]: http(env.ETH_HOSTNAME_HTTP) }),
  {},
)

<<<<<<< HEAD
const orangeKitUnisatConnector = getOrangeKitUnisatConnector(connectorConfig)
const orangeKitOKXConnector = getOrangeKitOKXConnector(connectorConfig)
const orangeKitXverseConnector = getOrangeKitXverseConnector(connectorConfig)
const orangeKitLedgerLiveConnector = orangeKit.getOrangeKitLedgerLiveConnector({
  ...connectorConfig,
  options: {
    tryConnectToAddress: getLastUsedBtcAddress(),
  },
})

const embedConnectorsMap: Record<EmbedApp, () => CreateOrangeKitConnectorFn> = {
  "ledger-live": orangeKitLedgerLiveConnector,
}

let createEmbedConnectorFn
const embeddedApp = referralProgram.getEmbeddedApp()
if (referralProgram.isEmbedApp(embeddedApp)) {
  createEmbedConnectorFn = embedConnectorsMap[embeddedApp as EmbedApp]
}

const defaultConnectors = [
  orangeKitOKXConnector(),
  orangeKitUnisatConnector(),
  orangeKitXverseConnector(),
]

const connectors = (createEmbedConnectorFn !== undefined
  ? [createEmbedConnectorFn()]
  : defaultConnectors) as unknown as CreateConnectorFn[]
=======
async function getWagmiConfig() {
  const {
    getOrangeKitUnisatConnector,
    getOrangeKitOKXConnector,
    getOrangeKitXverseConnector,
  } = await import("@orangekit/react")

  const orangeKitUnisatConnector = getOrangeKitUnisatConnector(connectorConfig)
  const orangeKitOKXConnector = getOrangeKitOKXConnector(connectorConfig)
  const orangeKitXverseConnector = getOrangeKitXverseConnector(connectorConfig)
>>>>>>> ea5e462a

  const connectors = [
    orangeKitOKXConnector(),
    orangeKitUnisatConnector(),
    orangeKitXverseConnector(),
  ] as unknown as CreateConnectorFn[]

  return createConfig({
    chains,
    multiInjectedProviderDiscovery: false,
    connectors,
    transports,
  })
}

export default getWagmiConfig<|MERGE_RESOLUTION|>--- conflicted
+++ resolved
@@ -1,14 +1,6 @@
 import { http, createConfig, CreateConnectorFn } from "wagmi"
 import { Chain, mainnet, sepolia } from "wagmi/chains"
-<<<<<<< HEAD
-import {
-  getOrangeKitUnisatConnector,
-  getOrangeKitOKXConnector,
-  getOrangeKitXverseConnector,
-} from "@orangekit/react"
 import { CreateOrangeKitConnectorFn } from "@orangekit/react/dist/src/wallet/connector"
-=======
->>>>>>> ea5e462a
 import { env } from "./constants"
 import { getLastUsedBtcAddress } from "./hooks/useLastUsedBtcAddress"
 import referralProgram, { EmbedApp } from "./utils/referralProgram"
@@ -28,37 +20,35 @@
   {},
 )
 
-<<<<<<< HEAD
-const orangeKitUnisatConnector = getOrangeKitUnisatConnector(connectorConfig)
-const orangeKitOKXConnector = getOrangeKitOKXConnector(connectorConfig)
-const orangeKitXverseConnector = getOrangeKitXverseConnector(connectorConfig)
-const orangeKitLedgerLiveConnector = orangeKit.getOrangeKitLedgerLiveConnector({
-  ...connectorConfig,
-  options: {
-    tryConnectToAddress: getLastUsedBtcAddress(),
-  },
-})
+// const orangeKitUnisatConnector = getOrangeKitUnisatConnector(connectorConfig)
+// const orangeKitOKXConnector = getOrangeKitOKXConnector(connectorConfig)
+// const orangeKitXverseConnector = getOrangeKitXverseConnector(connectorConfig)
+// const orangeKitLedgerLiveConnector = orangeKit.getOrangeKitLedgerLiveConnector({
+//   ...connectorConfig,
+//   options: {
+//     tryConnectToAddress: getLastUsedBtcAddress(),
+//   },
+// })
 
-const embedConnectorsMap: Record<EmbedApp, () => CreateOrangeKitConnectorFn> = {
-  "ledger-live": orangeKitLedgerLiveConnector,
-}
+// const embedConnectorsMap: Record<EmbedApp, () => CreateOrangeKitConnectorFn> = {
+//   "ledger-live": orangeKitLedgerLiveConnector,
+// }
 
-let createEmbedConnectorFn
-const embeddedApp = referralProgram.getEmbeddedApp()
-if (referralProgram.isEmbedApp(embeddedApp)) {
-  createEmbedConnectorFn = embedConnectorsMap[embeddedApp as EmbedApp]
-}
+// let createEmbedConnectorFn
+// const embeddedApp = referralProgram.getEmbeddedApp()
+// if (referralProgram.isEmbedApp(embeddedApp)) {
+//   createEmbedConnectorFn = embedConnectorsMap[embeddedApp as EmbedApp]
+// }
 
-const defaultConnectors = [
-  orangeKitOKXConnector(),
-  orangeKitUnisatConnector(),
-  orangeKitXverseConnector(),
-]
+// const defaultConnectors = [
+//   orangeKitOKXConnector(),
+//   orangeKitUnisatConnector(),
+//   orangeKitXverseConnector(),
+// ]
 
-const connectors = (createEmbedConnectorFn !== undefined
-  ? [createEmbedConnectorFn()]
-  : defaultConnectors) as unknown as CreateConnectorFn[]
-=======
+// const connectors = (createEmbedConnectorFn !== undefined
+//   ? [createEmbedConnectorFn()]
+//   : defaultConnectors) as unknown as CreateConnectorFn[]
 async function getWagmiConfig() {
   const {
     getOrangeKitUnisatConnector,
@@ -69,13 +59,37 @@
   const orangeKitUnisatConnector = getOrangeKitUnisatConnector(connectorConfig)
   const orangeKitOKXConnector = getOrangeKitOKXConnector(connectorConfig)
   const orangeKitXverseConnector = getOrangeKitXverseConnector(connectorConfig)
->>>>>>> ea5e462a
 
-  const connectors = [
+  let createEmbedConnectorFn
+  const embeddedApp = referralProgram.getEmbeddedApp()
+  if (referralProgram.isEmbedApp(embeddedApp)) {
+    const orangeKitLedgerLiveConnector =
+      orangeKit.getOrangeKitLedgerLiveConnector({
+        ...connectorConfig,
+        options: {
+          tryConnectToAddress: getLastUsedBtcAddress(),
+        },
+      })
+
+    const embedConnectorsMap: Record<
+      EmbedApp,
+      () => CreateOrangeKitConnectorFn
+    > = {
+      "ledger-live": orangeKitLedgerLiveConnector,
+    }
+
+    createEmbedConnectorFn = embedConnectorsMap[embeddedApp as EmbedApp]
+  }
+
+  const defaultConnectors = [
     orangeKitOKXConnector(),
     orangeKitUnisatConnector(),
     orangeKitXverseConnector(),
-  ] as unknown as CreateConnectorFn[]
+  ]
+
+  const connectors = (createEmbedConnectorFn !== undefined
+    ? [createEmbedConnectorFn()]
+    : defaultConnectors) as unknown as CreateConnectorFn[]
 
   return createConfig({
     chains,
