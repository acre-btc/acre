--- conflicted
+++ resolved
@@ -1,17 +1,13 @@
 {
   "private": true,
   "packageManager": "pnpm@8.10.5",
-<<<<<<< HEAD
   "scripts": {
     "format": "prettier --check .",
     "format:fix": "prettier --write ."
   },
   "devDependencies": {
     "@thesis/prettier-config": "github:thesis/prettier-config",
-    "prettier": "^3.1.0"
-=======
-  "devDependencies": {
+    "prettier": "^3.1.0",
     "syncpack": "^11.2.1"
->>>>>>> c4b901e0
   }
 }