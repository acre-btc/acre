import { ethers } from "hardhat"
import { HardhatEthersSigner } from "@nomicfoundation/hardhat-ethers/signers"
import { expect } from "chai"
<<<<<<< HEAD
import { loadFixture } from "@nomicfoundation/hardhat-toolbox/network-helpers"
import type { Dispatcher } from "../typechain"
import {
  beforeAfterEachSnapshotWrapper,
  deployment,
  getNamedSigner,
  getUnnamedSigner,
} from "./helpers"
=======
import {
  SnapshotRestorer,
  takeSnapshot,
  loadFixture,
} from "@nomicfoundation/hardhat-toolbox/network-helpers"
import { ZeroAddress } from "ethers"
import type { Dispatcher, TestERC4626, Acre, TestERC20 } from "../typechain"
import { deployment } from "./helpers/context"
import { getNamedSigner, getUnnamedSigner } from "./helpers/signer"
import { to1e18 } from "./utils"
>>>>>>> 5916950c

async function fixture() {
  const { tbtc, acre, dispatcher, vault } = await deployment()
  const { governance, maintainer } = await getNamedSigner()
  const [thirdParty] = await getUnnamedSigner()

  return { dispatcher, governance, thirdParty, maintainer, vault, tbtc, acre }
}

describe("Dispatcher", () => {
  let dispatcher: Dispatcher
  let vault: TestERC4626
  let tbtc: TestERC20
  let acre: Acre

  let governance: HardhatEthersSigner
  let thirdParty: HardhatEthersSigner
  let maintainer: HardhatEthersSigner
  let vaultAddress1: string
  let vaultAddress2: string
  let vaultAddress3: string
  let vaultAddress4: string

  before(async () => {
    ;({ dispatcher, governance, thirdParty, maintainer, vault, tbtc, acre } =
      await loadFixture(fixture))

    vaultAddress1 = await ethers.Wallet.createRandom().getAddress()
    vaultAddress2 = await ethers.Wallet.createRandom().getAddress()
    vaultAddress3 = await ethers.Wallet.createRandom().getAddress()
    vaultAddress4 = await ethers.Wallet.createRandom().getAddress()
  })

  beforeAfterEachSnapshotWrapper()

  describe("authorizeVault", () => {
    context("when caller is not a governance account", () => {
      it("should revert when adding a vault", async () => {
        await expect(
          dispatcher.connect(thirdParty).authorizeVault(vaultAddress1),
        )
          .to.be.revertedWithCustomError(
            dispatcher,
            "OwnableUnauthorizedAccount",
          )
          .withArgs(thirdParty.address)
      })
    })

    context("when caller is a governance account", () => {
      let tx: ContractTransactionResponse

      beforeEach(async () => {
        tx = await dispatcher.connect(governance).authorizeVault(vaultAddress1)
        await dispatcher.connect(governance).authorizeVault(vaultAddress2)
        await dispatcher.connect(governance).authorizeVault(vaultAddress3)
      })

      it("should authorize vaults", async () => {
        expect(await dispatcher.vaults(0)).to.equal(vaultAddress1)
        expect(await dispatcher.vaultsInfo(vaultAddress1)).to.be.equal(true)

        expect(await dispatcher.vaults(1)).to.equal(vaultAddress2)
        expect(await dispatcher.vaultsInfo(vaultAddress2)).to.be.equal(true)

        expect(await dispatcher.vaults(2)).to.equal(vaultAddress3)
        expect(await dispatcher.vaultsInfo(vaultAddress3)).to.be.equal(true)
      })

      it("should not authorize the same vault twice", async () => {
        await expect(
          dispatcher.connect(governance).authorizeVault(vaultAddress1),
        ).to.be.revertedWithCustomError(dispatcher, "VaultAlreadyAuthorized")
      })

      it("should emit an event when adding a vault", async () => {
        await expect(tx)
          .to.emit(dispatcher, "VaultAuthorized")
          .withArgs(vaultAddress1)
      })
    })
  })

  describe("deauthorizeVault", () => {
    beforeEach(async () => {
      await dispatcher.connect(governance).authorizeVault(vaultAddress1)
      await dispatcher.connect(governance).authorizeVault(vaultAddress2)
      await dispatcher.connect(governance).authorizeVault(vaultAddress3)
    })

    context("when caller is not a governance account", () => {
      it("should revert when adding a vault", async () => {
        await expect(
          dispatcher.connect(thirdParty).deauthorizeVault(vaultAddress1),
        )
          .to.be.revertedWithCustomError(
            dispatcher,
            "OwnableUnauthorizedAccount",
          )
          .withArgs(thirdParty.address)
      })
    })

    context("when caller is a governance account", () => {
      it("should deauthorize vaults", async () => {
        await dispatcher.connect(governance).deauthorizeVault(vaultAddress1)

        // Last vault replaced the first vault in the 'vaults' array
        expect(await dispatcher.vaults(0)).to.equal(vaultAddress3)
        expect(await dispatcher.vaultsInfo(vaultAddress1)).to.be.equal(false)
        expect((await dispatcher.getVaults()).length).to.equal(2)

        await dispatcher.connect(governance).deauthorizeVault(vaultAddress2)

        // Last vault (vaultAddress2) was removed from the 'vaults' array
        expect(await dispatcher.vaults(0)).to.equal(vaultAddress3)
        expect((await dispatcher.getVaults()).length).to.equal(1)
        expect(await dispatcher.vaultsInfo(vaultAddress2)).to.be.equal(false)

        await dispatcher.connect(governance).deauthorizeVault(vaultAddress3)
        expect((await dispatcher.getVaults()).length).to.equal(0)
        expect(await dispatcher.vaultsInfo(vaultAddress3)).to.be.equal(false)
      })

      it("should deauthorize a vault and authorize it again", async () => {
        await dispatcher.connect(governance).deauthorizeVault(vaultAddress1)
        expect(await dispatcher.vaultsInfo(vaultAddress1)).to.be.equal(false)

        await dispatcher.connect(governance).authorizeVault(vaultAddress1)
        expect(await dispatcher.vaultsInfo(vaultAddress1)).to.be.equal(true)
      })

      it("should not deauthorize a vault that is not authorized", async () => {
        await expect(
          dispatcher.connect(governance).deauthorizeVault(vaultAddress4),
        ).to.be.revertedWithCustomError(dispatcher, "VaultUnauthorized")
      })

      it("should emit an event when removing a vault", async () => {
        await expect(
          dispatcher.connect(governance).deauthorizeVault(vaultAddress1),
        )
          .to.emit(dispatcher, "VaultDeauthorized")
          .withArgs(vaultAddress1)
      })
    })
  })

  describe("depositToVault", () => {
    const assetsToAllocate = to1e18(100)
    const minSharesOut = to1e18(100)

    before(async () => {
      await dispatcher.connect(governance).authorizeVault(vault.getAddress())
      await tbtc.mint(await acre.getAddress(), to1e18(100000))
    })

    context("when caller is not maintainer", () => {
      it("should revert when depositing to a vault", async () => {
        await expect(
          dispatcher
            .connect(thirdParty)
            .depositToVault(
              await vault.getAddress(),
              assetsToAllocate,
              minSharesOut,
            ),
        ).to.be.revertedWithCustomError(dispatcher, "NotMaintainer")
      })
    })

    context("when caller is maintainer", () => {
      context("when vault is not authorized", () => {
        it("should revert", async () => {
          const randomAddress = await ethers.Wallet.createRandom().getAddress()
          await expect(
            dispatcher
              .connect(maintainer)
              .depositToVault(randomAddress, assetsToAllocate, minSharesOut),
          ).to.be.revertedWithCustomError(dispatcher, "VaultUnauthorized")
        })
      })

      context("when the vault is authorized", () => {
        let vaultAddress: string

        before(async () => {
          vaultAddress = await vault.getAddress()
        })

        context("when allocation is successful", () => {
          let tx: ContractTransactionResponse

          before(async () => {
            tx = await dispatcher
              .connect(maintainer)
              .depositToVault(vaultAddress, assetsToAllocate, minSharesOut)
          })

          it("should deposit tBTC to a vault", async () => {
            await expect(tx).to.changeTokenBalances(
              tbtc,
              [acre, vault],
              [-assetsToAllocate, assetsToAllocate],
            )
          })

          it("should mint vault's shares for Acre contract", async () => {
            await expect(tx).to.changeTokenBalances(
              vault,
              [acre],
              [minSharesOut],
            )
          })

          it("should emit a DepositAllocated event", async () => {
            await expect(tx)
              .to.emit(dispatcher, "DepositAllocated")
              .withArgs(vaultAddress, assetsToAllocate, minSharesOut)
          })
        })

        context(
          "when the expected returned shares are less than the actual returned shares",
          () => {
            const sharesOut = assetsToAllocate
            const minShares = to1e18(101)

            it("should emit a MinSharesError event", async () => {
              await expect(
                dispatcher
                  .connect(maintainer)
                  .depositToVault(vaultAddress, assetsToAllocate, minShares),
              )
                .to.be.revertedWithCustomError(dispatcher, "MinSharesError")
                .withArgs(vaultAddress, sharesOut, minShares)
            })
          },
        )
      })
    })
  })

  describe("updateMaintainer", () => {
    let newMaintainer: string

    before(async () => {
      newMaintainer = await ethers.Wallet.createRandom().getAddress()
    })

    context("when caller is not an owner", () => {
      it("should revert", async () => {
        await expect(
          dispatcher.connect(thirdParty).updateMaintainer(newMaintainer),
        )
          .to.be.revertedWithCustomError(
            dispatcher,
            "OwnableUnauthorizedAccount",
          )
          .withArgs(thirdParty.address)
      })
    })

    context("when caller is an owner", () => {
      context("when maintainer is a zero address", () => {
        it("should revert", async () => {
          await expect(
            dispatcher.connect(governance).updateMaintainer(ZeroAddress),
          ).to.be.revertedWithCustomError(dispatcher, "ZeroAddress")
        })
      })

      context("when maintainer is not a zero address", () => {
        let tx: ContractTransactionResponse

        before(async () => {
          tx = await dispatcher
            .connect(governance)
            .updateMaintainer(newMaintainer)
        })

        it("should update the maintainer", async () => {
          expect(await dispatcher.maintainer()).to.be.equal(newMaintainer)
        })

        it("should emit an event when updating the maintainer", async () => {
          await expect(tx)
            .to.emit(dispatcher, "MaintainerUpdated")
            .withArgs(newMaintainer)
        })
      })
    })
  })
})<|MERGE_RESOLUTION|>--- conflicted
+++ resolved
@@ -1,27 +1,19 @@
 import { ethers } from "hardhat"
 import { HardhatEthersSigner } from "@nomicfoundation/hardhat-ethers/signers"
 import { expect } from "chai"
-<<<<<<< HEAD
 import { loadFixture } from "@nomicfoundation/hardhat-toolbox/network-helpers"
-import type { Dispatcher } from "../typechain"
+
+import { ZeroAddress } from "ethers"
 import {
   beforeAfterEachSnapshotWrapper,
   deployment,
   getNamedSigner,
   getUnnamedSigner,
 } from "./helpers"
-=======
-import {
-  SnapshotRestorer,
-  takeSnapshot,
-  loadFixture,
-} from "@nomicfoundation/hardhat-toolbox/network-helpers"
-import { ZeroAddress } from "ethers"
+
 import type { Dispatcher, TestERC4626, Acre, TestERC20 } from "../typechain"
-import { deployment } from "./helpers/context"
-import { getNamedSigner, getUnnamedSigner } from "./helpers/signer"
+
 import { to1e18 } from "./utils"
->>>>>>> 5916950c
 
 async function fixture() {
   const { tbtc, acre, dispatcher, vault } = await deployment()
