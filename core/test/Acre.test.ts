import {
  takeSnapshot,
  loadFixture,
} from "@nomicfoundation/hardhat-toolbox/network-helpers"
import { expect } from "chai"
import {
  ContractTransactionResponse,
  MaxUint256,
  ZeroAddress,
  encodeBytes32String,
} from "ethers"
import { ethers } from "hardhat"

import type { HardhatEthersSigner } from "@nomicfoundation/hardhat-ethers/signers"
import type { SnapshotRestorer } from "@nomicfoundation/hardhat-toolbox/network-helpers"
<<<<<<< HEAD
import {
  beforeAfterEachSnapshotWrapper,
  beforeAfterSnapshotWrapper,
  deployment,
  getNamedSigner,
  getUnnamedSigner,
} from "./helpers"
=======
import { deployment } from "./helpers/context"
import { getUnnamedSigner, getNamedSigner } from "./helpers/signer"
>>>>>>> 5916950c

import { to1e18 } from "./utils"

import type { Acre, TestERC20, Dispatcher } from "../typechain"

async function fixture() {
  const { tbtc, acre, dispatcher } = await deployment()
  const { governance } = await getNamedSigner()

  const [staker1, staker2, thirdParty] = await getUnnamedSigner()

  const amountToMint = to1e18(100000)
  await tbtc.mint(staker1, amountToMint)
  await tbtc.mint(staker2, amountToMint)

  return { acre, tbtc, staker1, staker2, dispatcher, governance, thirdParty }
}

describe("Acre", () => {
  const referral = encodeBytes32String("referral")

  let acre: Acre
  let tbtc: TestERC20
  let dispatcher: Dispatcher

  let governance: HardhatEthersSigner
  let staker1: HardhatEthersSigner
  let staker2: HardhatEthersSigner
  let thirdParty: HardhatEthersSigner

  before(async () => {
    ;({ acre, tbtc, staker1, staker2, dispatcher, governance, thirdParty } =
      await loadFixture(fixture))
  })

  describe("stake", () => {
    context("when staking as first staker", () => {
      beforeAfterEachSnapshotWrapper()

      context("with a referral", () => {
        const amountToStake = to1e18(1)

        // In this test case, there is only one staker and the token vault has
        // not earned anything yet so received shares are equal to staked tokens
        // amount.
        const expectedReceivedShares = amountToStake

        let tx: ContractTransactionResponse
        let tbtcHolder: HardhatEthersSigner
        let receiver: HardhatEthersSigner

        beforeEach(async () => {
          tbtcHolder = staker1
          receiver = staker2

          await tbtc
            .connect(tbtcHolder)
            .approve(await acre.getAddress(), amountToStake)

          tx = await acre
            .connect(tbtcHolder)
            .stake(amountToStake, receiver.address, referral)
        })

        it("should emit Deposit event", async () => {
          await expect(tx).to.emit(acre, "Deposit").withArgs(
            // Caller.
            tbtcHolder.address,
            // Receiver.
            receiver.address,
            // Staked tokens.
            amountToStake,
            // Received shares.
            expectedReceivedShares,
          )
        })

        it("should emit StakeReferral event", async () => {
          await expect(tx)
            .to.emit(acre, "StakeReferral")
            .withArgs(referral, amountToStake)
        })

        it("should mint stBTC tokens", async () => {
          await expect(tx).to.changeTokenBalances(
            acre,
            [receiver.address],
            [expectedReceivedShares],
          )
        })

        it("should transfer tBTC tokens", async () => {
          await expect(tx).to.changeTokenBalances(
            tbtc,
            [tbtcHolder.address, acre],
            [-amountToStake, amountToStake],
          )
        })
      })

      context("without referral", () => {
        const amountToStake = to1e18(10)
        const emptyReferral = encodeBytes32String("")
        let tx: ContractTransactionResponse

        beforeEach(async () => {
          await tbtc
            .connect(staker1)
            .approve(await acre.getAddress(), amountToStake)

          tx = await acre
            .connect(staker1)
            .stake(amountToStake, staker1.address, emptyReferral)
        })

        it("should not emit the StakeReferral event", async () => {
          await expect(tx).to.not.emit(acre, "StakeReferral")
        })
      })

      context(
        "when amount to stake is greater than the approved amount",
        () => {
          const approvedAmount = to1e18(10)
          const amountToStake = approvedAmount + 1n

          beforeEach(async () => {
            await tbtc
              .connect(staker1)
              .approve(await acre.getAddress(), approvedAmount)
          })

          it("should revert", async () => {
            await expect(
              acre
                .connect(staker1)
                .stake(amountToStake, staker1.address, referral),
            )
              .to.be.revertedWithCustomError(tbtc, "ERC20InsufficientAllowance")
              .withArgs(await acre.getAddress(), approvedAmount, amountToStake)
          })
        },
      )

      context("when amount to stake is less than minimum", () => {
        let amountToStake: bigint
        let minimumDepositAmount: bigint

        beforeEach(async () => {
          minimumDepositAmount = await acre.minimumDepositAmount()
          amountToStake = minimumDepositAmount - 1n

          await tbtc
            .connect(staker1)
            .approve(await acre.getAddress(), amountToStake)
        })

        it("should revert", async () => {
          await expect(
            acre
              .connect(staker1)
              .stake(amountToStake, staker1.address, referral),
          )
            .to.revertedWithCustomError(acre, "DepositAmountLessThanMin")
            .withArgs(amountToStake, minimumDepositAmount)
        })
      })

      context("when amount to stake is equal to the minimum amount", () => {
        let amountToStake: bigint
        let tx: ContractTransactionResponse

        beforeEach(async () => {
          const minimumDepositAmount = await acre.minimumDepositAmount()
          amountToStake = minimumDepositAmount

          await tbtc
            .connect(staker1)
            .approve(await acre.getAddress(), amountToStake)

          tx = await acre
            .connect(staker1)
            .stake(amountToStake, staker1.address, referral)
        })

        it("should receive shares equal to the staked amount", async () => {
          await expect(tx).to.changeTokenBalances(
            acre,
            [staker1.address],
            [amountToStake],
          )
        })
      })

      context("when the receiver is zero address", () => {
        const amountToStake = to1e18(10)

        beforeEach(async () => {
          await tbtc
            .connect(staker1)
            .approve(await acre.getAddress(), amountToStake)
        })

        it("should revert", async () => {
          await expect(
            acre.connect(staker1).stake(amountToStake, ZeroAddress, referral),
          )
            .to.be.revertedWithCustomError(acre, "ERC20InvalidReceiver")
            .withArgs(ZeroAddress)
        })
      })

      context(
        "when a staker approved and staked tokens and wants to stake more but w/o another approval",
        () => {
          const amountToStake = to1e18(10)

          beforeEach(async () => {
            await tbtc
              .connect(staker1)
              .approve(await acre.getAddress(), amountToStake)

            await acre
              .connect(staker1)
              .stake(amountToStake, staker1.address, referral)
          })

          it("should revert", async () => {
            await expect(
              acre
                .connect(staker1)
                .stake(amountToStake, staker1.address, referral),
            )
              .to.be.revertedWithCustomError(acre, "ERC20InsufficientAllowance")
              .withArgs(await acre.getAddress(), 0, amountToStake)
          })
        },
      )
    })

    describe("when staking by multiple stakers", () => {
      beforeAfterSnapshotWrapper()

      const staker1AmountToStake = to1e18(7)
      const staker2AmountToStake = to1e18(3)
      const earnedYield = to1e18(5)

      let afterStakesSnapshot: SnapshotRestorer
      let afterSimulatingYieldSnapshot: SnapshotRestorer

      before(async () => {
        // Mint tBTC.
        await tbtc.mint(staker1.address, staker1AmountToStake)
        await tbtc.mint(staker2.address, staker2AmountToStake)

        // Approve tBTC.
        await tbtc
          .connect(staker1)
          .approve(await acre.getAddress(), staker1AmountToStake)
        await tbtc
          .connect(staker2)
          .approve(await acre.getAddress(), staker2AmountToStake)
      })

      context("when the vault is in initial state", () => {
        describe("when two stakers stake", () => {
          let stakeTx1: ContractTransactionResponse
          let stakeTx2: ContractTransactionResponse

          before(async () => {
            stakeTx1 = await acre
              .connect(staker1)
              .stake(staker1AmountToStake, staker1.address, referral)

            stakeTx2 = await acre
              .connect(staker2)
              .stake(staker2AmountToStake, staker2.address, referral)

            afterStakesSnapshot = await takeSnapshot()
          })

          it("staker A should receive shares equal to a staked amount", async () => {
            await expect(stakeTx1).to.changeTokenBalances(
              acre,
              [staker1.address],
              [staker1AmountToStake],
            )
          })

          it("staker B should receive shares equal to a staked amount", async () => {
            await expect(stakeTx2).to.changeTokenBalances(
              acre,
              [staker2.address],
              [staker2AmountToStake],
            )
          })

          it("the total assets amount should be equal to all staked tokens", async () => {
            expect(await acre.totalAssets()).to.eq(
              staker1AmountToStake + staker2AmountToStake,
            )
          })
        })
      })

      context("when vault has two stakers", () => {
        context("when vault earns yield", () => {
          let staker1SharesBefore: bigint
          let staker2SharesBefore: bigint

          before(async () => {
            // Current state:
            // Staker A shares = 7
            // Staker B shares = 3
            // Total assets = 7(staker A) + 3(staker B) + 5(yield)
            await afterStakesSnapshot.restore()

            staker1SharesBefore = await acre.balanceOf(staker1.address)
            staker2SharesBefore = await acre.balanceOf(staker2.address)

            // Simulating yield returned from strategies. The vault now contains
            // more tokens than deposited which causes the exchange rate to
            // change.
            await tbtc.mint(await acre.getAddress(), earnedYield)
          })

          after(async () => {
            afterSimulatingYieldSnapshot = await takeSnapshot()
          })

          it("the vault should hold more assets", async () => {
            expect(await acre.totalAssets()).to.be.eq(
              staker1AmountToStake + staker2AmountToStake + earnedYield,
            )
          })

          it("the stakers shares should be the same", async () => {
            expect(await acre.balanceOf(staker1.address)).to.be.eq(
              staker1SharesBefore,
            )
            expect(await acre.balanceOf(staker2.address)).to.be.eq(
              staker2SharesBefore,
            )
          })

<<<<<<< HEAD
          it("the staker A should be able to redeem more tokens than before", async () => {
            const shares = await acre.balanceOf(staker1.address)
            const availableAssetsToRedeem = await acre.previewRedeem(shares)
=======
        it("the staker A should redeem more tokens than before", async () => {
          const shares = await acre.balanceOf(staker1.address)
          const availableAssetsToRedeem = await acre.previewRedeem(shares)
>>>>>>> 5916950c

            // Expected amount w/o rounding: 7 * 15 / 10 = 10.5
            // Expected amount w/ support for rounding: 10499999999999999999 in
            // tBTC token precision.
            const expectedAssetsToRedeem = 10499999999999999999n

            expect(availableAssetsToRedeem).to.be.eq(expectedAssetsToRedeem)
          })

<<<<<<< HEAD
          it("the staker B should be able to redeem more tokens than before", async () => {
            const shares = await acre.balanceOf(staker2.address)
            const availableAssetsToRedeem = await acre.previewRedeem(shares)
=======
        it("the staker B should redeem more tokens than before", async () => {
          const shares = await acre.balanceOf(staker2.address)
          const availableAssetsToRedeem = await acre.previewRedeem(shares)
>>>>>>> 5916950c

            // Expected amount w/o rounding: 3 * 15 / 10 = 4.5
            // Expected amount w/ support for rounding: 4499999999999999999 in
            // tBTC token precision.
            const expectedAssetsToRedeem = 4499999999999999999n

            expect(availableAssetsToRedeem).to.be.eq(expectedAssetsToRedeem)
          })
        })

<<<<<<< HEAD
        context("when staker A stakes more tokens", () => {
          context(
            "when total tBTC amount after staking would not exceed max amount",
            () => {
              const newAmountToStake = to1e18(2)
              // Current state:
              //   Total assets = 7(staker A) + 3(staker B) + 5(yield)
              //   Total shares = 7 + 3 = 10
              // New stake amount = 2
              // Shares to mint = 2 * 10 / 15 = 1.(3) -> 1333333333333333333 in stBTC
              // token precision
              const expectedSharesToMint = 1333333333333333333n
              let sharesBefore: bigint
              let availableToRedeemBefore: bigint

              before(async () => {
                await afterSimulatingYieldSnapshot.restore()

                sharesBefore = await acre.balanceOf(staker1.address)
                availableToRedeemBefore = await acre.previewRedeem(sharesBefore)

                await tbtc.mint(staker1.address, newAmountToStake)

                await tbtc
                  .connect(staker1)
                  .approve(await acre.getAddress(), newAmountToStake)

                // State after stake:
                // Total assets = 7(staker A) + 3(staker B) + 5(yield) + 2(staker
                // A) = 17
                // Total shares = 7 + 3 + 1.(3) = 11.(3)
                await acre
                  .connect(staker1)
                  .stake(newAmountToStake, staker1.address, referral)
              })

              it("should receive more shares", async () => {
                const shares = await acre.balanceOf(staker1.address)

                expect(shares).to.be.eq(sharesBefore + expectedSharesToMint)
              })

              it("should be able to redeem more tokens than before", async () => {
                const shares = await acre.balanceOf(staker1.address)
                const availableToRedeem = await acre.previewRedeem(shares)

                // Expected amount w/o rounding: 8.(3) * 17 / 11.(3) = 12.5
                // Expected amount w/ support for rounding: 12499999999999999999 in
                // tBTC token precision.
                const expectedTotalAssetsAvailableToRedeem =
                  12499999999999999999n

                expect(availableToRedeem).to.be.greaterThan(
                  availableToRedeemBefore,
=======
            before(async () => {
              await afterSimulatingYieldSnapshot.restore()

              sharesBefore = await acre.balanceOf(staker1.address)
              availableToRedeemBefore = await acre.previewRedeem(sharesBefore)

              await tbtc.mint(staker1.address, newAmountToStake)

              await tbtc
                .connect(staker1)
                .approve(await acre.getAddress(), newAmountToStake)

              // State after stake:
              // Total assets = 7(staker A) + 3(staker B) + 5(yield) + 2(staker
              // A) = 17
              // Total shares = 7 + 3 + 1.(3) = 11.(3)
              await acre
                .connect(staker1)
                .stake(newAmountToStake, staker1.address, referral)
            })

            it("should receive more shares", async () => {
              const shares = await acre.balanceOf(staker1.address)

              expect(shares).to.be.eq(sharesBefore + expectedSharesToMint)
            })

            it("should redeem more tokens than before", async () => {
              const shares = await acre.balanceOf(staker1.address)
              const availableToRedeem = await acre.previewRedeem(shares)

              // Expected amount w/o rounding: 8.(3) * 17 / 11.(3) = 12.5
              // Expected amount w/ support for rounding: 12499999999999999999 in
              // tBTC token precision.
              const expectedTotalAssetsAvailableToRedeem = 12499999999999999999n

              expect(availableToRedeem).to.be.greaterThan(
                availableToRedeemBefore,
              )
              expect(availableToRedeem).to.be.eq(
                expectedTotalAssetsAvailableToRedeem,
              )
            })
          },
        )

        context(
          "when total tBTC amount after staking would exceed max amount",
          () => {
            let possibleMaxAmountToStake: bigint
            let amountToStake: bigint

            before(async () => {
              await afterSimulatingYieldSnapshot.restore()

              // In the current implementation of the `maxDeposit` the
              // `address` param is not taken into account - it means it will
              // return the same value for any address.
              possibleMaxAmountToStake = await acre.maxDeposit(staker1.address)
              amountToStake = possibleMaxAmountToStake + 1n

              await tbtc
                .connect(staker1)
                .approve(await acre.getAddress(), amountToStake)
            })

            it("should revert", async () => {
              await expect(acre.stake(amountToStake, staker1.address, referral))
                .to.be.revertedWithCustomError(
                  acre,
                  "ERC4626ExceededMaxDeposit",
>>>>>>> 5916950c
                )
                expect(availableToRedeem).to.be.eq(
                  expectedTotalAssetsAvailableToRedeem,
                )
              })
            },
          )

          context(
            "when total tBTC amount after staking would exceed max amount",
            () => {
              let possibleMaxAmountToStake: bigint
              let amountToStake: bigint

              before(async () => {
                await afterSimulatingYieldSnapshot.restore()

                // In the current implementation of the `maxDeposit` the
                // `address` param is not taken into account - it means it will
                // return the same value for any address.
                possibleMaxAmountToStake = await acre.maxDeposit(
                  staker1.address,
                )
                amountToStake = possibleMaxAmountToStake + 1n

                await tbtc
                  .connect(staker1)
                  .approve(await acre.getAddress(), amountToStake)
              })

<<<<<<< HEAD
              it("should revert", async () => {
                await expect(
                  acre.stake(amountToStake, staker1.address, referral),
=======
            it("should not stake more tokens", async () => {
              await expect(acre.stake(amountToStake, staker1, referral))
                .to.be.revertedWithCustomError(
                  acre,
                  "ERC4626ExceededMaxDeposit",
>>>>>>> 5916950c
                )
                  .to.be.revertedWithCustomError(
                    acre,
                    "ERC4626ExceededMaxDeposit",
                  )
                  .withArgs(
                    staker1.address,
                    amountToStake,
                    possibleMaxAmountToStake,
                  )
              })
            },
          )

          context(
            "when total tBTC amount after staking would be equal to the max amount",
            () => {
              let amountToStake: bigint
              let tx: ContractTransactionResponse

              before(async () => {
                amountToStake = await acre.maxDeposit(staker1.address)

                await tbtc
                  .connect(staker1)
                  .approve(await acre.getAddress(), amountToStake)

                tx = await acre.stake(amountToStake, staker1, referral)
              })

              it("should stake tokens correctly", async () => {
                await expect(tx).to.emit(acre, "Deposit")
              })

              it("the max deposit amount should be equal 0", async () => {
                expect(await acre.maxDeposit(staker1)).to.eq(0)
              })

              it("should not be able to stake more tokens", async () => {
                await expect(acre.stake(amountToStake, staker1, referral))
                  .to.be.revertedWithCustomError(
                    acre,
                    "ERC4626ExceededMaxDeposit",
                  )
                  .withArgs(staker1.address, amountToStake, 0)
              })
            },
          )
        })
      })
    })
  })

  describe("mint", () => {
    beforeAfterEachSnapshotWrapper()

    context("when minting as first staker", () => {
      const amountToStake = to1e18(1)
      let tx: ContractTransactionResponse
      let sharesToMint: bigint

      beforeEach(async () => {
        sharesToMint = amountToStake

        await tbtc
          .connect(staker1)
          .approve(await acre.getAddress(), amountToStake)

        tx = await acre.connect(staker1).mint(sharesToMint, staker1.address)
      })

      it("should emit Deposit event", async () => {
        await expect(tx).to.emit(acre, "Deposit").withArgs(
          // Caller.
          staker1.address,
          // Receiver.
          staker1.address,
          // Staked tokens.
          amountToStake,
          // Received shares.
          sharesToMint,
        )
      })

      it("should mint stBTC tokens", async () => {
        await expect(tx).to.changeTokenBalances(
          acre,
          [staker1.address],
          [sharesToMint],
        )
      })

      it("should transfer tBTC tokens", async () => {
        await expect(tx).to.changeTokenBalances(
          tbtc,
          [staker1.address, acre],
          [-amountToStake, amountToStake],
        )
      })
    })

    context("when staker wants to mint more shares than max mint limit", () => {
      let sharesToMint: bigint
      let maxMint: bigint

      beforeEach(async () => {
        maxMint = await acre.maxMint(staker1.address)

        sharesToMint = maxMint + 1n
      })

      it("should take into account the max total assets parameter and revert", async () => {
        await expect(acre.connect(staker1).mint(sharesToMint, staker1.address))
          .to.be.revertedWithCustomError(acre, "ERC4626ExceededMaxMint")
          .withArgs(staker1.address, sharesToMint, maxMint)
      })
    })

    context(
      "when staker wants to mint less shares than the min deposit amount",
      () => {
        let sharesToMint: bigint
        let minimumDepositAmount: bigint

        beforeEach(async () => {
          minimumDepositAmount = await acre.minimumDepositAmount()
          const shares = await acre.convertToShares(minimumDepositAmount)

          sharesToMint = shares - 1n
          await tbtc
            .connect(staker1)
            .approve(await acre.getAddress(), minimumDepositAmount)
        })

        it("should take into account the min deposit amount parameter and revert", async () => {
          // In this test case, there is only one staker and the token vault has
          // not earned anything yet so received shares are equal to staked
          // tokens amount.
          const depositAmount = sharesToMint

          await expect(
            acre.connect(staker1).mint(sharesToMint, staker1.address),
          )
            .to.be.revertedWithCustomError(acre, "DepositAmountLessThanMin")
            .withArgs(depositAmount, minimumDepositAmount)
        })
      },
    )
  })

  describe("updateDepositParameters", () => {
    beforeAfterEachSnapshotWrapper()

    const validMinimumDepositAmount = to1e18(1)
    const validMaximumTotalAssetsAmount = to1e18(30)

    context("when is called by governance", () => {
      context("when all parameters are valid", () => {
        let tx: ContractTransactionResponse

        beforeEach(async () => {
          tx = await acre
            .connect(governance)
            .updateDepositParameters(
              validMinimumDepositAmount,
              validMaximumTotalAssetsAmount,
            )
        })

        it("should emit DepositParametersUpdated event", async () => {
          await expect(tx)
            .to.emit(acre, "DepositParametersUpdated")
            .withArgs(validMinimumDepositAmount, validMaximumTotalAssetsAmount)
        })

        it("should update parameters correctly", async () => {
          const [minimumDepositAmount, maximumTotalAssets] =
            await acre.depositParameters()

          expect(minimumDepositAmount).to.be.eq(validMinimumDepositAmount)
          expect(maximumTotalAssets).to.be.eq(validMaximumTotalAssetsAmount)
        })
      })

      context("when minimum deposit amount is 0", () => {
        const newMinimumDepositAmount = 0

        beforeEach(async () => {
          await acre
            .connect(governance)
            .updateDepositParameters(
              newMinimumDepositAmount,
              validMaximumTotalAssetsAmount,
            )
        })

        it("should update the minimum deposit amount correctly", async () => {
          const minimumDepositAmount = await acre.minimumDepositAmount()

          expect(minimumDepositAmount).to.be.eq(newMinimumDepositAmount)
        })
      })

      context("when the maximum total assets amount is 0", () => {
        const newMaximumTotalAssets = 0

        beforeEach(async () => {
          await acre
            .connect(governance)
            .updateDepositParameters(
              validMinimumDepositAmount,
              newMaximumTotalAssets,
            )
        })

        it("should update parameter correctly", async () => {
          expect(await acre.maximumTotalAssets()).to.be.eq(0)
        })
      })
    })

    context("when it is called by non-governance", () => {
      it("should revert", async () => {
        await expect(
          acre
            .connect(staker1)
            .updateDepositParameters(
              validMinimumDepositAmount,
              validMaximumTotalAssetsAmount,
            ),
        )
          .to.be.revertedWithCustomError(acre, "OwnableUnauthorizedAccount")
          .withArgs(staker1.address)
      })
    })
  })

  describe("maxDeposit", () => {
    beforeAfterEachSnapshotWrapper()

    let maximumTotalAssets: bigint
    let minimumDepositAmount: bigint

    beforeEach(async () => {
      ;[minimumDepositAmount, maximumTotalAssets] =
        await acre.depositParameters()
    })

    context(
      "when total assets is greater than maximum total assets amount",
      () => {
        beforeEach(async () => {
          const toMint = maximumTotalAssets + 1n

          await tbtc.mint(await acre.getAddress(), toMint)
        })

        it("should return 0", async () => {
          expect(await acre.maxDeposit(staker1.address)).to.be.eq(0)
        })
      },
    )

    context("when the vault is empty", () => {
      it("should return maximum total assets amount", async () => {
        expect(await acre.maxDeposit(staker1.address)).to.be.eq(
          maximumTotalAssets,
        )
      })
    })

    context("when the maximum total amount has not yet been reached", () => {
      let expectedValue: bigint

      beforeEach(async () => {
        const toMint = to1e18(2)
        expectedValue = maximumTotalAssets - toMint

        await tbtc.mint(await acre.getAddress(), toMint)
      })

      it("should return correct value", async () => {
        expect(await acre.maxDeposit(staker1.address)).to.be.eq(expectedValue)
      })
    })

    context("when the deposit limit is disabled", () => {
      const maximum = MaxUint256

      beforeEach(async () => {
        await acre
          .connect(governance)
          .updateDepositParameters(minimumDepositAmount, maximum)
      })

      context("when the vault is empty", () => {
        it("should return the maximum value", async () => {
          expect(await acre.maxDeposit(staker1.address)).to.be.eq(maximum)
        })
      })

      context("when the vault is not empty", () => {
        const amountToStake = to1e18(1)

        beforeEach(async () => {
          await tbtc
            .connect(staker1)
            .approve(await acre.getAddress(), amountToStake)

          await acre
            .connect(staker1)
            .stake(amountToStake, staker1.address, referral)
        })

        it("should return the maximum value", async () => {
          expect(await acre.maxDeposit(staker1.address)).to.be.eq(maximum)
        })
      })
    })
  })

  describe("updateDispatcher", () => {
    let snapshot: SnapshotRestorer

    before(async () => {
      snapshot = await takeSnapshot()
    })

    after(async () => {
      await snapshot.restore()
    })

    context("when caller is not governance", () => {
      it("should revert", async () => {
        await expect(acre.connect(thirdParty).updateDispatcher(ZeroAddress))
          .to.be.revertedWithCustomError(acre, "OwnableUnauthorizedAccount")
          .withArgs(thirdParty.address)
      })
    })

    context("when caller is governance", () => {
      context("when a new dispatcher is zero address", () => {
        it("should revert", async () => {
          await expect(
            acre.connect(governance).updateDispatcher(ZeroAddress),
          ).to.be.revertedWithCustomError(acre, "ZeroAddress")
        })
      })

      context("when a new dispatcher is non-zero address", () => {
        let newDispatcher: string
        let acreAddress: string
        let dispatcherAddress: string
        let tx: ContractTransactionResponse

        before(async () => {
          // Dispatcher is set by the deployment scripts. See deployment tests
          // where initial parameters are checked.
          dispatcherAddress = await dispatcher.getAddress()
          newDispatcher = await ethers.Wallet.createRandom().getAddress()
          acreAddress = await acre.getAddress()

          tx = await acre.connect(governance).updateDispatcher(newDispatcher)
        })

        it("should update the dispatcher", async () => {
          expect(await acre.dispatcher()).to.be.equal(newDispatcher)
        })

        it("should reset approval amount for the old dispatcher", async () => {
          const allowance = await tbtc.allowance(acreAddress, dispatcherAddress)
          expect(allowance).to.be.equal(0)
        })

        it("should approve max amount for the new dispatcher", async () => {
          const allowance = await tbtc.allowance(acreAddress, newDispatcher)
          expect(allowance).to.be.equal(MaxUint256)
        })

        it("should emit DispatcherUpdated event", async () => {
          await expect(tx)
            .to.emit(acre, "DispatcherUpdated")
            .withArgs(dispatcherAddress, newDispatcher)
        })
      })
    })
  })

  describe("maxMint", () => {
    beforeAfterEachSnapshotWrapper()

    let maximumTotalAssets: bigint
    let minimumDepositAmount: bigint

    beforeEach(async () => {
      ;[minimumDepositAmount, maximumTotalAssets] =
        await acre.depositParameters()
    })

    context(
      "when total assets is greater than maximum total assets amount",
      () => {
        beforeEach(async () => {
          const toMint = maximumTotalAssets + 1n

          await tbtc.mint(await acre.getAddress(), toMint)
        })

        it("should return 0", async () => {
          expect(await acre.maxMint(staker1.address)).to.be.eq(0)
        })
      },
    )

    context("when the vault is empty", () => {
      it("should return maximum total assets amount in shares", async () => {
        // When the vault is empty the max shares amount is equal to the maximum
        // total assets amount.
        expect(await acre.maxMint(staker1.address)).to.be.eq(maximumTotalAssets)
      })
    })

    context("when the maximum total amount has not yet been reached", () => {
      let expectedValue: bigint

      beforeEach(async () => {
        const toMint = to1e18(2)
        const amountToStake = to1e18(3)

        // Staker stakes 3 tBTC.
        await tbtc
          .connect(staker1)
          .approve(await acre.getAddress(), amountToStake)
        await acre.connect(staker1).deposit(amountToStake, staker1.address)

        // Vault earns 2 tBTC.
        await tbtc.mint(await acre.getAddress(), toMint)

        // The current state is:
        // Total assets: 5
        // Total supply: 3
        // Maximum total assets: 30
        // Current max deposit: 25 - 2 - 3 = 20
        // Max shares: 20 * 3 / 5 = 15 -> 12000000000000000001 in stBTC
        // precision and rounding support.
        expectedValue = 12000000000000000001n
      })

      it("should return correct value", async () => {
        expect(await acre.maxMint(staker1.address)).to.be.eq(expectedValue)
      })
    })

    context("when the deposit limit is disabled", () => {
      const maximum = MaxUint256

      beforeEach(async () => {
        await acre
          .connect(governance)
          .updateDepositParameters(minimumDepositAmount, maximum)
      })

      context("when the vault is empty", () => {
        it("should return the maximum value", async () => {
          expect(await acre.maxMint(staker1.address)).to.be.eq(maximum)
        })
      })

      context("when the vault is not empty", () => {
        const amountToStake = to1e18(1)

        beforeEach(async () => {
          await tbtc
            .connect(staker1)
            .approve(await acre.getAddress(), amountToStake)

          await acre
            .connect(staker1)
            .stake(amountToStake, staker1.address, referral)
        })

        it("should return the maximum value", async () => {
          expect(await acre.maxMint(staker1.address)).to.be.eq(maximum)
        })
      })
    })
  })

  describe("deposit", () => {
    beforeAfterEachSnapshotWrapper()

    const receiver = ethers.Wallet.createRandom()

    let amountToDeposit: bigint
    let minimumDepositAmount: bigint

    beforeEach(async () => {
      minimumDepositAmount = await acre.minimumDepositAmount()
    })

    context("when the deposit amount is less than minimum", () => {
      beforeEach(() => {
        amountToDeposit = minimumDepositAmount - 1n
      })

      it("should revert", async () => {
        await expect(acre.deposit(amountToDeposit, receiver.address))
          .to.be.revertedWithCustomError(acre, "DepositAmountLessThanMin")
          .withArgs(amountToDeposit, minimumDepositAmount)
      })
    })

    context(
      "when the deposit amount is equal to the minimum deposit amount",
      () => {
        let tx: ContractTransactionResponse
        let expectedReceivedShares: bigint

        beforeEach(async () => {
          amountToDeposit = minimumDepositAmount
          expectedReceivedShares = amountToDeposit

          await tbtc.approve(await acre.getAddress(), amountToDeposit)
          tx = await acre
            .connect(staker1)
            .deposit(amountToDeposit, receiver.address)
        })

        it("should emit Deposit event", async () => {
          await expect(tx).to.emit(acre, "Deposit").withArgs(
            // Caller.
            staker1.address,
            // Receiver.
            receiver.address,
            // Staked tokens.
            amountToDeposit,
            // Received shares.
            expectedReceivedShares,
          )
        })

        it("should mint stBTC tokens", async () => {
          await expect(tx).to.changeTokenBalances(
            acre,
            [receiver.address],
            [expectedReceivedShares],
          )
        })

        it("should transfer tBTC tokens", async () => {
          await expect(tx).to.changeTokenBalances(
            tbtc,
            [staker1.address, acre],
            [-amountToDeposit, amountToDeposit],
          )
        })
      },
    )
  })
})<|MERGE_RESOLUTION|>--- conflicted
+++ resolved
@@ -13,7 +13,6 @@
 
 import type { HardhatEthersSigner } from "@nomicfoundation/hardhat-ethers/signers"
 import type { SnapshotRestorer } from "@nomicfoundation/hardhat-toolbox/network-helpers"
-<<<<<<< HEAD
 import {
   beforeAfterEachSnapshotWrapper,
   beforeAfterSnapshotWrapper,
@@ -21,10 +20,6 @@
   getNamedSigner,
   getUnnamedSigner,
 } from "./helpers"
-=======
-import { deployment } from "./helpers/context"
-import { getUnnamedSigner, getNamedSigner } from "./helpers/signer"
->>>>>>> 5916950c
 
 import { to1e18 } from "./utils"
 
@@ -370,15 +365,9 @@
             )
           })
 
-<<<<<<< HEAD
           it("the staker A should be able to redeem more tokens than before", async () => {
             const shares = await acre.balanceOf(staker1.address)
             const availableAssetsToRedeem = await acre.previewRedeem(shares)
-=======
-        it("the staker A should redeem more tokens than before", async () => {
-          const shares = await acre.balanceOf(staker1.address)
-          const availableAssetsToRedeem = await acre.previewRedeem(shares)
->>>>>>> 5916950c
 
             // Expected amount w/o rounding: 7 * 15 / 10 = 10.5
             // Expected amount w/ support for rounding: 10499999999999999999 in
@@ -388,15 +377,9 @@
             expect(availableAssetsToRedeem).to.be.eq(expectedAssetsToRedeem)
           })
 
-<<<<<<< HEAD
           it("the staker B should be able to redeem more tokens than before", async () => {
             const shares = await acre.balanceOf(staker2.address)
             const availableAssetsToRedeem = await acre.previewRedeem(shares)
-=======
-        it("the staker B should redeem more tokens than before", async () => {
-          const shares = await acre.balanceOf(staker2.address)
-          const availableAssetsToRedeem = await acre.previewRedeem(shares)
->>>>>>> 5916950c
 
             // Expected amount w/o rounding: 3 * 15 / 10 = 4.5
             // Expected amount w/ support for rounding: 4499999999999999999 in
@@ -407,7 +390,6 @@
           })
         })
 
-<<<<<<< HEAD
         context("when staker A stakes more tokens", () => {
           context(
             "when total tBTC amount after staking would not exceed max amount",
@@ -462,79 +444,6 @@
 
                 expect(availableToRedeem).to.be.greaterThan(
                   availableToRedeemBefore,
-=======
-            before(async () => {
-              await afterSimulatingYieldSnapshot.restore()
-
-              sharesBefore = await acre.balanceOf(staker1.address)
-              availableToRedeemBefore = await acre.previewRedeem(sharesBefore)
-
-              await tbtc.mint(staker1.address, newAmountToStake)
-
-              await tbtc
-                .connect(staker1)
-                .approve(await acre.getAddress(), newAmountToStake)
-
-              // State after stake:
-              // Total assets = 7(staker A) + 3(staker B) + 5(yield) + 2(staker
-              // A) = 17
-              // Total shares = 7 + 3 + 1.(3) = 11.(3)
-              await acre
-                .connect(staker1)
-                .stake(newAmountToStake, staker1.address, referral)
-            })
-
-            it("should receive more shares", async () => {
-              const shares = await acre.balanceOf(staker1.address)
-
-              expect(shares).to.be.eq(sharesBefore + expectedSharesToMint)
-            })
-
-            it("should redeem more tokens than before", async () => {
-              const shares = await acre.balanceOf(staker1.address)
-              const availableToRedeem = await acre.previewRedeem(shares)
-
-              // Expected amount w/o rounding: 8.(3) * 17 / 11.(3) = 12.5
-              // Expected amount w/ support for rounding: 12499999999999999999 in
-              // tBTC token precision.
-              const expectedTotalAssetsAvailableToRedeem = 12499999999999999999n
-
-              expect(availableToRedeem).to.be.greaterThan(
-                availableToRedeemBefore,
-              )
-              expect(availableToRedeem).to.be.eq(
-                expectedTotalAssetsAvailableToRedeem,
-              )
-            })
-          },
-        )
-
-        context(
-          "when total tBTC amount after staking would exceed max amount",
-          () => {
-            let possibleMaxAmountToStake: bigint
-            let amountToStake: bigint
-
-            before(async () => {
-              await afterSimulatingYieldSnapshot.restore()
-
-              // In the current implementation of the `maxDeposit` the
-              // `address` param is not taken into account - it means it will
-              // return the same value for any address.
-              possibleMaxAmountToStake = await acre.maxDeposit(staker1.address)
-              amountToStake = possibleMaxAmountToStake + 1n
-
-              await tbtc
-                .connect(staker1)
-                .approve(await acre.getAddress(), amountToStake)
-            })
-
-            it("should revert", async () => {
-              await expect(acre.stake(amountToStake, staker1.address, referral))
-                .to.be.revertedWithCustomError(
-                  acre,
-                  "ERC4626ExceededMaxDeposit",
->>>>>>> 5916950c
                 )
                 expect(availableToRedeem).to.be.eq(
                   expectedTotalAssetsAvailableToRedeem,
@@ -565,17 +474,9 @@
                   .approve(await acre.getAddress(), amountToStake)
               })
 
-<<<<<<< HEAD
               it("should revert", async () => {
                 await expect(
                   acre.stake(amountToStake, staker1.address, referral),
-=======
-            it("should not stake more tokens", async () => {
-              await expect(acre.stake(amountToStake, staker1, referral))
-                .to.be.revertedWithCustomError(
-                  acre,
-                  "ERC4626ExceededMaxDeposit",
->>>>>>> 5916950c
                 )
                   .to.be.revertedWithCustomError(
                     acre,
