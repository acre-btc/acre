import {
  takeSnapshot,
  loadFixture,
} from "@nomicfoundation/hardhat-toolbox/network-helpers"
import { expect } from "chai"
<<<<<<< HEAD
import { ethers } from "hardhat"
import { ContractTransactionResponse, ZeroAddress } from "ethers"
=======
import {
  ContractTransactionResponse,
  MaxUint256,
  ZeroAddress,
  encodeBytes32String,
} from "ethers"
>>>>>>> d3556ac4

import type { HardhatEthersSigner } from "@nomicfoundation/hardhat-ethers/signers"
import type { SnapshotRestorer } from "@nomicfoundation/hardhat-toolbox/network-helpers"
import { deployment } from "./helpers/context"
import { getNamedSigner, getUnnamedSigner } from "./helpers/signer"

import { to1e18 } from "./utils"

import type { Acre, TestERC20 } from "../typechain"

async function fixture() {
  const { tbtc, acre } = await deployment()

  const [staker1, staker2] = await getUnnamedSigner()
  const { governance: owner } = await getNamedSigner()

  const amountToMint = to1e18(100000)
  await tbtc.mint(staker1, amountToMint)
  await tbtc.mint(staker2, amountToMint)

  return { acre, tbtc, owner, staker1, staker2 }
}

describe("Acre", () => {
  let acre: Acre
  let tbtc: TestERC20
  let owner: HardhatEthersSigner
  let staker1: HardhatEthersSigner
  let staker2: HardhatEthersSigner

  before(async () => {
    ;({ acre, tbtc, staker1, staker2, owner } = await loadFixture(fixture))
  })

  describe("stake", () => {
<<<<<<< HEAD
    const referral: string = ethers.encodeBytes32String("referral")
=======
    const referral = encodeBytes32String("referral")
>>>>>>> d3556ac4
    let snapshot: SnapshotRestorer

    context("when staking as first staker", () => {
      beforeEach(async () => {
        snapshot = await takeSnapshot()
      })

      afterEach(async () => {
        await snapshot.restore()
      })

      context("with a referral", () => {
        const amountToStake = to1e18(1)

        // In this test case, there is only one staker and the token vault has
        // not earned anything yet so received shares are equal to staked tokens
        // amount.
        const expectedReceivedShares = amountToStake

        let tx: ContractTransactionResponse
        let tbtcHolder: HardhatEthersSigner
        let receiver: HardhatEthersSigner

        beforeEach(async () => {
          tbtcHolder = staker1
          receiver = staker2

          await tbtc
            .connect(tbtcHolder)
            .approve(await acre.getAddress(), amountToStake)

          tx = await acre
            .connect(tbtcHolder)
            .stake(amountToStake, receiver.address, referral)
        })

        it("should emit Deposit event", async () => {
          await expect(tx).to.emit(acre, "Deposit").withArgs(
            // Caller.
            tbtcHolder.address,
            // Receiver.
            receiver.address,
            // Staked tokens.
            amountToStake,
            // Received shares.
            expectedReceivedShares,
          )
        })

        it("should emit StakeReferral event", async () => {
          await expect(tx)
            .to.emit(acre, "StakeReferral")
            .withArgs(referral, amountToStake)
        })

        it("should mint stBTC tokens", async () => {
          await expect(tx).to.changeTokenBalances(
            acre,
            [receiver.address],
            [expectedReceivedShares],
          )
        })

        it("should transfer tBTC tokens", async () => {
          await expect(tx).to.changeTokenBalances(
            tbtc,
            [tbtcHolder.address, acre],
            [-amountToStake, amountToStake],
          )
        })
      })

      context("without referral", () => {
        const amountToStake = to1e18(10)
        const emptyReferral = encodeBytes32String("")
        let tx: ContractTransactionResponse

        beforeEach(async () => {
          await tbtc
            .connect(staker1)
            .approve(await acre.getAddress(), amountToStake)

          tx = await acre
            .connect(staker1)
            .stake(amountToStake, staker1.address, emptyReferral)
        })

        it("should not emit the StakeReferral event", async () => {
          await expect(tx).to.not.emit(acre, "StakeReferral")
        })
      })

      context(
        "when amount to stake is greater than the approved amount",
        () => {
          const approvedAmount = to1e18(10)
          const amountToStake = approvedAmount + 1n

          beforeEach(async () => {
            await tbtc
              .connect(staker1)
              .approve(await acre.getAddress(), approvedAmount)
          })

          it("should revert", async () => {
            await expect(
              acre
                .connect(staker1)
                .stake(amountToStake, staker1.address, referral),
            )
              .to.be.revertedWithCustomError(tbtc, "ERC20InsufficientAllowance")
              .withArgs(await acre.getAddress(), approvedAmount, amountToStake)
          })
        },
      )

      context("when amount to stake is less than minimum", () => {
        let amountToStake: bigint
        let minimumDepositAmount: bigint

        beforeEach(async () => {
          minimumDepositAmount = await acre.minimumDepositAmount()
          amountToStake = minimumDepositAmount - 1n

          await tbtc
            .connect(staker1)
            .approve(await acre.getAddress(), amountToStake)
        })

        it("should revert", async () => {
          await expect(
            acre
              .connect(staker1)
              .stake(amountToStake, staker1.address, referral),
          )
            .to.revertedWithCustomError(acre, "DepositAmountLessThanMin")
            .withArgs(amountToStake, minimumDepositAmount)
        })
      })

      context("when amount to stake is equal to the minimum amount", () => {
        let amountToStake: bigint
        let tx: ContractTransactionResponse

        beforeEach(async () => {
          const minimumDepositAmount = await acre.minimumDepositAmount()
          amountToStake = minimumDepositAmount

          await tbtc
            .connect(staker1)
            .approve(await acre.getAddress(), amountToStake)

          tx = await acre
            .connect(staker1)
            .stake(amountToStake, staker1.address, referral)
        })

        it("should receive shares equal to the staked amount", async () => {
          await expect(tx).to.changeTokenBalances(
            acre,
            [staker1.address],
            [amountToStake],
          )
        })
      })

      context("when the receiver is zero address", () => {
        const amountToStake = to1e18(10)

        beforeEach(async () => {
          await tbtc
            .connect(staker1)
            .approve(await acre.getAddress(), amountToStake)
        })

        it("should revert", async () => {
          await expect(
            acre.connect(staker1).stake(amountToStake, ZeroAddress, referral),
          )
            .to.be.revertedWithCustomError(acre, "ERC20InvalidReceiver")
            .withArgs(ZeroAddress)
        })
      })

      context(
        "when a staker approved and staked tokens and wants to stake more but w/o another approval",
        () => {
          const amountToStake = to1e18(10)

          beforeEach(async () => {
            await tbtc
              .connect(staker1)
              .approve(await acre.getAddress(), amountToStake)

            await acre
              .connect(staker1)
              .stake(amountToStake, staker1.address, referral)
          })

          it("should revert", async () => {
            await expect(
              acre
                .connect(staker1)
                .stake(amountToStake, staker1.address, referral),
            )
              .to.be.revertedWithCustomError(acre, "ERC20InsufficientAllowance")
              .withArgs(await acre.getAddress(), 0, amountToStake)
          })
        },
      )
    })

    context("when there are two stakers", () => {
      const staker1AmountToStake = to1e18(7)
      const staker2AmountToStake = to1e18(3)
      let afterStakesSnapshot: SnapshotRestorer
      let afterSimulatingYieldSnapshot: SnapshotRestorer

      before(async () => {
        await tbtc
          .connect(staker1)
          .approve(await acre.getAddress(), staker1AmountToStake)
        await tbtc
          .connect(staker2)
          .approve(await acre.getAddress(), staker2AmountToStake)

        // Mint tokens.
        await tbtc.connect(staker1).mint(staker1.address, staker1AmountToStake)
        await tbtc.connect(staker2).mint(staker2.address, staker2AmountToStake)
      })

      after(async () => {
        await snapshot.restore()
      })

      context(
        "when the vault is empty and has not yet earned yield from strategies",
        () => {
          after(async () => {
            afterStakesSnapshot = await takeSnapshot()
          })

          context("when staker A stakes tokens", () => {
            it("should receive shares equal to a staked amount", async () => {
              const tx = await acre
                .connect(staker1)
                .stake(staker1AmountToStake, staker1.address, referral)

              await expect(tx).to.changeTokenBalances(
                acre,
                [staker1.address],
                [staker1AmountToStake],
              )
            })
          })

          context("when staker B stakes tokens", () => {
            it("should receive shares equal to a staked amount", async () => {
              const tx = await acre
                .connect(staker2)
                .stake(staker2AmountToStake, staker2.address, referral)

              await expect(tx).to.changeTokenBalances(
                acre,
                [staker2.address],
                [staker2AmountToStake],
              )
            })
          })
        },
      )

      context("when the vault has stakes", () => {
        before(async () => {
          await afterStakesSnapshot.restore()
        })

        it("the total assets amount should be equal to all staked tokens", async () => {
          const totalAssets = await acre.totalAssets()

          expect(totalAssets).to.eq(staker1AmountToStake + staker2AmountToStake)
        })
      })

      context("when vault earns yield", () => {
        let staker1SharesBefore: bigint
        let staker2SharesBefore: bigint
        let vaultYield: bigint

        before(async () => {
          // Current state:
          // Staker A shares = 7
          // Staker B shares = 3
          // Total assets = 7(staker A) + 3(staker B) + 5(yield)
          await afterStakesSnapshot.restore()

          staker1SharesBefore = await acre.balanceOf(staker1.address)
          staker2SharesBefore = await acre.balanceOf(staker2.address)
          vaultYield = to1e18(5)

          // Simulating yield returned from strategies. The vault now contains
          // more tokens than deposited which causes the exchange rate to
          // change.
          await tbtc.mint(await acre.getAddress(), vaultYield)
        })

        after(async () => {
          afterSimulatingYieldSnapshot = await takeSnapshot()
        })

        it("the vault should hold more assets", async () => {
          expect(await acre.totalAssets()).to.be.eq(
            staker1AmountToStake + staker2AmountToStake + vaultYield,
          )
        })

        it("the staker's shares should be the same", async () => {
          expect(await acre.balanceOf(staker1.address)).to.be.eq(
            staker1SharesBefore,
          )
          expect(await acre.balanceOf(staker2.address)).to.be.eq(
            staker2SharesBefore,
          )
        })

        it("the staker A should be able to redeem more tokens than before", async () => {
          const shares = await acre.balanceOf(staker1.address)
          const availableAssetsToRedeem = await acre.previewRedeem(shares)

          // Expected amount w/o rounding: 7 * 15 / 10 = 10.5
          // Expected amount w/ support for rounding: 10499999999999999999 in
          // tBTC token precision.
          const expectedAssetsToRedeem = 10499999999999999999n

          expect(availableAssetsToRedeem).to.be.eq(expectedAssetsToRedeem)
        })

        it("the staker B should be able to redeem more tokens than before", async () => {
          const shares = await acre.balanceOf(staker2.address)
          const availableAssetsToRedeem = await acre.previewRedeem(shares)

          // Expected amount w/o rounding: 3 * 15 / 10 = 4.5
          // Expected amount w/ support for rounding: 4499999999999999999 in
          // tBTC token precision.
          const expectedAssetsToRedeem = 4499999999999999999n

          expect(availableAssetsToRedeem).to.be.eq(expectedAssetsToRedeem)
        })
      })

      context("when staker A stakes more tokens", () => {
        context(
          "when total tBTC amount after staking would not exceed max amount",
          () => {
            const newAmountToStake = to1e18(2)
            // Current state:
            // Total assets = 7(staker A) + 3(staker B) + 5(yield)
            // Total shares = 7 + 3 = 10
            // Shares to mint = 2 * 10 / 15 = 1.(3) -> 1333333333333333333 in stBTC
            // token precision
            const expectedSharesToMint = 1333333333333333333n
            let sharesBefore: bigint
            let availableToRedeemBefore: bigint

            before(async () => {
              await afterSimulatingYieldSnapshot.restore()

              sharesBefore = await acre.balanceOf(staker1.address)
              availableToRedeemBefore = await acre.previewRedeem(sharesBefore)

              await tbtc.mint(staker1.address, newAmountToStake)

              await tbtc
                .connect(staker1)
                .approve(await acre.getAddress(), newAmountToStake)

              // State after stake:
              // Total assets = 7(staker A) + 3(staker B) + 5(yield) + 2(staker
              // A) = 17
              // Total shares = 7 + 3 + 1.(3) = 11.(3)
              await acre
                .connect(staker1)
                .stake(newAmountToStake, staker1.address, referral)
            })

            it("should receive more shares", async () => {
              const shares = await acre.balanceOf(staker1.address)

              expect(shares).to.be.eq(sharesBefore + expectedSharesToMint)
            })

            it("should be able to redeem more tokens than before", async () => {
              const shares = await acre.balanceOf(staker1.address)
              const availableToRedeem = await acre.previewRedeem(shares)

              // Expected amount w/o rounding: 8.(3) * 17 / 11.(3) = 12.5
              // Expected amount w/ support for rounding: 12499999999999999999 in
              // tBTC token precision.
              const expectedTotalAssetsAvailableToRedeem = 12499999999999999999n

              expect(availableToRedeem).to.be.greaterThan(
                availableToRedeemBefore,
              )
              expect(availableToRedeem).to.be.eq(
                expectedTotalAssetsAvailableToRedeem,
              )
            })
          },
        )

        context(
          "when total tBTC amount after staking would exceed max amount",
          () => {
            let possibleMaxAmountToStake: bigint
            let amountToStake: bigint

            before(async () => {
              await afterSimulatingYieldSnapshot.restore()

              // In the current implementation of the `maxDeposit` the
              // `address` param is not taken into account - it means it will
              // return the same value for any address.
              possibleMaxAmountToStake = await acre.maxDeposit(staker1.address)
              amountToStake = possibleMaxAmountToStake + 1n

              await tbtc
                .connect(staker1)
                .approve(await acre.getAddress(), amountToStake)
            })

            it("should revert", async () => {
              await expect(acre.stake(amountToStake, staker1.address, referral))
                .to.be.revertedWithCustomError(
                  acre,
                  "ERC4626ExceededMaxDeposit",
                )
                .withArgs(
                  staker1.address,
                  amountToStake,
                  possibleMaxAmountToStake,
                )
            })
          },
        )

        context(
          "when total tBTC amount after staking would be equal to the max amount",
          () => {
            let amountToStake: bigint
            let tx: ContractTransactionResponse

            before(async () => {
              amountToStake = await acre.maxDeposit(staker1.address)

              await tbtc
                .connect(staker1)
                .approve(await acre.getAddress(), amountToStake)

              tx = await acre.stake(amountToStake, staker1, referral)
            })

            it("should stake tokens correctly", async () => {
              await expect(tx).to.emit(acre, "Deposit")
            })

            it("the max deposit amount should be equal 0", async () => {
              expect(await acre.maxDeposit(staker1)).to.eq(0)
            })

            it("should not be able to stake more tokens", async () => {
              await expect(acre.stake(amountToStake, staker1, referral))
                .to.be.revertedWithCustomError(
                  acre,
                  "ERC4626ExceededMaxDeposit",
                )
                .withArgs(staker1.address, amountToStake, 0)
            })
          },
        )
      })
    })
  })

  describe("mint", () => {
    let snapshot: SnapshotRestorer

    beforeEach(async () => {
      snapshot = await takeSnapshot()
    })

    afterEach(async () => {
      await snapshot.restore()
    })

    context("when minting as first staker", () => {
      const amountToStake = to1e18(1)
      let tx: ContractTransactionResponse
      let sharesToMint: bigint

      beforeEach(async () => {
        sharesToMint = amountToStake

        await tbtc
          .connect(staker1)
          .approve(await acre.getAddress(), amountToStake)

        tx = await acre.connect(staker1).mint(sharesToMint, staker1.address)
      })

      it("should emit Deposit event", () => {
        expect(tx).to.emit(acre, "Deposit").withArgs(
          // Caller.
          staker1.address,
          // Receiver.
          staker1.address,
          // Staked tokens.
          amountToStake,
          // Received shares.
          sharesToMint,
        )
      })

      it("should mint stBTC tokens", async () => {
        await expect(tx).to.changeTokenBalances(
          acre,
          [staker1.address],
          [sharesToMint],
        )
      })

<<<<<<< HEAD
          await tbtc.mint(staker1.address, newAmountToStake)
=======
      it("should transfer tBTC tokens", async () => {
        await expect(tx).to.changeTokenBalances(
          tbtc,
          [staker1.address, acre],
          [-amountToStake, amountToStake],
        )
      })
    })
>>>>>>> d3556ac4

    context("when staker wants to mint more shares than max mint limit", () => {
      let sharesToMint: bigint
      let maxMint: bigint

      beforeEach(async () => {
        maxMint = await acre.maxMint(staker1.address)

        sharesToMint = maxMint + 1n
      })

      it("should take into account the max total assets parameter and revert", async () => {
        await expect(acre.connect(staker1).mint(sharesToMint, staker1.address))
          .to.be.revertedWithCustomError(acre, "ERC4626ExceededMaxMint")
          .withArgs(staker1.address, sharesToMint, maxMint)
      })
    })

    context(
      "when staker wants to mint less shares than the min deposit amount",
      () => {
        let sharesToMint: bigint
        let minimumDepositAmount: bigint

        beforeEach(async () => {
          minimumDepositAmount = await acre.minimumDepositAmount()
          const shares = await acre.convertToShares(minimumDepositAmount)

          sharesToMint = shares - 1n
          await tbtc
            .connect(staker1)
            .approve(await acre.getAddress(), minimumDepositAmount)
        })

        it("should take into account the min deposit amount parameter and revert", async () => {
          // In this test case, there is only one staker and the token vault has
          // not earned anything yet so received shares are equal to staked
          // tokens amount.
          const depositAmount = sharesToMint

          await expect(
            acre.connect(staker1).mint(sharesToMint, staker1.address),
          )
            .to.be.revertedWithCustomError(acre, "DepositAmountLessThanMin")
            .withArgs(depositAmount, minimumDepositAmount)
        })
      },
    )
  })

  describe("updateDepositParameters", () => {
    const validMinimumDepositAmount = to1e18(1)
    const validMaximumTotalAssetsAmount = to1e18(30)
    let snapshot: SnapshotRestorer

    beforeEach(async () => {
      snapshot = await takeSnapshot()
    })

    afterEach(async () => {
      await snapshot.restore()
    })

    context("when is called by owner", () => {
      context("when all parameters are valid", () => {
        let tx: ContractTransactionResponse

        beforeEach(async () => {
          tx = await acre
            .connect(owner)
            .updateDepositParameters(
              validMinimumDepositAmount,
              validMaximumTotalAssetsAmount,
            )
        })

        it("should emit DepositParametersUpdated event", async () => {
          await expect(tx)
            .to.emit(acre, "DepositParametersUpdated")
            .withArgs(validMinimumDepositAmount, validMaximumTotalAssetsAmount)
        })

        it("should update parameters correctly", async () => {
          const [minimumDepositAmount, maximumTotalAssets] =
            await acre.depositParameters()

          expect(minimumDepositAmount).to.be.eq(validMinimumDepositAmount)
          expect(maximumTotalAssets).to.be.eq(validMaximumTotalAssetsAmount)
        })
      })

      context("when minimum deposit amount is 0", () => {
        const newMinimumDepositAmount = 0

        beforeEach(async () => {
          await acre
            .connect(owner)
            .updateDepositParameters(
              newMinimumDepositAmount,
              validMaximumTotalAssetsAmount,
            )
        })

        it("should update the minimum deposit amount correctly", async () => {
          const minimumDepositAmount = await acre.minimumDepositAmount()

          expect(minimumDepositAmount).to.be.eq(newMinimumDepositAmount)
        })
      })

      context("when the maximum total assets amount is 0", () => {
        const newMaximumTotalAssets = 0

        beforeEach(async () => {
          await acre
            .connect(owner)
            .updateDepositParameters(
              validMinimumDepositAmount,
              newMaximumTotalAssets,
            )
        })

        it("should update parameter correctly", async () => {
          expect(await acre.maximumTotalAssets()).to.be.eq(0)
        })
      })
    })

    context("when it is called by non-owner", () => {
      it("should revert", async () => {
        await expect(
          acre
            .connect(staker1)
            .updateDepositParameters(
              validMinimumDepositAmount,
              validMaximumTotalAssetsAmount,
            ),
        )
          .to.be.revertedWithCustomError(acre, "OwnableUnauthorizedAccount")
          .withArgs(staker1.address)
      })
    })
  })

  describe("maxDeposit", () => {
    let maximumTotalAssets: bigint
    let minimumDepositAmount: bigint
    let snapshot: SnapshotRestorer

    beforeEach(async () => {
      snapshot = await takeSnapshot()
      ;[minimumDepositAmount, maximumTotalAssets] =
        await acre.depositParameters()
    })

    afterEach(async () => {
      await snapshot.restore()
    })

    context(
      "when total assets is greater than maximum total assets amount",
      () => {
        beforeEach(async () => {
          const toMint = maximumTotalAssets + 1n

          await tbtc.mint(await acre.getAddress(), toMint)
        })

        it("should return 0", async () => {
          expect(await acre.maxDeposit(staker1.address)).to.be.eq(0)
        })
      },
    )

    context("when the vault is empty", () => {
      it("should return maximum total assets amount", async () => {
        expect(await acre.maxDeposit(staker1.address)).to.be.eq(
          maximumTotalAssets,
        )
      })
    })

    context("when the maximum total amount has not yet been reached", () => {
      let expectedValue: bigint

      beforeEach(async () => {
        const toMint = to1e18(2)
        expectedValue = maximumTotalAssets - toMint

        await tbtc.mint(await acre.getAddress(), toMint)
      })

      it("should return correct value", async () => {
        expect(await acre.maxDeposit(staker1.address)).to.be.eq(expectedValue)
      })
    })

    context("when the deposit limit is disabled", () => {
      const maximum = MaxUint256

      beforeEach(async () => {
        await acre
          .connect(owner)
          .updateDepositParameters(minimumDepositAmount, maximum)
      })

      context("when the vault is empty", () => {
        it("should return the maximum value", async () => {
          expect(await acre.maxDeposit(staker1.address)).to.be.eq(maximum)
        })
      })

      context("when the vault is not empty", () => {
        const amountToStake = to1e18(1)
        const referral = encodeBytes32String("referral")

        beforeEach(async () => {
          await tbtc
            .connect(staker1)
            .approve(await acre.getAddress(), amountToStake)

          await acre
            .connect(staker1)
            .stake(amountToStake, staker1.address, referral)
        })

        it("should return the maximum value", async () => {
          expect(await acre.maxDeposit(staker1.address)).to.be.eq(maximum)
        })
      })
    })
  })

  describe("maxMint", () => {
    let maximumTotalAssets: bigint
    let minimumDepositAmount: bigint
    let snapshot: SnapshotRestorer

    beforeEach(async () => {
      snapshot = await takeSnapshot()
      ;[minimumDepositAmount, maximumTotalAssets] =
        await acre.depositParameters()
    })

    afterEach(async () => {
      await snapshot.restore()
    })

    context(
      "when total assets is greater than maximum total assets amount",
      () => {
        beforeEach(async () => {
          const toMint = maximumTotalAssets + 1n

          await tbtc.mint(await acre.getAddress(), toMint)
        })

        it("should return 0", async () => {
          expect(await acre.maxMint(staker1.address)).to.be.eq(0)
        })
      },
    )

    context("when the vault is empty", () => {
      it("should return maximum total assets amount in shares", async () => {
        // When the vault is empty the max shares amount is equal to the maximum
        // total assets amount.
        expect(await acre.maxMint(staker1.address)).to.be.eq(maximumTotalAssets)
      })
    })

    context("when the maximum total amount has not yet been reached", () => {
      let expectedValue: bigint

      beforeEach(async () => {
        const toMint = to1e18(2)
        const amountToStake = to1e18(3)

        // Staker stakes 3 tBTC.
        await tbtc
          .connect(staker1)
          .approve(await acre.getAddress(), amountToStake)
        await acre.connect(staker1).deposit(amountToStake, staker1.address)

        // Vault earns 2 tBTC.
        await tbtc.mint(await acre.getAddress(), toMint)

        // The current state is:
        // Total assets: 5
        // Total supply: 3
        // Maximum total assets: 30
        // Current max deposit: 25 - 2 - 3 = 20
        // Max shares: 20 * 3 / 5 = 15 -> 12000000000000000001 in stBTC
        // precision and rounding support.
        expectedValue = 12000000000000000001n
      })

      it("should return correct value", async () => {
        expect(await acre.maxMint(staker1.address)).to.be.eq(expectedValue)
      })
    })

    context("when the deposit limit is disabled", () => {
      const maximum = MaxUint256

      beforeEach(async () => {
        await acre
          .connect(owner)
          .updateDepositParameters(minimumDepositAmount, maximum)
      })

      context("when the vault is empty", () => {
        it("should return the maximum value", async () => {
          expect(await acre.maxMint(staker1.address)).to.be.eq(maximum)
        })
      })

      context("when the vault is not empty", () => {
        const amountToStake = to1e18(1)
        const referral = encodeBytes32String("referral")

        beforeEach(async () => {
          await tbtc
            .connect(staker1)
            .approve(await acre.getAddress(), amountToStake)

          await acre
            .connect(staker1)
            .stake(amountToStake, staker1.address, referral)
        })

        it("should return the maximum value", async () => {
          expect(await acre.maxMint(staker1.address)).to.be.eq(maximum)
        })
      })
    })
  })

  describe("deposit", () => {
    let amountToDeposit: bigint
    let minimumDepositAmount: bigint
    let snapshot: SnapshotRestorer

    beforeEach(async () => {
      snapshot = await takeSnapshot()
      minimumDepositAmount = await acre.minimumDepositAmount()
    })

    afterEach(async () => {
      await snapshot.restore()
    })

    context("when the deposit amount is less than minimum", () => {
      beforeEach(() => {
        amountToDeposit = minimumDepositAmount - 1n
      })

      it("should revert", async () => {
        await expect(acre.deposit(amountToDeposit, staker1.address))
          .to.be.revertedWithCustomError(acre, "DepositAmountLessThanMin")
          .withArgs(amountToDeposit, minimumDepositAmount)
      })
    })

    context(
      "when the deposit amount is equal to the minimum deposit amount",
      () => {
        let tx: ContractTransactionResponse
        let expectedReceivedShares: bigint

        beforeEach(async () => {
          amountToDeposit = minimumDepositAmount
          expectedReceivedShares = amountToDeposit

          await tbtc.approve(await acre.getAddress(), amountToDeposit)
          tx = await acre.deposit(amountToDeposit, staker1.address)
        })

        it("should emit Deposit event", () => {
          expect(tx).to.emit(acre, "Deposit").withArgs(
            // Caller.
            staker1.address,
            // Receiver.
            staker1.address,
            // Staked tokens.
            amountToDeposit,
            // Received shares.
            expectedReceivedShares,
          )
        })

        it("should mint stBTC tokens", async () => {
          await expect(tx).to.changeTokenBalances(
            acre,
            [staker1.address],
            [expectedReceivedShares],
          )
        })

        it("should transfer tBTC tokens", async () => {
          await expect(tx).to.changeTokenBalances(
            tbtc,
            [staker1.address, acre],
            [-amountToDeposit, amountToDeposit],
          )
        })
      },
    )
  })
})<|MERGE_RESOLUTION|>--- conflicted
+++ resolved
@@ -3,17 +3,12 @@
   loadFixture,
 } from "@nomicfoundation/hardhat-toolbox/network-helpers"
 import { expect } from "chai"
-<<<<<<< HEAD
-import { ethers } from "hardhat"
-import { ContractTransactionResponse, ZeroAddress } from "ethers"
-=======
 import {
   ContractTransactionResponse,
   MaxUint256,
   ZeroAddress,
   encodeBytes32String,
 } from "ethers"
->>>>>>> d3556ac4
 
 import type { HardhatEthersSigner } from "@nomicfoundation/hardhat-ethers/signers"
 import type { SnapshotRestorer } from "@nomicfoundation/hardhat-toolbox/network-helpers"
@@ -49,11 +44,7 @@
   })
 
   describe("stake", () => {
-<<<<<<< HEAD
-    const referral: string = ethers.encodeBytes32String("referral")
-=======
     const referral = encodeBytes32String("referral")
->>>>>>> d3556ac4
     let snapshot: SnapshotRestorer
 
     context("when staking as first staker", () => {
@@ -563,8 +554,8 @@
         tx = await acre.connect(staker1).mint(sharesToMint, staker1.address)
       })
 
-      it("should emit Deposit event", () => {
-        expect(tx).to.emit(acre, "Deposit").withArgs(
+      it("should emit Deposit event", async () => {
+        await expect(tx).to.emit(acre, "Deposit").withArgs(
           // Caller.
           staker1.address,
           // Receiver.
@@ -584,9 +575,6 @@
         )
       })
 
-<<<<<<< HEAD
-          await tbtc.mint(staker1.address, newAmountToStake)
-=======
       it("should transfer tBTC tokens", async () => {
         await expect(tx).to.changeTokenBalances(
           tbtc,
@@ -595,7 +583,6 @@
         )
       })
     })
->>>>>>> d3556ac4
 
     context("when staker wants to mint more shares than max mint limit", () => {
       let sharesToMint: bigint
@@ -974,8 +961,8 @@
           tx = await acre.deposit(amountToDeposit, staker1.address)
         })
 
-        it("should emit Deposit event", () => {
-          expect(tx).to.emit(acre, "Deposit").withArgs(
+        it("should emit Deposit event", async () => {
+          await expect(tx).to.emit(acre, "Deposit").withArgs(
             // Caller.
             staker1.address,
             // Receiver.
