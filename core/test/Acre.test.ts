import {
  takeSnapshot,
  loadFixture,
} from "@nomicfoundation/hardhat-toolbox/network-helpers"
import { expect } from "chai"
import { ContractTransactionResponse, MaxUint256, ZeroAddress } from "ethers"
import { ethers } from "hardhat"

import type { HardhatEthersSigner } from "@nomicfoundation/hardhat-ethers/signers"
import type { SnapshotRestorer } from "@nomicfoundation/hardhat-toolbox/network-helpers"
import {
  beforeAfterEachSnapshotWrapper,
  beforeAfterSnapshotWrapper,
  deployment,
  getNamedSigner,
  getUnnamedSigner,
} from "./helpers"

import { to1e18 } from "./utils"

import type { Acre, TestERC20, Dispatcher } from "../typechain"

async function fixture() {
  const { tbtc, acre, dispatcher } = await deployment()
  const { governance } = await getNamedSigner()

  const [staker1, staker2, thirdParty] = await getUnnamedSigner()

  const amountToMint = to1e18(100000)
  await tbtc.mint(staker1, amountToMint)
  await tbtc.mint(staker2, amountToMint)

  return { acre, tbtc, staker1, staker2, dispatcher, governance, thirdParty }
}

describe("Acre", () => {
<<<<<<< HEAD
  const referral: number = 17283
=======
  const referral = encodeBytes32String("referral")
>>>>>>> c57a289b

  let acre: Acre
  let tbtc: TestERC20
  let dispatcher: Dispatcher

  let governance: HardhatEthersSigner
  let staker1: HardhatEthersSigner
  let staker2: HardhatEthersSigner
  let thirdParty: HardhatEthersSigner

  before(async () => {
    ;({ acre, tbtc, staker1, staker2, dispatcher, governance, thirdParty } =
      await loadFixture(fixture))
  })

  describe("stake", () => {
<<<<<<< HEAD
    let snapshot: SnapshotRestorer

=======
>>>>>>> c57a289b
    context("when staking as first staker", () => {
      beforeAfterEachSnapshotWrapper()

      context("with a referral", () => {
        const amountToStake = to1e18(1)

        // In this test case, there is only one staker and the token vault has
        // not earned anything yet so received shares are equal to staked tokens
        // amount.
        const expectedReceivedShares = amountToStake

        let tx: ContractTransactionResponse
        let tbtcHolder: HardhatEthersSigner
        let receiver: HardhatEthersSigner

        beforeEach(async () => {
          tbtcHolder = staker1
          receiver = staker2

          await tbtc
            .connect(tbtcHolder)
            .approve(await acre.getAddress(), amountToStake)

          tx = await acre
            .connect(tbtcHolder)
            .stake(amountToStake, receiver.address, referral)
        })

        it("should emit Deposit event", async () => {
          await expect(tx).to.emit(acre, "Deposit").withArgs(
            // Caller.
            tbtcHolder.address,
            // Receiver.
            receiver.address,
            // Staked tokens.
            amountToStake,
            // Received shares.
            expectedReceivedShares,
          )
        })

        it("should emit StakeReferral event", async () => {
          await expect(tx)
            .to.emit(acre, "StakeReferral")
            .withArgs(referral, amountToStake)
        })

        it("should mint stBTC tokens", async () => {
          await expect(tx).to.changeTokenBalances(
            acre,
            [receiver.address],
            [expectedReceivedShares],
          )
        })

        it("should transfer tBTC tokens", async () => {
          await expect(tx).to.changeTokenBalances(
            tbtc,
            [tbtcHolder.address, acre],
            [-amountToStake, amountToStake],
          )
        })
      })

      context("without referral", () => {
        const amountToStake = to1e18(10)
        const emptyReferral = 0
        let tx: ContractTransactionResponse

        beforeEach(async () => {
          await tbtc
            .connect(staker1)
            .approve(await acre.getAddress(), amountToStake)

          tx = await acre
            .connect(staker1)
            .stake(amountToStake, staker1.address, emptyReferral)
        })

        it("should not emit the StakeReferral event", async () => {
          await expect(tx).to.not.emit(acre, "StakeReferral")
        })
      })

      context(
        "when amount to stake is greater than the approved amount",
        () => {
          const approvedAmount = to1e18(10)
          const amountToStake = approvedAmount + 1n

          beforeEach(async () => {
            await tbtc
              .connect(staker1)
              .approve(await acre.getAddress(), approvedAmount)
          })

          it("should revert", async () => {
            await expect(
              acre
                .connect(staker1)
                .stake(amountToStake, staker1.address, referral),
            )
              .to.be.revertedWithCustomError(tbtc, "ERC20InsufficientAllowance")
              .withArgs(await acre.getAddress(), approvedAmount, amountToStake)
          })
        },
      )

      context("when amount to stake is less than minimum", () => {
        let amountToStake: bigint
        let minimumDepositAmount: bigint

        beforeEach(async () => {
          minimumDepositAmount = await acre.minimumDepositAmount()
          amountToStake = minimumDepositAmount - 1n

          await tbtc
            .connect(staker1)
            .approve(await acre.getAddress(), amountToStake)
        })

        it("should revert", async () => {
          await expect(
            acre
              .connect(staker1)
              .stake(amountToStake, staker1.address, referral),
          )
            .to.revertedWithCustomError(acre, "DepositAmountLessThanMin")
            .withArgs(amountToStake, minimumDepositAmount)
        })
      })

      context("when amount to stake is equal to the minimum amount", () => {
        let amountToStake: bigint
        let tx: ContractTransactionResponse

        beforeEach(async () => {
          const minimumDepositAmount = await acre.minimumDepositAmount()
          amountToStake = minimumDepositAmount

          await tbtc
            .connect(staker1)
            .approve(await acre.getAddress(), amountToStake)

          tx = await acre
            .connect(staker1)
            .stake(amountToStake, staker1.address, referral)
        })

        it("should receive shares equal to the staked amount", async () => {
          await expect(tx).to.changeTokenBalances(
            acre,
            [staker1.address],
            [amountToStake],
          )
        })
      })

      context("when the receiver is zero address", () => {
        const amountToStake = to1e18(10)

        beforeEach(async () => {
          await tbtc
            .connect(staker1)
            .approve(await acre.getAddress(), amountToStake)
        })

        it("should revert", async () => {
          await expect(
            acre.connect(staker1).stake(amountToStake, ZeroAddress, referral),
          )
            .to.be.revertedWithCustomError(acre, "ERC20InvalidReceiver")
            .withArgs(ZeroAddress)
        })
      })

      context(
        "when a staker approved and staked tokens and wants to stake more but w/o another approval",
        () => {
          const amountToStake = to1e18(10)

          beforeEach(async () => {
            await tbtc
              .connect(staker1)
              .approve(await acre.getAddress(), amountToStake)

            await acre
              .connect(staker1)
              .stake(amountToStake, staker1.address, referral)
          })

          it("should revert", async () => {
            await expect(
              acre
                .connect(staker1)
                .stake(amountToStake, staker1.address, referral),
            )
              .to.be.revertedWithCustomError(acre, "ERC20InsufficientAllowance")
              .withArgs(await acre.getAddress(), 0, amountToStake)
          })
        },
      )
    })

    describe("when staking by multiple stakers", () => {
      beforeAfterSnapshotWrapper()

      const staker1AmountToStake = to1e18(7)
      const staker2AmountToStake = to1e18(3)
      const earnedYield = to1e18(5)

      let afterStakesSnapshot: SnapshotRestorer
      let afterSimulatingYieldSnapshot: SnapshotRestorer

      before(async () => {
        // Mint tBTC.
        await tbtc.mint(staker1.address, staker1AmountToStake)
        await tbtc.mint(staker2.address, staker2AmountToStake)

        // Approve tBTC.
        await tbtc
          .connect(staker1)
          .approve(await acre.getAddress(), staker1AmountToStake)
        await tbtc
          .connect(staker2)
          .approve(await acre.getAddress(), staker2AmountToStake)
      })

      context("when the vault is in initial state", () => {
        describe("when two stakers stake", () => {
          let stakeTx1: ContractTransactionResponse
          let stakeTx2: ContractTransactionResponse

          before(async () => {
            stakeTx1 = await acre
              .connect(staker1)
              .stake(staker1AmountToStake, staker1.address, referral)

            stakeTx2 = await acre
              .connect(staker2)
              .stake(staker2AmountToStake, staker2.address, referral)

            afterStakesSnapshot = await takeSnapshot()
          })

          it("staker A should receive shares equal to a staked amount", async () => {
            await expect(stakeTx1).to.changeTokenBalances(
              acre,
              [staker1.address],
              [staker1AmountToStake],
            )
          })

          it("staker B should receive shares equal to a staked amount", async () => {
            await expect(stakeTx2).to.changeTokenBalances(
              acre,
              [staker2.address],
              [staker2AmountToStake],
            )
          })

          it("the total assets amount should be equal to all staked tokens", async () => {
            expect(await acre.totalAssets()).to.eq(
              staker1AmountToStake + staker2AmountToStake,
            )
          })
        })
      })

      context("when vault has two stakers", () => {
        context("when vault earns yield", () => {
          let staker1SharesBefore: bigint
          let staker2SharesBefore: bigint

          before(async () => {
            // Current state:
            // Staker A shares = 7
            // Staker B shares = 3
            // Total assets = 7(staker A) + 3(staker B) + 5(yield)
            await afterStakesSnapshot.restore()

            staker1SharesBefore = await acre.balanceOf(staker1.address)
            staker2SharesBefore = await acre.balanceOf(staker2.address)

            // Simulating yield returned from strategies. The vault now contains
            // more tokens than deposited which causes the exchange rate to
            // change.
            await tbtc.mint(await acre.getAddress(), earnedYield)
          })

          after(async () => {
            afterSimulatingYieldSnapshot = await takeSnapshot()
          })

          it("the vault should hold more assets", async () => {
            expect(await acre.totalAssets()).to.be.eq(
              staker1AmountToStake + staker2AmountToStake + earnedYield,
            )
          })

          it("the stakers shares should be the same", async () => {
            expect(await acre.balanceOf(staker1.address)).to.be.eq(
              staker1SharesBefore,
            )
            expect(await acre.balanceOf(staker2.address)).to.be.eq(
              staker2SharesBefore,
            )
          })

          it("the staker A should be able to redeem more tokens than before", async () => {
            const shares = await acre.balanceOf(staker1.address)
            const availableAssetsToRedeem = await acre.previewRedeem(shares)

            // Expected amount w/o rounding: 7 * 15 / 10 = 10.5
            // Expected amount w/ support for rounding: 10499999999999999999 in
            // tBTC token precision.
            const expectedAssetsToRedeem = 10499999999999999999n

            expect(availableAssetsToRedeem).to.be.eq(expectedAssetsToRedeem)
          })

          it("the staker B should be able to redeem more tokens than before", async () => {
            const shares = await acre.balanceOf(staker2.address)
            const availableAssetsToRedeem = await acre.previewRedeem(shares)

            // Expected amount w/o rounding: 3 * 15 / 10 = 4.5
            // Expected amount w/ support for rounding: 4499999999999999999 in
            // tBTC token precision.
            const expectedAssetsToRedeem = 4499999999999999999n

            expect(availableAssetsToRedeem).to.be.eq(expectedAssetsToRedeem)
          })
        })

        context("when staker A stakes more tokens", () => {
          context(
            "when total tBTC amount after staking would not exceed max amount",
            () => {
              const newAmountToStake = to1e18(2)
              // Current state:
              //   Total assets = 7(staker A) + 3(staker B) + 5(yield)
              //   Total shares = 7 + 3 = 10
              // New stake amount = 2
              // Shares to mint = 2 * 10 / 15 = 1.(3) -> 1333333333333333333 in stBTC
              // token precision
              const expectedSharesToMint = 1333333333333333333n
              let sharesBefore: bigint
              let availableToRedeemBefore: bigint

              before(async () => {
                await afterSimulatingYieldSnapshot.restore()

                sharesBefore = await acre.balanceOf(staker1.address)
                availableToRedeemBefore = await acre.previewRedeem(sharesBefore)

                await tbtc.mint(staker1.address, newAmountToStake)

                await tbtc
                  .connect(staker1)
                  .approve(await acre.getAddress(), newAmountToStake)

                // State after stake:
                // Total assets = 7(staker A) + 3(staker B) + 5(yield) + 2(staker
                // A) = 17
                // Total shares = 7 + 3 + 1.(3) = 11.(3)
                await acre
                  .connect(staker1)
                  .stake(newAmountToStake, staker1.address, referral)
              })

              it("should receive more shares", async () => {
                const shares = await acre.balanceOf(staker1.address)

                expect(shares).to.be.eq(sharesBefore + expectedSharesToMint)
              })

              it("should be able to redeem more tokens than before", async () => {
                const shares = await acre.balanceOf(staker1.address)
                const availableToRedeem = await acre.previewRedeem(shares)

                // Expected amount w/o rounding: 8.(3) * 17 / 11.(3) = 12.5
                // Expected amount w/ support for rounding: 12499999999999999999 in
                // tBTC token precision.
                const expectedTotalAssetsAvailableToRedeem =
                  12499999999999999999n

                expect(availableToRedeem).to.be.greaterThan(
                  availableToRedeemBefore,
                )
                expect(availableToRedeem).to.be.eq(
                  expectedTotalAssetsAvailableToRedeem,
                )
              })
            },
          )

          context(
            "when total tBTC amount after staking would exceed max amount",
            () => {
              let possibleMaxAmountToStake: bigint
              let amountToStake: bigint

              before(async () => {
                await afterSimulatingYieldSnapshot.restore()

                // In the current implementation of the `maxDeposit` the
                // `address` param is not taken into account - it means it will
                // return the same value for any address.
                possibleMaxAmountToStake = await acre.maxDeposit(
                  staker1.address,
                )
                amountToStake = possibleMaxAmountToStake + 1n

                await tbtc
                  .connect(staker1)
                  .approve(await acre.getAddress(), amountToStake)
              })

              it("should revert", async () => {
                await expect(
                  acre.stake(amountToStake, staker1.address, referral),
                )
                  .to.be.revertedWithCustomError(
                    acre,
                    "ERC4626ExceededMaxDeposit",
                  )
                  .withArgs(
                    staker1.address,
                    amountToStake,
                    possibleMaxAmountToStake,
                  )
              })
            },
          )

          context(
            "when total tBTC amount after staking would be equal to the max amount",
            () => {
              let amountToStake: bigint
              let tx: ContractTransactionResponse

              before(async () => {
                amountToStake = await acre.maxDeposit(staker1.address)

                await tbtc
                  .connect(staker1)
                  .approve(await acre.getAddress(), amountToStake)

                tx = await acre.stake(amountToStake, staker1, referral)
              })

              it("should stake tokens correctly", async () => {
                await expect(tx).to.emit(acre, "Deposit")
              })

              it("the max deposit amount should be equal 0", async () => {
                expect(await acre.maxDeposit(staker1)).to.eq(0)
              })

              it("should not be able to stake more tokens", async () => {
                await expect(acre.stake(amountToStake, staker1, referral))
                  .to.be.revertedWithCustomError(
                    acre,
                    "ERC4626ExceededMaxDeposit",
                  )
                  .withArgs(staker1.address, amountToStake, 0)
              })
            },
          )
        })
      })
    })
  })

  describe("mint", () => {
    beforeAfterEachSnapshotWrapper()

    context("when minting as first staker", () => {
      const amountToStake = to1e18(1)
      let tx: ContractTransactionResponse
      let sharesToMint: bigint

      beforeEach(async () => {
        sharesToMint = amountToStake

        await tbtc
          .connect(staker1)
          .approve(await acre.getAddress(), amountToStake)

        tx = await acre.connect(staker1).mint(sharesToMint, staker1.address)
      })

      it("should emit Deposit event", async () => {
        await expect(tx).to.emit(acre, "Deposit").withArgs(
          // Caller.
          staker1.address,
          // Receiver.
          staker1.address,
          // Staked tokens.
          amountToStake,
          // Received shares.
          sharesToMint,
        )
      })

      it("should mint stBTC tokens", async () => {
        await expect(tx).to.changeTokenBalances(
          acre,
          [staker1.address],
          [sharesToMint],
        )
      })

      it("should transfer tBTC tokens", async () => {
        await expect(tx).to.changeTokenBalances(
          tbtc,
          [staker1.address, acre],
          [-amountToStake, amountToStake],
        )
      })
    })

    context("when staker wants to mint more shares than max mint limit", () => {
      let sharesToMint: bigint
      let maxMint: bigint

      beforeEach(async () => {
        maxMint = await acre.maxMint(staker1.address)

        sharesToMint = maxMint + 1n
      })

      it("should take into account the max total assets parameter and revert", async () => {
        await expect(acre.connect(staker1).mint(sharesToMint, staker1.address))
          .to.be.revertedWithCustomError(acre, "ERC4626ExceededMaxMint")
          .withArgs(staker1.address, sharesToMint, maxMint)
      })
    })

    context(
      "when staker wants to mint less shares than the min deposit amount",
      () => {
        let sharesToMint: bigint
        let minimumDepositAmount: bigint

        beforeEach(async () => {
          minimumDepositAmount = await acre.minimumDepositAmount()
          const shares = await acre.convertToShares(minimumDepositAmount)

          sharesToMint = shares - 1n
          await tbtc
            .connect(staker1)
            .approve(await acre.getAddress(), minimumDepositAmount)
        })

        it("should take into account the min deposit amount parameter and revert", async () => {
          // In this test case, there is only one staker and the token vault has
          // not earned anything yet so received shares are equal to staked
          // tokens amount.
          const depositAmount = sharesToMint

          await expect(
            acre.connect(staker1).mint(sharesToMint, staker1.address),
          )
            .to.be.revertedWithCustomError(acre, "DepositAmountLessThanMin")
            .withArgs(depositAmount, minimumDepositAmount)
        })
      },
    )
  })

  describe("updateDepositParameters", () => {
    beforeAfterEachSnapshotWrapper()

    const validMinimumDepositAmount = to1e18(1)
    const validMaximumTotalAssetsAmount = to1e18(30)

    context("when is called by governance", () => {
      context("when all parameters are valid", () => {
        let tx: ContractTransactionResponse

        beforeEach(async () => {
          tx = await acre
            .connect(governance)
            .updateDepositParameters(
              validMinimumDepositAmount,
              validMaximumTotalAssetsAmount,
            )
        })

        it("should emit DepositParametersUpdated event", async () => {
          await expect(tx)
            .to.emit(acre, "DepositParametersUpdated")
            .withArgs(validMinimumDepositAmount, validMaximumTotalAssetsAmount)
        })

        it("should update parameters correctly", async () => {
          const [minimumDepositAmount, maximumTotalAssets] =
            await acre.depositParameters()

          expect(minimumDepositAmount).to.be.eq(validMinimumDepositAmount)
          expect(maximumTotalAssets).to.be.eq(validMaximumTotalAssetsAmount)
        })
      })

      context("when minimum deposit amount is 0", () => {
        const newMinimumDepositAmount = 0

        beforeEach(async () => {
          await acre
            .connect(governance)
            .updateDepositParameters(
              newMinimumDepositAmount,
              validMaximumTotalAssetsAmount,
            )
        })

        it("should update the minimum deposit amount correctly", async () => {
          const minimumDepositAmount = await acre.minimumDepositAmount()

          expect(minimumDepositAmount).to.be.eq(newMinimumDepositAmount)
        })
      })

      context("when the maximum total assets amount is 0", () => {
        const newMaximumTotalAssets = 0

        beforeEach(async () => {
          await acre
            .connect(governance)
            .updateDepositParameters(
              validMinimumDepositAmount,
              newMaximumTotalAssets,
            )
        })

        it("should update parameter correctly", async () => {
          expect(await acre.maximumTotalAssets()).to.be.eq(0)
        })
      })
    })

    context("when it is called by non-governance", () => {
      it("should revert", async () => {
        await expect(
          acre
            .connect(staker1)
            .updateDepositParameters(
              validMinimumDepositAmount,
              validMaximumTotalAssetsAmount,
            ),
        )
          .to.be.revertedWithCustomError(acre, "OwnableUnauthorizedAccount")
          .withArgs(staker1.address)
      })
    })
  })

  describe("maxDeposit", () => {
    beforeAfterEachSnapshotWrapper()

    let maximumTotalAssets: bigint
    let minimumDepositAmount: bigint

    beforeEach(async () => {
      ;[minimumDepositAmount, maximumTotalAssets] =
        await acre.depositParameters()
    })

    context(
      "when total assets is greater than maximum total assets amount",
      () => {
        beforeEach(async () => {
          const toMint = maximumTotalAssets + 1n

          await tbtc.mint(await acre.getAddress(), toMint)
        })

        it("should return 0", async () => {
          expect(await acre.maxDeposit(staker1.address)).to.be.eq(0)
        })
      },
    )

    context("when the vault is empty", () => {
      it("should return maximum total assets amount", async () => {
        expect(await acre.maxDeposit(staker1.address)).to.be.eq(
          maximumTotalAssets,
        )
      })
    })

    context("when the maximum total amount has not yet been reached", () => {
      let expectedValue: bigint

      beforeEach(async () => {
        const toMint = to1e18(2)
        expectedValue = maximumTotalAssets - toMint

        await tbtc.mint(await acre.getAddress(), toMint)
      })

      it("should return correct value", async () => {
        expect(await acre.maxDeposit(staker1.address)).to.be.eq(expectedValue)
      })
    })

    context("when the deposit limit is disabled", () => {
      const maximum = MaxUint256

      beforeEach(async () => {
        await acre
          .connect(governance)
          .updateDepositParameters(minimumDepositAmount, maximum)
      })

      context("when the vault is empty", () => {
        it("should return the maximum value", async () => {
          expect(await acre.maxDeposit(staker1.address)).to.be.eq(maximum)
        })
      })

      context("when the vault is not empty", () => {
        const amountToStake = to1e18(1)

        beforeEach(async () => {
          await tbtc
            .connect(staker1)
            .approve(await acre.getAddress(), amountToStake)

          await acre
            .connect(staker1)
            .stake(amountToStake, staker1.address, referral)
        })

        it("should return the maximum value", async () => {
          expect(await acre.maxDeposit(staker1.address)).to.be.eq(maximum)
        })
      })
    })
  })

  describe("updateDispatcher", () => {
    let snapshot: SnapshotRestorer

    before(async () => {
      snapshot = await takeSnapshot()
    })

    after(async () => {
      await snapshot.restore()
    })

    context("when caller is not governance", () => {
      it("should revert", async () => {
        await expect(acre.connect(thirdParty).updateDispatcher(ZeroAddress))
          .to.be.revertedWithCustomError(acre, "OwnableUnauthorizedAccount")
          .withArgs(thirdParty.address)
      })
    })

    context("when caller is governance", () => {
      context("when a new dispatcher is zero address", () => {
        it("should revert", async () => {
          await expect(
            acre.connect(governance).updateDispatcher(ZeroAddress),
          ).to.be.revertedWithCustomError(acre, "ZeroAddress")
        })
      })

      context("when a new dispatcher is non-zero address", () => {
        let newDispatcher: string
        let acreAddress: string
        let dispatcherAddress: string
        let tx: ContractTransactionResponse

        before(async () => {
          // Dispatcher is set by the deployment scripts. See deployment tests
          // where initial parameters are checked.
          dispatcherAddress = await dispatcher.getAddress()
          newDispatcher = await ethers.Wallet.createRandom().getAddress()
          acreAddress = await acre.getAddress()

          tx = await acre.connect(governance).updateDispatcher(newDispatcher)
        })

        it("should update the dispatcher", async () => {
          expect(await acre.dispatcher()).to.be.equal(newDispatcher)
        })

        it("should reset approval amount for the old dispatcher", async () => {
          const allowance = await tbtc.allowance(acreAddress, dispatcherAddress)
          expect(allowance).to.be.equal(0)
        })

        it("should approve max amount for the new dispatcher", async () => {
          const allowance = await tbtc.allowance(acreAddress, newDispatcher)
          expect(allowance).to.be.equal(MaxUint256)
        })

        it("should emit DispatcherUpdated event", async () => {
          await expect(tx)
            .to.emit(acre, "DispatcherUpdated")
            .withArgs(dispatcherAddress, newDispatcher)
        })
      })
    })
  })

  describe("maxMint", () => {
    beforeAfterEachSnapshotWrapper()

    let maximumTotalAssets: bigint
    let minimumDepositAmount: bigint

    beforeEach(async () => {
      ;[minimumDepositAmount, maximumTotalAssets] =
        await acre.depositParameters()
    })

    context(
      "when total assets is greater than maximum total assets amount",
      () => {
        beforeEach(async () => {
          const toMint = maximumTotalAssets + 1n

          await tbtc.mint(await acre.getAddress(), toMint)
        })

        it("should return 0", async () => {
          expect(await acre.maxMint(staker1.address)).to.be.eq(0)
        })
      },
    )

    context("when the vault is empty", () => {
      it("should return maximum total assets amount in shares", async () => {
        // When the vault is empty the max shares amount is equal to the maximum
        // total assets amount.
        expect(await acre.maxMint(staker1.address)).to.be.eq(maximumTotalAssets)
      })
    })

    context("when the maximum total amount has not yet been reached", () => {
      let expectedValue: bigint

      beforeEach(async () => {
        const toMint = to1e18(2)
        const amountToStake = to1e18(3)

        // Staker stakes 3 tBTC.
        await tbtc
          .connect(staker1)
          .approve(await acre.getAddress(), amountToStake)
        await acre.connect(staker1).deposit(amountToStake, staker1.address)

        // Vault earns 2 tBTC.
        await tbtc.mint(await acre.getAddress(), toMint)

        // The current state is:
        // Total assets: 5
        // Total supply: 3
        // Maximum total assets: 30
        // Current max deposit: 25 - 2 - 3 = 20
        // Max shares: 20 * 3 / 5 = 15 -> 12000000000000000001 in stBTC
        // precision and rounding support.
        expectedValue = 12000000000000000001n
      })

      it("should return correct value", async () => {
        expect(await acre.maxMint(staker1.address)).to.be.eq(expectedValue)
      })
    })

    context("when the deposit limit is disabled", () => {
      const maximum = MaxUint256

      beforeEach(async () => {
        await acre
          .connect(governance)
          .updateDepositParameters(minimumDepositAmount, maximum)
      })

      context("when the vault is empty", () => {
        it("should return the maximum value", async () => {
          expect(await acre.maxMint(staker1.address)).to.be.eq(maximum)
        })
      })

      context("when the vault is not empty", () => {
        const amountToStake = to1e18(1)

        beforeEach(async () => {
          await tbtc
            .connect(staker1)
            .approve(await acre.getAddress(), amountToStake)

          await acre
            .connect(staker1)
            .stake(amountToStake, staker1.address, referral)
        })

        it("should return the maximum value", async () => {
          expect(await acre.maxMint(staker1.address)).to.be.eq(maximum)
        })
      })
    })
  })

  describe("deposit", () => {
    beforeAfterEachSnapshotWrapper()

    const receiver = ethers.Wallet.createRandom()

    let amountToDeposit: bigint
    let minimumDepositAmount: bigint

    beforeEach(async () => {
      minimumDepositAmount = await acre.minimumDepositAmount()
    })

    context("when the deposit amount is less than minimum", () => {
      beforeEach(() => {
        amountToDeposit = minimumDepositAmount - 1n
      })

      it("should revert", async () => {
        await expect(acre.deposit(amountToDeposit, receiver.address))
          .to.be.revertedWithCustomError(acre, "DepositAmountLessThanMin")
          .withArgs(amountToDeposit, minimumDepositAmount)
      })
    })

    context(
      "when the deposit amount is equal to the minimum deposit amount",
      () => {
        let tx: ContractTransactionResponse
        let expectedReceivedShares: bigint

        beforeEach(async () => {
          amountToDeposit = minimumDepositAmount
          expectedReceivedShares = amountToDeposit

          await tbtc.approve(await acre.getAddress(), amountToDeposit)
          tx = await acre
            .connect(staker1)
            .deposit(amountToDeposit, receiver.address)
        })

        it("should emit Deposit event", async () => {
          await expect(tx).to.emit(acre, "Deposit").withArgs(
            // Caller.
            staker1.address,
            // Receiver.
            receiver.address,
            // Staked tokens.
            amountToDeposit,
            // Received shares.
            expectedReceivedShares,
          )
        })

        it("should mint stBTC tokens", async () => {
          await expect(tx).to.changeTokenBalances(
            acre,
            [receiver.address],
            [expectedReceivedShares],
          )
        })

        it("should transfer tBTC tokens", async () => {
          await expect(tx).to.changeTokenBalances(
            tbtc,
            [staker1.address, acre],
            [-amountToDeposit, amountToDeposit],
          )
        })
      },
    )
  })
})<|MERGE_RESOLUTION|>--- conflicted
+++ resolved
@@ -34,11 +34,7 @@
 }
 
 describe("Acre", () => {
-<<<<<<< HEAD
   const referral: number = 17283
-=======
-  const referral = encodeBytes32String("referral")
->>>>>>> c57a289b
 
   let acre: Acre
   let tbtc: TestERC20
@@ -55,11 +51,6 @@
   })
 
   describe("stake", () => {
-<<<<<<< HEAD
-    let snapshot: SnapshotRestorer
-
-=======
->>>>>>> c57a289b
     context("when staking as first staker", () => {
       beforeAfterEachSnapshotWrapper()
 
