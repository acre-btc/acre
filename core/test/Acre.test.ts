import {
  takeSnapshot,
  loadFixture,
} from "@nomicfoundation/hardhat-toolbox/network-helpers"
import { expect } from "chai"
import { ContractTransactionResponse, ZeroAddress } from "ethers"

import type { HardhatEthersSigner } from "@nomicfoundation/hardhat-ethers/signers"
import type { SnapshotRestorer } from "@nomicfoundation/hardhat-toolbox/network-helpers"
import { deployment } from "./helpers/context"
import { getUnnamedSigner } from "./helpers/signer"

import { to1e18 } from "./utils"

<<<<<<< HEAD
async function acreFixture() {
  const [owner, staker1, staker2] = await ethers.getSigners()
=======
import type { Acre, TestERC20 } from "../typechain"
>>>>>>> 574cec85

async function fixture() {
  const { tbtc, acre } = await deployment()

  const [staker1, staker2] = await getUnnamedSigner()

  const amountToMint = to1e18(100000)
  tbtc.mint(staker1, amountToMint)
  tbtc.mint(staker2, amountToMint)

  return { acre, tbtc, owner, staker1, staker2 }
}

describe("Acre", () => {
  let acre: Acre
  let tbtc: TestERC20
  let owner: HardhatEthersSigner
  let staker1: HardhatEthersSigner
  let staker2: HardhatEthersSigner

  before(async () => {
<<<<<<< HEAD
    ;({ acre, tbtc, owner, staker1, staker2 } = await loadFixture(acreFixture))
=======
    ;({ acre, tbtc, staker1, staker2 } = await loadFixture(fixture))
>>>>>>> 574cec85
  })

  describe("stake", () => {
    const referral = ethers.encodeBytes32String("referral")
    let snapshot: SnapshotRestorer

    context("when staking as first staker", () => {
      beforeEach(async () => {
        snapshot = await takeSnapshot()
      })

      afterEach(async () => {
        await snapshot.restore()
      })

      context("with a referral", () => {
        const amountToStake = to1e18(1)

        // In this test case there is only one staker and
        // the token vault has not earned anythig yet so received shares are
        // equal to staked tokens amount.
        const expectedReceivedShares = amountToStake

        let tx: ContractTransactionResponse
        let tbtcHolder: HardhatEthersSigner
        let receiver: HardhatEthersSigner

        beforeEach(async () => {
          tbtcHolder = staker1
          receiver = staker2

          await tbtc
            .connect(tbtcHolder)
            .approve(await acre.getAddress(), amountToStake)

          tx = await acre
            .connect(tbtcHolder)
            .stake(amountToStake, receiver.address, referral)
        })

        it("should emit Deposit event", () => {
          expect(tx).to.emit(acre, "Deposit").withArgs(
            // Caller.
            tbtcHolder.address,
            // Receiver.
            receiver.address,
            // Staked tokens.
            amountToStake,
            // Received shares.
            expectedReceivedShares,
          )
        })

        it("should emit StakeReferral event", () => {
          expect(tx)
            .to.emit(acre, "StakeReferral")
            .withArgs(referral, amountToStake)
        })

        it("should mint stBTC tokens", async () => {
          await expect(tx).to.changeTokenBalances(
            acre,
            [receiver.address],
            [expectedReceivedShares],
          )
        })

        it("should transfer tBTC tokens", async () => {
          await expect(tx).to.changeTokenBalances(
            tbtc,
            [tbtcHolder.address, acre],
            [-amountToStake, amountToStake],
          )
        })
      })

      context("without referral", () => {
        const amountToStake = to1e18(10)
        const emptyReferral = ethers.encodeBytes32String("")
        let tx: ContractTransactionResponse

        beforeEach(async () => {
          await tbtc
            .connect(staker1)
            .approve(await acre.getAddress(), amountToStake)

          tx = await acre
            .connect(staker1)
            .stake(amountToStake, staker1.address, emptyReferral)
        })

        it("should not emit the StakeReferral event", async () => {
          await expect(tx).to.not.emit(acre, "StakeReferral")
        })
      })

      context(
        "when amount to stake is greater than the approved amount",
        () => {
          const approvedAmount = to1e18(10)
          const amountToStake = approvedAmount + 1n

          beforeEach(async () => {
            await tbtc
              .connect(staker1)
              .approve(await acre.getAddress(), approvedAmount)
          })

          it("should revert", async () => {
            await expect(
              acre
                .connect(staker1)
                .stake(amountToStake, staker1.address, referral),
            ).to.be.revertedWithCustomError(tbtc, "ERC20InsufficientAllowance")
          })
        },
      )

      context("when amount to stake is 1", () => {
        const amountToStake = 1

        beforeEach(async () => {
          await tbtc
            .connect(staker1)
            .approve(await acre.getAddress(), amountToStake)
        })

        it("should revert", async () => {
          await expect(
            acre
              .connect(staker1)
              .stake(amountToStake, staker1.address, referral),
          ).to.revertedWithCustomError(acre, "StakingAmountLessThanMin")
        })
      })

      context("when amount to stake is less than minimum", () => {
        let amountToStake: bigint

        beforeEach(async () => {
          const { minimumDepositAmount } = await acre.stakingParameters()
          amountToStake = minimumDepositAmount - 1n

          await tbtc
            .connect(staker1)
            .approve(await acre.getAddress(), amountToStake)
        })

        it("should revert", async () => {
          await expect(
            acre
              .connect(staker1)
              .stake(amountToStake, staker1.address, referral),
          ).to.revertedWithCustomError(acre, "StakingAmountLessThanMin")
        })
      })

      context("when amount to stake is equal to the minimum amount", () => {
        let amountToStake: bigint
        let tx: ContractTransactionResponse

        beforeEach(async () => {
          const { minimumDepositAmount } = await acre.stakingParameters()
          amountToStake = minimumDepositAmount

          await tbtc
            .connect(staker1)
            .approve(await acre.getAddress(), amountToStake)

          tx = await acre
            .connect(staker1)
            .stake(amountToStake, staker1.address, referral)
        })

        it("should receive shares equal to the staked amount", async () => {
          await expect(tx).to.changeTokenBalances(
            acre,
            [staker1.address],
            [amountToStake],
          )
        })
      })

      context("when the receiver is zero address", () => {
        const amountToStake = to1e18(10)

        beforeEach(async () => {
          await tbtc
            .connect(staker1)
            .approve(await acre.getAddress(), amountToStake)
        })

        it("should revert", async () => {
          await expect(
            acre.connect(staker1).stake(amountToStake, ZeroAddress, referral),
          ).to.be.revertedWithCustomError(acre, "ERC20InvalidReceiver")
        })
      })

      context(
        "when a staker approved and staked tokens and wants to stake more but w/o another approval",
        () => {
          const amountToStake = to1e18(10)

          beforeEach(async () => {
            await tbtc
              .connect(staker1)
              .approve(await acre.getAddress(), amountToStake)

            await acre
              .connect(staker1)
              .stake(amountToStake, staker1.address, referral)
          })

          it("should revert", async () => {
            await expect(
              acre
                .connect(staker1)
                .stake(amountToStake, staker1.address, referral),
            ).to.be.revertedWithCustomError(acre, "ERC20InsufficientAllowance")
          })
        },
      )
    })

    context("when there are two stakers", () => {
      const staker1AmountToStake = to1e18(7)
      const staker2AmountToStake = to1e18(3)
      let afterStakesSnapshot: SnapshotRestorer
      let afterSimulatingYieldSnapshot: SnapshotRestorer

      before(async () => {
        await tbtc
          .connect(staker1)
          .approve(await acre.getAddress(), staker1AmountToStake)
        await tbtc
          .connect(staker2)
          .approve(await acre.getAddress(), staker2AmountToStake)

        // Mint tokens.
        await tbtc.connect(staker1).mint(staker1.address, staker1AmountToStake)
        await tbtc.connect(staker2).mint(staker2.address, staker2AmountToStake)
      })

      after(async () => {
        await snapshot.restore()
      })

      context(
        "when the vault is empty and has not yet earned yield from strategies",
        () => {
          after(async () => {
            afterStakesSnapshot = await takeSnapshot()
          })

          context("when staker A stakes tokens", () => {
            it("should receive shares equal to a staked amount", async () => {
              const tx = await acre
                .connect(staker1)
                .stake(staker1AmountToStake, staker1.address, referral)

              await expect(tx).to.changeTokenBalances(
                acre,
                [staker1.address],
                [staker1AmountToStake],
              )
            })
          })

          context("when staker B stakes tokens", () => {
            it("should receive shares equal to a staked amount", async () => {
              const tx = await acre
                .connect(staker2)
                .stake(staker2AmountToStake, staker2.address, referral)

              await expect(tx).to.changeTokenBalances(
                acre,
                [staker2.address],
                [staker2AmountToStake],
              )
            })
          })
        },
      )

      context("when the vault has stakes", () => {
        before(async () => {
          await afterStakesSnapshot.restore()
        })

        it("the total assets amount should be equal to all staked tokens", async () => {
          const totalAssets = await acre.totalAssets()

          expect(totalAssets).to.eq(staker1AmountToStake + staker2AmountToStake)
        })
      })

      context("when vault earns yield", () => {
        let staker1SharesBefore: bigint
        let staker2SharesBefore: bigint
        let vaultYield: bigint

        before(async () => {
          // Current state:
          // Staker A shares = 7
          // Staker B shares = 3
          // Total assets = 7(staker A) + 3(staker B) + 5(yield)
          await afterStakesSnapshot.restore()

          staker1SharesBefore = await acre.balanceOf(staker1.address)
          staker2SharesBefore = await acre.balanceOf(staker2.address)
          vaultYield = to1e18(5)

          // Simulating yield returned from strategies. The vault now contains
          // more tokens than deposited which causes the exchange rate to
          // change.
          await tbtc.mint(await acre.getAddress(), vaultYield)
        })

        after(async () => {
          afterSimulatingYieldSnapshot = await takeSnapshot()
        })

        it("the vault should hold more assets", async () => {
          expect(await acre.totalAssets()).to.be.eq(
            staker1AmountToStake + staker2AmountToStake + vaultYield,
          )
        })

        it("the staker's shares should be the same", async () => {
          expect(await acre.balanceOf(staker1.address)).to.be.eq(
            staker1SharesBefore,
          )
          expect(await acre.balanceOf(staker2.address)).to.be.eq(
            staker2SharesBefore,
          )
        })

        it("the staker A should be able to redeem more tokens than before", async () => {
          const shares = await acre.balanceOf(staker1.address)
          const availableAssetsToRedeem = await acre.previewRedeem(shares)

          // Expected amount w/o rounding: 7 * 15 / 10 = 10.5
          // Expected amount w/ support for rounding: 10499999999999999999 in
          // tBTC token precision.
          const expectedAssetsToRedeem = 10499999999999999999n

          expect(availableAssetsToRedeem).to.be.eq(expectedAssetsToRedeem)
        })

        it("the staker B should be able to redeem more tokens than before", async () => {
          const shares = await acre.balanceOf(staker2.address)
          const availableAssetsToRedeem = await acre.previewRedeem(shares)

          // Expected amount w/o rounding: 3 * 15 / 10 = 4.5
          // Expected amount w/ support for rounding: 4499999999999999999 in
          // tBTC token precision.
          const expectedAssetsToRedeem = 4499999999999999999n

          expect(availableAssetsToRedeem).to.be.eq(expectedAssetsToRedeem)
        })
      })

      context("when staker A stakes more tokens", () => {
        context(
          "when total tBTC amount after staking would not exceed max amount",
          () => {
            const newAmountToStake = to1e18(2)
            // Current state:
            // Total assets = 7(staker A) + 3(staker B) + 5(yield)
            // Total shares = 7 + 3 = 10
            // Shares to mint = 2 * 10 / 15 = 1.(3) -> 1333333333333333333 in stBTC
            // token precision
            const expectedSharesToMint = 1333333333333333333n
            let sharesBefore: bigint
            let availableToRedeemBefore: bigint

            before(async () => {
              await afterSimulatingYieldSnapshot.restore()

              sharesBefore = await acre.balanceOf(staker1.address)
              availableToRedeemBefore = await acre.previewRedeem(sharesBefore)

              tbtc.mint(staker1.address, newAmountToStake)

              await tbtc
                .connect(staker1)
                .approve(await acre.getAddress(), newAmountToStake)

              // State after stake:
              // Total assets = 7(staker A) + 3(staker B) + 5(yield) + 2(staker
              // A) = 17
              // Total shares = 7 + 3 + 1.(3) = 11.(3)
              await acre
                .connect(staker1)
                .stake(newAmountToStake, staker1.address, referral)
            })

            it("should receive more shares", async () => {
              const shares = await acre.balanceOf(staker1.address)

              expect(shares).to.be.eq(sharesBefore + expectedSharesToMint)
            })

            it("should be able to redeem more tokens than before", async () => {
              const shares = await acre.balanceOf(staker1.address)
              const availableToRedeem = await acre.previewRedeem(shares)

              // Expected amount w/o rounding: 8.(3) * 17 / 11.(3) = 12.5
              // Expected amount w/ support for rounding: 12499999999999999999 in
              // tBTC token precision.
              const expectedTotalAssetsAvailableToRedeem = 12499999999999999999n

              expect(availableToRedeem).to.be.greaterThan(
                availableToRedeemBefore,
              )
              expect(availableToRedeem).to.be.eq(
                expectedTotalAssetsAvailableToRedeem,
              )
            })
          },
        )

        context(
          "when total tBTC amount after staking would exceed max amount",
          () => {
            let possibleMaxAmountToStake: bigint
            let amountToStake: bigint

            before(async () => {
              await afterSimulatingYieldSnapshot.restore()

              // In the current implementation of the `maxDeposit` the
              // `address` param is not taken into account - it means it will
              // return the same value for any address.
              possibleMaxAmountToStake = await acre.maxDeposit(staker1.address)
              amountToStake = possibleMaxAmountToStake + 1n

              await tbtc
                .connect(staker1)
                .approve(await acre.getAddress(), amountToStake)
            })

            it("should revert", async () => {
              await expect(
                acre.stake(amountToStake, staker1.address, referral),
              ).to.be.revertedWithCustomError(acre, "ERC4626ExceededMaxDeposit")
            })
          },
        )
      })
    })
  })

  describe("mint", () => {
    let snapshot: SnapshotRestorer

    beforeEach(async () => {
      snapshot = await takeSnapshot()
    })

    afterEach(async () => {
      await snapshot.restore()
    })

    context("when staker wants to mint more shares than allowed", () => {
      let sharesToMint: bigint

      beforeEach(async () => {
        const maxMint = await acre.maxMint(staker1.address)

        sharesToMint = maxMint + 1n
      })

      it("should take into account the max total assets parameter and revert", async () => {
        await expect(
          acre.connect(staker1).mint(sharesToMint, staker1.address),
        ).to.be.revertedWithCustomError(acre, "ERC4626ExceededMaxMint")
      })
    })

    context(
      "when staker wants to mint less shares than is equal to the min deposit amount",
      () => {
        let sharesToMint: bigint

        beforeEach(async () => {
          const { minimumDepositAmount } = await acre.stakingParameters()
          const previewDeposit = await acre.previewDeposit(minimumDepositAmount)

          sharesToMint = previewDeposit - 1n
          await tbtc
            .connect(staker1)
            .approve(await acre.getAddress(), minimumDepositAmount)
        })

        it("should take into account the min deposit amount parameter and revert", async () => {
          await expect(
            acre.connect(staker1).mint(sharesToMint, staker1.address),
          ).to.be.revertedWithCustomError(acre, "StakingAmountLessThanMin")
        })
      },
    )
  })

  describe("updateStakingParameters", () => {
    const validMinimumDepositAmount = to1e18(1)
    const validMaximumTotalAssetsAmount = to1e18(30)
    let snapshot: SnapshotRestorer

    beforeEach(async () => {
      snapshot = await takeSnapshot()
    })

    afterEach(async () => {
      await snapshot.restore()
    })

    context("when is called by owner", () => {
      context("when all parameters are valid", () => {
        let tx: ContractTransactionResponse

        beforeEach(async () => {
          tx = await acre
            .connect(owner)
            .updateStakingParameters(
              validMinimumDepositAmount,
              validMaximumTotalAssetsAmount,
            )
        })

        it("should emit StakingParametersUpdated event", async () => {
          await expect(tx)
            .to.emit(acre, "StakingParametersUpdated")
            .withArgs(validMinimumDepositAmount, validMaximumTotalAssetsAmount)
        })

        it("should update parameters correctly", async () => {
          const stakingParameters = await acre.stakingParameters()

          expect(stakingParameters.minimumDepositAmount).to.be.eq(
            validMinimumDepositAmount,
          )
          expect(stakingParameters.maximumTotalAssets).to.be.eq(
            validMaximumTotalAssetsAmount,
          )
        })
      })

      context("when minimum deposit amount is invalid", () => {
        context("when it is equal to 0", () => {
          const minimumDepositAmount = 0

          it("should revert", async () => {
            await expect(
              acre
                .connect(owner)
                .updateStakingParameters(
                  minimumDepositAmount,
                  validMaximumTotalAssetsAmount,
                ),
            ).to.be.revertedWithCustomError(acre, "InvalidStakingParameter")
          })
        })
      })

      context("when the maximum total assets amount is invalid", () => {
        const maximumTotalAssets = 0

        context("when it is equal to 0", () => {
          it("should revert", async () => {
            await expect(
              acre
                .connect(owner)
                .updateStakingParameters(
                  validMinimumDepositAmount,
                  maximumTotalAssets,
                ),
            ).to.be.revertedWithCustomError(acre, "InvalidStakingParameter")
          })
        })
      })
    })

    context("when it is called by non-owner", () => {
      it("should revert", async () => {
        await expect(
          acre
            .connect(staker1)
            .updateStakingParameters(
              validMinimumDepositAmount,
              validMaximumTotalAssetsAmount,
            ),
        ).to.be.revertedWithCustomError(acre, "OwnableUnauthorizedAccount")
      })
    })
  })

  describe("maxDeposit", () => {
    let maximumTotalAssets: bigint
    let snapshot: SnapshotRestorer

    beforeEach(async () => {
      snapshot = await takeSnapshot()
      ;({ maximumTotalAssets } = await acre.stakingParameters())
    })

    afterEach(async () => {
      await snapshot.restore()
    })

    context(
      "when total assets is greater than maximum total assets amount",
      () => {
        beforeEach(async () => {
          const toMint = maximumTotalAssets + 1n

          await tbtc.mint(await acre.getAddress(), toMint)
        })

        it("should return 0", async () => {
          expect(await acre.maxDeposit(staker1.address)).to.be.eq(0)
        })
      },
    )

    context("when the vault is empty", () => {
      it("should return maximum total assets amount", async () => {
        expect(await acre.maxDeposit(staker1.address)).to.be.eq(
          maximumTotalAssets,
        )
      })
    })

    context("when the maximum total amount has not yet been reached", () => {
      let expectedValue: bigint

      beforeEach(async () => {
        const toMint = to1e18(2)
        const newMaximumTotalAssets = to1e18(30)
        const minimumDepositAmount = to1e18(1)

        expectedValue = newMaximumTotalAssets - toMint

        await acre.updateStakingParameters(
          minimumDepositAmount,
          newMaximumTotalAssets,
        )
        await tbtc.mint(await acre.getAddress(), toMint)
      })

      it("should return correct value", async () => {
        expect(await acre.maxDeposit(staker1.address)).to.be.eq(expectedValue)
      })
    })
  })
})<|MERGE_RESOLUTION|>--- conflicted
+++ resolved
@@ -3,26 +3,26 @@
   loadFixture,
 } from "@nomicfoundation/hardhat-toolbox/network-helpers"
 import { expect } from "chai"
-import { ContractTransactionResponse, ZeroAddress } from "ethers"
+import {
+  ContractTransactionResponse,
+  ZeroAddress,
+  encodeBytes32String,
+} from "ethers"
 
 import type { HardhatEthersSigner } from "@nomicfoundation/hardhat-ethers/signers"
 import type { SnapshotRestorer } from "@nomicfoundation/hardhat-toolbox/network-helpers"
 import { deployment } from "./helpers/context"
-import { getUnnamedSigner } from "./helpers/signer"
+import { getNamedSigner, getUnnamedSigner } from "./helpers/signer"
 
 import { to1e18 } from "./utils"
 
-<<<<<<< HEAD
-async function acreFixture() {
-  const [owner, staker1, staker2] = await ethers.getSigners()
-=======
 import type { Acre, TestERC20 } from "../typechain"
->>>>>>> 574cec85
 
 async function fixture() {
   const { tbtc, acre } = await deployment()
 
   const [staker1, staker2] = await getUnnamedSigner()
+  const { governance: owner } = await getNamedSigner()
 
   const amountToMint = to1e18(100000)
   tbtc.mint(staker1, amountToMint)
@@ -39,15 +39,11 @@
   let staker2: HardhatEthersSigner
 
   before(async () => {
-<<<<<<< HEAD
-    ;({ acre, tbtc, owner, staker1, staker2 } = await loadFixture(acreFixture))
-=======
-    ;({ acre, tbtc, staker1, staker2 } = await loadFixture(fixture))
->>>>>>> 574cec85
+    ;({ acre, tbtc, staker1, staker2, owner } = await loadFixture(fixture))
   })
 
   describe("stake", () => {
-    const referral = ethers.encodeBytes32String("referral")
+    const referral = encodeBytes32String("referral")
     let snapshot: SnapshotRestorer
 
     context("when staking as first staker", () => {
@@ -122,7 +118,7 @@
 
       context("without referral", () => {
         const amountToStake = to1e18(10)
-        const emptyReferral = ethers.encodeBytes32String("")
+        const emptyReferral = encodeBytes32String("")
         let tx: ContractTransactionResponse
 
         beforeEach(async () => {
@@ -688,10 +684,9 @@
 
         expectedValue = newMaximumTotalAssets - toMint
 
-        await acre.updateStakingParameters(
-          minimumDepositAmount,
-          newMaximumTotalAssets,
-        )
+        await acre
+          .connect(owner)
+          .updateStakingParameters(minimumDepositAmount, newMaximumTotalAssets)
         await tbtc.mint(await acre.getAddress(), toMint)
       })
 
