import {
  takeSnapshot,
  loadFixture,
  SnapshotRestorer,
} from "@nomicfoundation/hardhat-toolbox/network-helpers"
import { expect } from "chai"
import { ContractTransactionResponse, MaxUint256, ZeroAddress } from "ethers"
import { ethers } from "hardhat"

import type { HardhatEthersSigner } from "@nomicfoundation/hardhat-ethers/signers"
import {
  beforeAfterSnapshotWrapper,
  deployment,
  getNamedSigner,
  getUnnamedSigner,
} from "./helpers"

import { to1e18 } from "./utils"

import type { StBTC as stBTC, TestERC20, Dispatcher } from "../typechain"

async function fixture() {
  const { tbtc, stbtc, dispatcher } = await deployment()
  const { governance, treasury } = await getNamedSigner()

  const [depositor1, depositor2, thirdParty] = await getUnnamedSigner()

  const amountToMint = to1e18(100000)
  await tbtc.mint(depositor1, amountToMint)
  await tbtc.mint(depositor2, amountToMint)

  return {
    stbtc,
    tbtc,
    depositor1,
    depositor2,
    dispatcher,
    governance,
    thirdParty,
    treasury,
  }
}

describe("stBTC", () => {
  const entryFeeBasisPoints = 5n
  const basisPointScale = 10000n

  let stbtc: stBTC
  let tbtc: TestERC20
  let dispatcher: Dispatcher

  let governance: HardhatEthersSigner
  let depositor1: HardhatEthersSigner
  let depositor2: HardhatEthersSigner
  let thirdParty: HardhatEthersSigner
  let treasury: HardhatEthersSigner

  before(async () => {
    ;({
      stbtc,
      tbtc,
      depositor1,
      depositor2,
      dispatcher,
      governance,
      thirdParty,
      treasury,
    } = await loadFixture(fixture))
  })

  describe("feeOnTotal - internal test helper", () => {
    context("when the fee's modulo remainder is greater than 0", () => {
      it("should add 1 to the result", () => {
        // feeOnTotal - test's internal function simulating the OZ mulDiv
        // function.
        const fee = feeOnTotal(to1e18(1))
        // fee = (1e18 * 5) / (10000 + 5) = 499750124937531 + 1
        const expectedFee = 499750124937532
        expect(fee).to.be.eq(expectedFee)
      })
    })

    context("when the fee's modulo remainder is equal to 0", () => {
      it("should return the actual result", () => {
        // feeOnTotal - test's internal function simulating the OZ mulDiv
        // function.
        const fee = feeOnTotal(2001n)
        // fee = (2001 * 5) / (10000 + 5) = 1
        const expectedFee = 1n
        expect(fee).to.be.eq(expectedFee)
      })
    })
  })

  describe("feeOnRaw - internal test helper", () => {
    context("when the fee's modulo remainder is greater than 0", () => {
      it("should return the correct amount of fees", () => {
        // feeOnRaw - this is a test internal function
        const fee = feeOnRaw(to1e18(1))
        // fee = (1e18 * 5) / (10000) = 500000000000000
        const expectedFee = 500000000000000
        expect(fee).to.be.eq(expectedFee)
      })
    })

    context("when the fee's modulo remainder is equal to 0", () => {
      it("should return the actual result", () => {
        // feeOnTotal - test's internal function simulating the OZ mulDiv
        // function.
        const fee = feeOnTotal(2000n)
        // fee = (2000 * 5) / 10000 = 1
        const expectedFee = 1n
        expect(fee).to.be.eq(expectedFee)
      })
    })
  })

  describe("previewDeposit", () => {
    beforeAfterSnapshotWrapper()

    context("when the vault is empty", () => {
      const amountToDeposit = to1e18(1)

      before(async () => {
        await tbtc
          .connect(depositor1)
          .approve(await stbtc.getAddress(), amountToDeposit)
      })

      context("when validating preview deposit against hardcoded value", () => {
        it("should return the correct amount of shares", async () => {
          const shares = await stbtc.previewDeposit(amountToDeposit)
          // amount to deposit = 1 tBTC
          // fee = (1e18 * 5) / (10000 + 5) = 499750124937532
          // shares = 1e18 - 499750124937532 = 999500249875062468
          const expectedShares = 999500249875062468n
          expect(shares).to.be.eq(expectedShares)
        })
      })

      context(
        "when previewing shares against programatically calculated values",
        () => {
          it("should return the correct amount of shares", async () => {
            const shares = await stbtc.previewDeposit(amountToDeposit)
            const expectedShares = amountToDeposit - feeOnTotal(amountToDeposit)
            expect(shares).to.be.eq(expectedShares)
          })
        },
      )
    })

    context("when the vault is not empty", () => {
      beforeAfterSnapshotWrapper()

      const amountToDeposit1 = to1e18(1)
      const amountToDeposit2 = to1e18(2)

      before(async () => {
        await tbtc
          .connect(depositor1)
          .approve(await stbtc.getAddress(), amountToDeposit1)

<<<<<<< HEAD
        await stbtc.connect(staker1).deposit(amountToStake1, staker1.address)
        // await stbtc.syncRewards()
=======
        await stbtc
          .connect(depositor1)
          .deposit(amountToDeposit1, depositor1.address)
>>>>>>> 77375989
      })

      it("should return the correct amount of shares", async () => {
        const expectedShares = amountToDeposit2 - feeOnTotal(amountToDeposit2)
        const shares = await stbtc.previewDeposit(amountToDeposit2)
        expect(shares).to.be.eq(expectedShares)
      })
    })
  })

  describe("previewMint", () => {
    let amountToDeposit: bigint

    beforeAfterSnapshotWrapper()

    context("when validating preview mint against hardcoded value", () => {
      it("should return the correct amount of assets", async () => {
        // 1e18 + 500000000000000
        amountToDeposit = 1000500000000000000n

        const assetsToDeposit = await stbtc.previewMint(to1e18(1))
        expect(assetsToDeposit).to.be.eq(amountToDeposit)
      })
    })

    context(
      "when validating preview mint against programatically calculated value",
      () => {
        context("when the vault is not empty", () => {
          const sharesToMint1 = to1e18(1)
          const sharesToMint2 = to1e18(2)

          // To receive 1 stBTC, a user must deposit 1.0005 tBTC where 0.0005 tBTC
          // is a fee.
          const amountToDeposit1 = sharesToMint1 + feeOnRaw(sharesToMint1)

          // To receive 2 stBTC, a user must deposit 2.001 tBTC where 0.001 tBTC
          // is a fee.
          const amountToDeposit2 = sharesToMint2 + feeOnRaw(sharesToMint2)

          it("should preview the correct amount of assets for deposit 2", async () => {
            await tbtc
              .connect(depositor1)
              .approve(await stbtc.getAddress(), amountToDeposit1)

            await tbtc
              .connect(depositor2)
              .approve(await stbtc.getAddress(), amountToDeposit2)

            await stbtc
              .connect(depositor1)
              .mint(sharesToMint1, depositor1.address)

            const assets = await stbtc.previewMint(sharesToMint2)
            expect(assets).to.be.eq(amountToDeposit2)
          })
        })
      },
    )
  })

  describe("deposit", () => {
    beforeAfterSnapshotWrapper()

    context("when staking as first depositor", () => {
      beforeAfterSnapshotWrapper()

      let receiver: HardhatEthersSigner

      before(() => {
        receiver = ethers.Wallet.createRandom()
      })

      context(
        "when amount to deposit is greater than the approved amount",
        () => {
          beforeAfterSnapshotWrapper()

          const approvedAmount = to1e18(10)
          const amountToDeposit = approvedAmount + 1n

          before(async () => {
            await tbtc
              .connect(depositor1)
              .approve(await stbtc.getAddress(), approvedAmount)
          })

          it("should revert", async () => {
            await expect(
              stbtc
                .connect(depositor1)
                .deposit(amountToDeposit, receiver.address),
            )
              .to.be.revertedWithCustomError(tbtc, "ERC20InsufficientAllowance")
              .withArgs(
                await stbtc.getAddress(),
                approvedAmount,
                amountToDeposit,
              )
          })
        },
      )

      context("when amount to deposit is less than minimum", () => {
        beforeAfterSnapshotWrapper()

        let amountToDeposit: bigint
        let minimumDepositAmount: bigint

        before(async () => {
          minimumDepositAmount = await stbtc.minimumDepositAmount()
          amountToDeposit = minimumDepositAmount - 1n
        })

        it("should revert", async () => {
          await expect(
            stbtc
              .connect(depositor1)
              .deposit(amountToDeposit, receiver.address),
          )
            .to.be.revertedWithCustomError(stbtc, "LessThanMinDeposit")
            .withArgs(amountToDeposit, minimumDepositAmount)
        })
      })

      context("when amount to deposit is equal to the minimum amount", () => {
        beforeAfterSnapshotWrapper()

        let amountToDeposit: bigint
        let tx: ContractTransactionResponse
        let expectedReceivedShares: bigint
        let fee: bigint

        before(async () => {
          const minimumDepositAmount = await stbtc.minimumDepositAmount()
          amountToDeposit = minimumDepositAmount

          fee = feeOnTotal(amountToDeposit)
          expectedReceivedShares = amountToDeposit - fee

          await tbtc.approve(await stbtc.getAddress(), amountToDeposit)
          tx = await stbtc
            .connect(depositor1)
            .deposit(amountToDeposit, receiver.address)
        })

        it("should emit Deposit event", async () => {
          // "It is less clear in the EIP spec itself, but there seems to be
          // consensus that this event should include the number of assets paid
          // for by the user, including the fees."
          // https://docs.openzeppelin.com/contracts/5.x/erc4626#fees
          await expect(tx).to.emit(stbtc, "Deposit").withArgs(
            // Caller.
            depositor1.address,
            // Receiver.
            receiver.address,
            // Depositd tokens.
            amountToDeposit,
            // Received shares.
            expectedReceivedShares,
          )
        })

        it("should mint stBTC tokens", async () => {
          await expect(tx).to.changeTokenBalances(
            stbtc,
            [receiver.address],
            [expectedReceivedShares],
          )
        })

        it("should transfer tBTC tokens to Acre", async () => {
          const actualDepositdAmount = amountToDeposit - fee

          await expect(tx).to.changeTokenBalances(
            tbtc,
            [depositor1.address, stbtc],
            [-amountToDeposit, actualDepositdAmount],
          )
        })

        it("should transfer tBTC fee to treasury", async () => {
          await expect(tx).to.changeTokenBalances(
            tbtc,
            [treasury.address],
            [fee],
          )
        })
      })

      context("when the receiver is zero address", () => {
        beforeAfterSnapshotWrapper()

        const amountToDeposit = to1e18(10)

        before(async () => {
          await tbtc
            .connect(depositor1)
            .approve(await stbtc.getAddress(), amountToDeposit)
        })

        it("should revert", async () => {
          await expect(
            stbtc.connect(depositor1).deposit(amountToDeposit, ZeroAddress),
          )
            .to.be.revertedWithCustomError(stbtc, "ERC20InvalidReceiver")
            .withArgs(ZeroAddress)
        })
      })

      context(
        "when a depositor approved and deposited tokens and wants to deposit more but w/o another approval",
        () => {
          beforeAfterSnapshotWrapper()

          const amountToDeposit = to1e18(10)

          before(async () => {
            await tbtc
              .connect(depositor1)
              .approve(await stbtc.getAddress(), amountToDeposit)

            await stbtc
              .connect(depositor1)
              .deposit(amountToDeposit, depositor1.address)
          })

          it("should revert", async () => {
            await expect(
              stbtc
                .connect(depositor1)
                .deposit(amountToDeposit, depositor1.address),
            )
              .to.be.revertedWithCustomError(
                stbtc,
                "ERC20InsufficientAllowance",
              )
              .withArgs(await stbtc.getAddress(), 0, amountToDeposit)
          })
        },
      )

      context("when there is no entry fee, i.e. fee is 0", () => {
        beforeAfterSnapshotWrapper()

        const amountToDeposit = to1e18(10)
        const expectedReceivedShares = amountToDeposit

        let tx: ContractTransactionResponse

        before(async () => {
          await stbtc.connect(governance).updateEntryFeeBasisPoints(0n)
          await tbtc.approve(await stbtc.getAddress(), amountToDeposit)

          tx = await stbtc
            .connect(depositor1)
            .deposit(amountToDeposit, receiver.address)
        })

        it("should mint stBTC tokens", async () => {
          await expect(tx).to.changeTokenBalance(
            stbtc,
            receiver,
            expectedReceivedShares,
          )
        })

        it("should transfer tBTC tokens to stBTC contract", async () => {
          await expect(tx).to.changeTokenBalances(
            tbtc,
            [depositor1, stbtc],
            [-amountToDeposit, amountToDeposit],
          )
        })

        it("should not transfer tBTC fee to treasury", async () => {
          await expect(tx).to.changeTokenBalance(tbtc, treasury.address, 0n)
        })
      })
    })

    describe("when staking by multiple depositors", () => {
      beforeAfterSnapshotWrapper()

<<<<<<< HEAD
      const staker1AmountToStake = to1e18(7)
      const staker2AmountToStake = to1e18(3)
=======
      const depositor1AmountToDeposit = to1e18(7)
      const depositor2AmountToDeposit = to1e18(3)
      const earnedYield = to1e18(5)
>>>>>>> 77375989

      let afterDepositsSnapshot: SnapshotRestorer
      let afterSimulatingYieldSnapshot: SnapshotRestorer

      before(async () => {
        // Mint tBTC.
        await tbtc.mint(depositor1.address, depositor1AmountToDeposit)
        await tbtc.mint(depositor2.address, depositor2AmountToDeposit)

        // Approve tBTC.
        await tbtc
          .connect(depositor1)
          .approve(await stbtc.getAddress(), depositor1AmountToDeposit)
        await tbtc
          .connect(depositor2)
          .approve(await stbtc.getAddress(), depositor2AmountToDeposit)
      })

      context("when the vault is in initial state", () => {
        context("when two depositors deposit", () => {
          let depositTx1: ContractTransactionResponse
          let depositTx2: ContractTransactionResponse

          before(async () => {
            depositTx1 = await stbtc
              .connect(depositor1)
              .deposit(depositor1AmountToDeposit, depositor1.address)

            depositTx2 = await stbtc
              .connect(depositor2)
              .deposit(depositor2AmountToDeposit, depositor2.address)

            afterDepositsSnapshot = await takeSnapshot()
          })

          it("depositor A should receive shares equal to a deposited amount minus fee", async () => {
            const expectedShares = await stbtc.previewDeposit(
              depositor1AmountToDeposit,
            )

            await expect(depositTx1).to.changeTokenBalances(
              stbtc,
              [depositor1.address],
              [expectedShares],
            )
          })

          it("depositor B should receive shares equal to a deposited amount", async () => {
            const expectedShares = await stbtc.previewDeposit(
              depositor2AmountToDeposit,
            )

            await expect(depositTx2).to.changeTokenBalances(
              stbtc,
              [depositor2.address],
              [expectedShares],
            )
          })

          it("the total assets amount should be equal to all deposited tokens", async () => {
            const actualDepositAmount1 =
              depositor1AmountToDeposit - feeOnTotal(depositor1AmountToDeposit)
            const actualDepositAmount2 =
              depositor2AmountToDeposit - feeOnTotal(depositor2AmountToDeposit)

            expect(await stbtc.totalAssets()).to.eq(
              actualDepositAmount1 + actualDepositAmount2,
            )
          })

          it("should transfer fee to treasury after staking by two depositors", async () => {
            await expect(depositTx1).to.changeTokenBalances(
              tbtc,
              [treasury],
              [feeOnTotal(depositor1AmountToDeposit)],
            )

            await expect(depositTx2).to.changeTokenBalances(
              tbtc,
              [treasury],
              [feeOnTotal(depositor2AmountToDeposit)],
            )
          })
        })
      })

      context("when vault has two depositors", () => {
        context("when vault earns yield", () => {
          let depositor1SharesBefore: bigint
          let depositor2SharesBefore: bigint

          before(async () => {
            // Current state:
<<<<<<< HEAD
            // Staker 1 shares = stake amount - fee = 7 - (~0,0035) = ~6.9965
            // Staker 2 shares = stake amount - fee = 3 - (~0,0015) = ~2.9985
            // Total assets = ~6.9965(staker 1) + 2.9985(staker 2) = 9.995
            await afterStakesSnapshot.restore()

            staker1SharesBefore = await stbtc.balanceOf(staker1.address)
            staker2SharesBefore = await stbtc.balanceOf(staker2.address)
=======
            // depositor 1 shares = deposit amount - fee = 7 - (~0,0035) = ~6.9965
            // depositor 2 shares = deposit amount - fee = 3 - (~0,0015) = ~2.9985
            // Total assets = ~6.9965(depositor 1) + 2.9985(depositor 2) + 5(yield)
            await afterDepositsSnapshot.restore()

            depositor1SharesBefore = await stbtc.balanceOf(depositor1.address)
            depositor2SharesBefore = await stbtc.balanceOf(depositor2.address)

            // Simulating yield returned from strategies. The vault now contains
            // more tokens than deposited which causes the exchange rate to
            // change.
            await tbtc.mint(await stbtc.getAddress(), earnedYield)
>>>>>>> 77375989
          })

          after(async () => {
            afterSimulatingYieldSnapshot = await takeSnapshot()
          })

          it("the vault should hold more assets minus fees", async () => {
            const actualDepositAmount1 =
              depositor1AmountToDeposit - feeOnTotal(depositor1AmountToDeposit)
            const actualDepositAmount2 =
              depositor2AmountToDeposit - feeOnTotal(depositor2AmountToDeposit)

            expect(await stbtc.totalAssets()).to.be.eq(
<<<<<<< HEAD
              actualStakeAmount1 + actualStakeAmount2,
=======
              actualDepositAmount1 + actualDepositAmount2 + earnedYield,
>>>>>>> 77375989
            )
          })

          it("the depositors shares should be the same", async () => {
            expect(await stbtc.balanceOf(depositor1.address)).to.be.eq(
              depositor1SharesBefore,
            )
            expect(await stbtc.balanceOf(depositor2.address)).to.be.eq(
              depositor2SharesBefore,
            )
          })

<<<<<<< HEAD
          it("the staker A should be able to redeem same amount of tokens", async () => {
            const shares = await stbtc.balanceOf(staker1.address)
=======
          it("the depositor A should be able to redeem more tokens than before", async () => {
            const shares = await stbtc.balanceOf(depositor1.address)
>>>>>>> 77375989
            const availableAssetsToRedeem = await stbtc.previewRedeem(shares)

            // Expected amount:
            // 6.996501749125437281 * 9.995002498750624689 / 9.995002498750624689
            //  = 6.996501749125437281
            // As of writing this test the fractional part after 18 decimals is
            // floor rounded in Solidity when redeeming tokens. This will change
            // to ceiling rounding once we introduce fees on reedeming and
            // withdrawals actions.
            const expectedAssetsToRedeem = 6996501749125437281n

            expect(availableAssetsToRedeem).to.be.eq(expectedAssetsToRedeem)
          })

<<<<<<< HEAD
          it("the staker B should be able to redeem same amount of tokens", async () => {
            const shares = await stbtc.balanceOf(staker2.address)
=======
          it("the depositor B should be able to redeem more tokens than before", async () => {
            const shares = await stbtc.balanceOf(depositor2.address)
>>>>>>> 77375989
            const availableAssetsToRedeem = await stbtc.previewRedeem(shares)

            // Expected amount with trancation after 18 decimals:
            // 2.998500749625187406 * 9.995002498750624689 / 9.995002498750624689 = 2.998500749625187406
            // As of writing this test the fractional part after 18 decimals is
            // floor rounded in Solidity when redeeming tokens. This will change
            // to ceiling rounding once we introduce fees on reedeming and
            // withdrawals actions.
            const expectedAssetsToRedeem = 2998500749625187406n

            expect(availableAssetsToRedeem).to.be.eq(expectedAssetsToRedeem)
          })
        })

        context("when depositor A deposits more tokens", () => {
          context(
            "when total tBTC amount after staking would not exceed max amount",
            () => {
              const newAmountToDeposit = to1e18(2)
              let sharesBefore: bigint
              let availableToRedeemBefore: bigint

              before(async () => {
                await afterSimulatingYieldSnapshot.restore()

                sharesBefore = await stbtc.balanceOf(depositor1.address)
                availableToRedeemBefore =
                  await stbtc.previewRedeem(sharesBefore)

                await tbtc.mint(depositor1.address, newAmountToDeposit)

                await tbtc
                  .connect(depositor1)
                  .approve(await stbtc.getAddress(), newAmountToDeposit)

                // State after deposit:
                //
<<<<<<< HEAD
                // Total assets = 6.996501749125437281(staker 1) +
                // 2.998500749625187406(staker 2) +
                // 1.999000499750124937(staker 1) = 11.994002998500749624
=======
                // Total assets = 6.996501749125437281(depositor 1) +
                // 2.998500749625187406(depositor 2) + 5(yield) +
                // 1.999000499750124937(depositorA) = 16.994002998500749624
>>>>>>> 77375989
                //
                // Total shares = 6.996501749125437281 + 2.998500749625187406 +
                // 1.999000499750124937 = 11.994002998500749624
                await stbtc
                  .connect(depositor1)
                  .deposit(newAmountToDeposit, depositor1.address)
              })

              it("should receive more shares", async () => {
                const expectedSharesToMint =
                  await stbtc.previewDeposit(newAmountToDeposit)

                const shares = await stbtc.balanceOf(depositor1.address)

                expect(shares).to.be.eq(sharesBefore + expectedSharesToMint)
              })

              it("should be able to redeem more tokens than before", async () => {
                const shares = await stbtc.balanceOf(depositor1.address)
                const availableToRedeem = await stbtc.previewRedeem(shares)

                // Expected amount to redeem by depositor 1:
                //
                // (6.996501749125437281 + 1.999000499750124937) *
                // 11.994002998500749624 / 11.994002998500749624 = 8.995502248875562218
                const expectedTotalAssetsAvailableToRedeem =
                  8995502248875562218n

                expect(availableToRedeem).to.be.greaterThan(
                  availableToRedeemBefore,
                )
                expect(availableToRedeem).to.be.eq(
                  expectedTotalAssetsAvailableToRedeem,
                )
              })
            },
          )

          context(
            "when total tBTC amount after staking would exceed max amount",
            () => {
              let possibleMaxAmountToDeposit: bigint
              let amountToDeposit: bigint

              before(async () => {
                await afterSimulatingYieldSnapshot.restore()

                // In the current implementation of the `maxDeposit` the
                // `address` param is not taken into account - it means it will
                // return the same value for any address.
                possibleMaxAmountToDeposit = await stbtc.maxDeposit(
                  depositor1.address,
                )
                amountToDeposit = possibleMaxAmountToDeposit + 1n

                await tbtc
                  .connect(depositor1)
                  .approve(await stbtc.getAddress(), amountToDeposit)
              })

              it("should revert", async () => {
                await expect(stbtc.deposit(amountToDeposit, depositor1.address))
                  .to.be.revertedWithCustomError(
                    stbtc,
                    "ERC4626ExceededMaxDeposit",
                  )
                  .withArgs(
                    depositor1.address,
                    amountToDeposit,
                    possibleMaxAmountToDeposit,
                  )
              })
            },
          )

          context(
            "when total tBTC amount after staking would be equal to the max amount",
            () => {
              let amountToDeposit: bigint
              let tx: ContractTransactionResponse

              before(async () => {
                amountToDeposit = await stbtc.maxDeposit(depositor1.address)

                await tbtc
                  .connect(depositor1)
                  .approve(await stbtc.getAddress(), amountToDeposit)

                tx = await stbtc.deposit(amountToDeposit, depositor1)
              })

              it("should deposit tokens correctly", async () => {
                await expect(tx).to.emit(stbtc, "Deposit")
              })

              it("the max deposit amount should be equal to a fee taken for the last deposit", async () => {
                const fee = feeOnTotal(amountToDeposit)

                expect(await stbtc.maxDeposit(depositor1)).to.eq(fee)
              })

              it("should not be able to deposit more tokens than the max deposit allow", async () => {
                const fee = feeOnTotal(amountToDeposit)

                await expect(stbtc.deposit(amountToDeposit, depositor1))
                  .to.be.revertedWithCustomError(
                    stbtc,
                    "ERC4626ExceededMaxDeposit",
                  )
                  .withArgs(depositor1.address, amountToDeposit, fee)
              })
            },
          )
        })
      })
    })
  })

  describe("mint", () => {
    beforeAfterSnapshotWrapper()

    let receiver: HardhatEthersSigner

    before(() => {
      receiver = ethers.Wallet.createRandom()
    })

    context("when minting as first depositor", () => {
      beforeAfterSnapshotWrapper()

      const sharesToMint = to1e18(1)
      const fee = feeOnRaw(sharesToMint)
      let tx: ContractTransactionResponse
      let amountToDeposit: bigint

      before(async () => {
        amountToDeposit = sharesToMint + fee

        await tbtc
          .connect(depositor1)
          .approve(await stbtc.getAddress(), amountToDeposit)

        tx = await stbtc
          .connect(depositor1)
          .mint(sharesToMint, receiver.address)
      })

      it("should emit Deposit event", async () => {
        await expect(tx).to.emit(stbtc, "Deposit").withArgs(
          // Caller.
          depositor1.address,
          // Receiver.
          receiver.address,
          // Depositd tokens.
          amountToDeposit,
          // Received shares.
          sharesToMint,
        )
      })

      it("should mint stBTC tokens", async () => {
        await expect(tx).to.changeTokenBalances(
          stbtc,
          [receiver.address],
          [sharesToMint],
        )
      })

      it("should transfer tBTC tokens to Acre", async () => {
        await expect(tx).to.changeTokenBalances(
          tbtc,
          [depositor1.address, stbtc],
          [-amountToDeposit, amountToDeposit - fee],
        )
      })

      it("should transfer fee to tresury", async () => {
        await expect(tx).to.changeTokenBalances(tbtc, [treasury], [fee])
      })
    })

    context(
      "when depositor wants to mint more shares than max mint limit",
      () => {
        beforeAfterSnapshotWrapper()

        let sharesToMint: bigint
        let maxMint: bigint

        before(async () => {
          maxMint = await stbtc.maxMint(depositor1.address)

          sharesToMint = maxMint + 1n
        })

        it("should take into account the max total assets parameter and revert", async () => {
          await expect(
            stbtc.connect(depositor1).mint(sharesToMint, receiver.address),
          )
            .to.be.revertedWithCustomError(stbtc, "ERC4626ExceededMaxMint")
            .withArgs(receiver.address, sharesToMint, maxMint)
        })
      },
    )

    context(
      "when depositor wants to mint less shares than the min deposit amount",
      () => {
        beforeAfterSnapshotWrapper()

        let sharesToMint: bigint
        let minimumDepositAmount: bigint

        before(async () => {
          minimumDepositAmount = await stbtc.minimumDepositAmount()
          const shares = await stbtc.previewDeposit(minimumDepositAmount)

          sharesToMint = shares - 1n
          await tbtc
            .connect(depositor1)
            .approve(await stbtc.getAddress(), await stbtc.previewMint(shares))
        })

        it("should take into account the min deposit amount parameter and revert", async () => {
          // In this test case, there is only one depositor and the token vault has
          // not earned anything yet so received shares are equal to deposited
          // tokens amount.
          const depositAmount = await stbtc.previewMint(sharesToMint)
          await expect(
            stbtc.connect(depositor1).mint(sharesToMint, receiver.address),
          )
            .to.be.revertedWithCustomError(stbtc, "LessThanMinDeposit")
            .withArgs(depositAmount, minimumDepositAmount)
        })
      },
    )

    context("when there is no entry fee, i.e. fee is 0", () => {
      beforeAfterSnapshotWrapper()

      const sharesToMint = to1e18(2)
      const amountToDeposit = sharesToMint

      let tx: ContractTransactionResponse

      before(async () => {
        await stbtc.connect(governance).updateEntryFeeBasisPoints(0n)
        await tbtc.approve(await stbtc.getAddress(), amountToDeposit)

        tx = await stbtc
          .connect(depositor1)
          .mint(sharesToMint, receiver.address)
      })

      it("should mint stBTC tokens", async () => {
        await expect(tx).to.changeTokenBalance(
          stbtc,
          receiver.address,
          sharesToMint,
        )
      })

      it("should transfer tBTC tokens to Acre", async () => {
        await expect(tx).to.changeTokenBalances(
          tbtc,
          [depositor1.address, stbtc],
          [-amountToDeposit, amountToDeposit],
        )
      })

      it("should not transfer tBTC fee to treasury", async () => {
        await expect(tx).to.changeTokenBalance(tbtc, treasury.address, 0n)
      })
    })
  })

  describe("updateDepositParameters", () => {
    beforeAfterSnapshotWrapper()

    const validMinimumDepositAmount = to1e18(1)
    const validMaximumTotalAssetsAmount = to1e18(30)

    context("when is called by governance", () => {
      context("when all parameters are valid", () => {
        beforeAfterSnapshotWrapper()

        let tx: ContractTransactionResponse

        before(async () => {
          tx = await stbtc
            .connect(governance)
            .updateDepositParameters(
              validMinimumDepositAmount,
              validMaximumTotalAssetsAmount,
            )
        })

        it("should emit DepositParametersUpdated event", async () => {
          await expect(tx)
            .to.emit(stbtc, "DepositParametersUpdated")
            .withArgs(validMinimumDepositAmount, validMaximumTotalAssetsAmount)
        })

        it("should update parameters correctly", async () => {
          const [minimumDepositAmount, maximumTotalAssets] =
            await stbtc.depositParameters()

          expect(minimumDepositAmount).to.be.eq(validMinimumDepositAmount)
          expect(maximumTotalAssets).to.be.eq(validMaximumTotalAssetsAmount)
        })
      })

      context("when minimum deposit amount is 0", () => {
        beforeAfterSnapshotWrapper()

        const newMinimumDepositAmount = 0

        before(async () => {
          await stbtc
            .connect(governance)
            .updateDepositParameters(
              newMinimumDepositAmount,
              validMaximumTotalAssetsAmount,
            )
        })

        it("should update the minimum deposit amount correctly", async () => {
          const minimumDepositAmount = await stbtc.minimumDepositAmount()

          expect(minimumDepositAmount).to.be.eq(newMinimumDepositAmount)
        })
      })

      context("when the maximum total assets amount is 0", () => {
        beforeAfterSnapshotWrapper()

        const newMaximumTotalAssets = 0

        before(async () => {
          await stbtc
            .connect(governance)
            .updateDepositParameters(
              validMinimumDepositAmount,
              newMaximumTotalAssets,
            )
        })

        it("should update parameter correctly", async () => {
          expect(await stbtc.maximumTotalAssets()).to.be.eq(0)
        })
      })
    })

    context("when it is called by non-governance", () => {
      it("should revert", async () => {
        await expect(
          stbtc
            .connect(depositor1)
            .updateDepositParameters(
              validMinimumDepositAmount,
              validMaximumTotalAssetsAmount,
            ),
        )
          .to.be.revertedWithCustomError(stbtc, "OwnableUnauthorizedAccount")
          .withArgs(depositor1.address)
      })
    })
  })

  describe("updateEntryFeeBasisPoints", () => {
    beforeAfterSnapshotWrapper()

    const validEntryFeeBasisPoints = 100n // 1%

    context("when is called by governance", () => {
      context("when entry fee basis points are valid", () => {
        beforeAfterSnapshotWrapper()

        let tx: ContractTransactionResponse

        before(async () => {
          tx = await stbtc
            .connect(governance)
            .updateEntryFeeBasisPoints(validEntryFeeBasisPoints)
        })

        it("should emit EntryFeeBasisPointsUpdated event", async () => {
          await expect(tx)
            .to.emit(stbtc, "EntryFeeBasisPointsUpdated")
            .withArgs(validEntryFeeBasisPoints)
        })

        it("should update entry fee basis points correctly", async () => {
          expect(await stbtc.entryFeeBasisPoints()).to.be.eq(
            validEntryFeeBasisPoints,
          )
        })
      })

      context("when entry fee basis points are 0", () => {
        beforeAfterSnapshotWrapper()

        const newEntryFeeBasisPoints = 0

        before(async () => {
          await stbtc
            .connect(governance)
            .updateEntryFeeBasisPoints(newEntryFeeBasisPoints)
        })

        it("should update entry fee basis points correctly", async () => {
          expect(await stbtc.entryFeeBasisPoints()).to.be.eq(
            newEntryFeeBasisPoints,
          )
        })
      })
    })

    context("when is called by non-governance", () => {
      it("should revert", async () => {
        await expect(
          stbtc.connect(depositor1).updateEntryFeeBasisPoints(100n),
        ).to.be.revertedWithCustomError(stbtc, "OwnableUnauthorizedAccount")
      })
    })
  })

  describe("maxDeposit", () => {
    beforeAfterSnapshotWrapper()

    let maximumTotalAssets: bigint
    let minimumDepositAmount: bigint

    before(async () => {
      ;[minimumDepositAmount, maximumTotalAssets] =
        await stbtc.depositParameters()
    })

<<<<<<< HEAD
=======
    context(
      "when total assets is greater than maximum total assets amount",
      () => {
        beforeAfterSnapshotWrapper()

        before(async () => {
          const toMint = maximumTotalAssets + 1n

          await tbtc.mint(await stbtc.getAddress(), toMint)
        })

        it("should return 0", async () => {
          expect(await stbtc.maxDeposit(depositor1.address)).to.be.eq(0)
        })
      },
    )

>>>>>>> 77375989
    context("when the vault is empty", () => {
      it("should return maximum total assets amount", async () => {
        expect(await stbtc.maxDeposit(depositor1.address)).to.be.eq(
          maximumTotalAssets,
        )
      })
    })

    context(
      "when the unused limit is less than the minimum deposit amount",
      () => {
<<<<<<< HEAD
        it("should return 0", async () => {
          const toMint = maximumTotalAssets
          // Here we make two transactions. First for the maximum limit, and the
          // second one for the fee taken from the first transaction. This way
          // we can go below the mimimum deposit amoung the the return value
          // of the maxDeposit function should be 0.
          await tbtc.connect(staker1).approve(await stbtc.getAddress(), toMint)
          const left = feeOnTotal(toMint) // fee taken
          await stbtc.connect(staker1).deposit(toMint, staker1.address)
          await tbtc.connect(staker1).approve(await stbtc.getAddress(), left)
          await stbtc.connect(staker1).deposit(left, staker1.address)
=======
        beforeAfterSnapshotWrapper()

        before(async () => {
          const toMint = 24999100000000000000n // 24.9991 tBTC
          await tbtc.mint(await stbtc.getAddress(), toMint)
        })
>>>>>>> 77375989

        it("should return 0", async () => {
          expect(await stbtc.maxDeposit(depositor1.address)).to.be.eq(0)
        })
      },
    )

<<<<<<< HEAD
=======
    context(
      "when the unused limit is equal to the minimum deposit amount",
      () => {
        beforeAfterSnapshotWrapper()

        before(async () => {
          const toMint = 24999000000000000000n // 24.999 tBTC
          await tbtc.mint(await stbtc.getAddress(), toMint)
        })

        it("should return 0", async () => {
          expect(await stbtc.maxDeposit(depositor1.address)).to.be.eq(
            minimumDepositAmount,
          )
        })
      },
    )

>>>>>>> 77375989
    context("when the maximum total amount has not yet been reached", () => {
      beforeAfterSnapshotWrapper()

      let expectedValue: bigint

      before(async () => {
        const toMint = to1e18(2)
        await tbtc.connect(staker1).approve(await stbtc.getAddress(), toMint)
        await stbtc.connect(staker1).deposit(toMint, staker1.address)
        const fee = feeOnTotal(toMint)

        expectedValue = maximumTotalAssets - toMint + fee

        await tbtc.mint(await stbtc.getAddress(), toMint)
      })

      it("should return correct value", async () => {
        expect(await stbtc.maxDeposit(depositor1.address)).to.be.eq(
          expectedValue,
        )
      })
    })

    context("when the deposit limit is disabled", () => {
      beforeAfterSnapshotWrapper()

      const maximum = MaxUint256

      before(async () => {
        await stbtc
          .connect(governance)
          .updateDepositParameters(minimumDepositAmount, maximum)
      })

      context("when the vault is empty", () => {
        it("should return the maximum value", async () => {
          expect(await stbtc.maxDeposit(depositor1.address)).to.be.eq(maximum)
        })
      })

      context("when the vault is not empty", () => {
        const amountToDeposit = to1e18(1)

        before(async () => {
          await tbtc
            .connect(depositor1)
            .approve(await stbtc.getAddress(), amountToDeposit)

          await stbtc
            .connect(depositor1)
            .deposit(amountToDeposit, depositor1.address)
        })

        it("should return the maximum value", async () => {
          expect(await stbtc.maxDeposit(depositor1.address)).to.be.eq(maximum)
        })
      })
    })
  })

  describe("updateDispatcher", () => {
    let snapshot: SnapshotRestorer

    before(async () => {
      snapshot = await takeSnapshot()
    })

    after(async () => {
      await snapshot.restore()
    })

    context("when caller is not governance", () => {
      it("should revert", async () => {
        await expect(stbtc.connect(thirdParty).updateDispatcher(ZeroAddress))
          .to.be.revertedWithCustomError(stbtc, "OwnableUnauthorizedAccount")
          .withArgs(thirdParty.address)
      })
    })

    context("when caller is governance", () => {
      context("when a new dispatcher is zero address", () => {
        it("should revert", async () => {
          await expect(
            stbtc.connect(governance).updateDispatcher(ZeroAddress),
          ).to.be.revertedWithCustomError(stbtc, "ZeroAddress")
        })
      })

      context("when a new dispatcher is non-zero address", () => {
        let newDispatcher: string
        let stbtcAddress: string
        let dispatcherAddress: string
        let tx: ContractTransactionResponse

        before(async () => {
          // Dispatcher is set by the deployment scripts. See deployment tests
          // where initial parameters are checked.
          dispatcherAddress = await dispatcher.getAddress()
          newDispatcher = await ethers.Wallet.createRandom().getAddress()
          stbtcAddress = await stbtc.getAddress()

          tx = await stbtc.connect(governance).updateDispatcher(newDispatcher)
        })

        it("should update the dispatcher", async () => {
          expect(await stbtc.dispatcher()).to.be.equal(newDispatcher)
        })

        it("should reset approval amount for the old dispatcher", async () => {
          const allowance = await tbtc.allowance(
            stbtcAddress,
            dispatcherAddress,
          )
          expect(allowance).to.be.equal(0)
        })

        it("should approve max amount for the new dispatcher", async () => {
          const allowance = await tbtc.allowance(stbtcAddress, newDispatcher)
          expect(allowance).to.be.equal(MaxUint256)
        })

        it("should emit DispatcherUpdated event", async () => {
          await expect(tx)
            .to.emit(stbtc, "DispatcherUpdated")
            .withArgs(dispatcherAddress, newDispatcher)
        })
      })
    })
  })

  describe("updateTreasury", () => {
    beforeAfterSnapshotWrapper()

    context("when caller is not governance", () => {
      it("should revert", async () => {
        await expect(stbtc.connect(thirdParty).updateTreasury(ZeroAddress))
          .to.be.revertedWithCustomError(stbtc, "OwnableUnauthorizedAccount")
          .withArgs(thirdParty.address)
      })
    })

    context("when caller is governance", () => {
      context("when a new treasury is zero address", () => {
        it("should revert", async () => {
          await expect(
            stbtc.connect(governance).updateTreasury(ZeroAddress),
          ).to.be.revertedWithCustomError(stbtc, "ZeroAddress")
        })
      })

      context("when a new treasury is Acre address", () => {
        it("should revert", async () => {
          await expect(
            stbtc.connect(governance).updateTreasury(stbtc),
          ).to.be.revertedWithCustomError(stbtc, "DisallowedAddress")
        })
      })

      context("when a new treasury is an allowed address", () => {
        let newTreasury: string

        before(async () => {
          // Treasury is set by the deployment scripts. See deployment tests
          // where initial parameters are checked.
          newTreasury = await ethers.Wallet.createRandom().getAddress()

          await stbtc.connect(governance).updateTreasury(newTreasury)
        })

        it("should update the treasury", async () => {
          expect(await stbtc.treasury()).to.be.equal(newTreasury)
        })
      })
    })
  })

  describe("maxMint", () => {
    beforeAfterSnapshotWrapper()

    let maximumTotalAssets: bigint
    let minimumDepositAmount: bigint

    before(async () => {
      ;[minimumDepositAmount, maximumTotalAssets] =
        await stbtc.depositParameters()
    })

    context(
      "when total assets is greater than the minimum deposit amount",
      () => {
<<<<<<< HEAD
        beforeEach(async () => {
          const toMint = maximumTotalAssets

          // Here we make two transactions. First for the maximum limit, and the
          // second one for the fee taken from the first transaction. This way
          // we can go below the mimimum deposit amoung the the return value
          // of the maxDeposit function should be 0.
          await tbtc.connect(staker1).approve(await stbtc.getAddress(), toMint)
          const left = feeOnTotal(toMint) // fee taken
          await stbtc.connect(staker1).deposit(toMint, staker1.address)
          await tbtc.connect(staker1).approve(await stbtc.getAddress(), left)
          await stbtc.connect(staker1).deposit(left, staker1.address)
=======
        beforeAfterSnapshotWrapper()

        before(async () => {
          const toMint = maximumTotalAssets + 1n

          await tbtc.mint(await stbtc.getAddress(), toMint)
>>>>>>> 77375989
        })

        it("should return 0", async () => {
          expect(await stbtc.maxMint(depositor1.address)).to.be.eq(0)
        })
      },
    )

    context("when the vault is empty", () => {
      it("should return maximum total assets amount in shares", async () => {
        // When the vault is empty the max shares amount is equal to the maximum
        // total assets amount.
        expect(await stbtc.maxMint(depositor1.address)).to.be.eq(
          maximumTotalAssets,
        )
      })
    })

    context("when the maximum total amount has not yet been reached", () => {
      beforeAfterSnapshotWrapper()

      let expectedValue: bigint

<<<<<<< HEAD
      beforeEach(async () => {
        const amountToStake = to1e18(3)
=======
      before(async () => {
        const toMint = to1e18(2)
        const amountToDeposit = to1e18(3)
>>>>>>> 77375989

        // depositor deposits 3 tBTC including fee.
        await tbtc
          .connect(depositor1)
          .approve(await stbtc.getAddress(), amountToDeposit)
        await stbtc
          .connect(depositor1)
          .deposit(amountToDeposit, depositor1.address)

        // The current state is:
        // Total assets: 2.998500749625187406 (fee was taken)
        // Total supply: 2.998500749625187406
        // Maximum total assets: 30
        // Current max deposit: 25 - 2.998500749625187406 = 22.001499250374812594
        // Max stBTC shares: (mulDiv added 1 to totalSupply and totalAssets to help with floor rounding)
        //  22.001499250374812594 * 2.998500749625187407 / 2.998500749625187407 = 22.001499250374812594
        // Internal calculation of _convertToShares in ERC4626 added 2 decimals
        // to the result to help with rounding and division.
        expectedValue = 22001499250374812594n
      })

      it("should return correct value", async () => {
        expect(await stbtc.maxMint(depositor1.address)).to.be.eq(expectedValue)
      })
    })

    context("when the deposit limit is disabled", () => {
      beforeAfterSnapshotWrapper()

      const maximum = MaxUint256

      before(async () => {
        await stbtc
          .connect(governance)
          .updateDepositParameters(minimumDepositAmount, maximum)
      })

      context("when the vault is empty", () => {
        it("should return the maximum value", async () => {
          expect(await stbtc.maxMint(depositor1.address)).to.be.eq(maximum)
        })
      })

      context("when the vault is not empty", () => {
        beforeAfterSnapshotWrapper()

        const amountToDeposit = to1e18(1)

        before(async () => {
          await tbtc
            .connect(depositor1)
            .approve(await stbtc.getAddress(), amountToDeposit)

          await stbtc
            .connect(depositor1)
            .deposit(amountToDeposit, depositor1.address)
        })

        it("should return the maximum value", async () => {
          expect(await stbtc.maxMint(depositor1.address)).to.be.eq(maximum)
        })
      })
    })
  })

  // Calculates the fee when it's included in the amount to deposit.
  // One is added to the result if there is a remainder to match the Solidity
  // mulDiv() math which rounds up towards infinity (Ceil) when fees are
  // calculated.
  function feeOnTotal(amount: bigint) {
    const result =
      (amount * entryFeeBasisPoints) / (entryFeeBasisPoints + basisPointScale)
    if (
      (amount * entryFeeBasisPoints) % (entryFeeBasisPoints + basisPointScale) >
      0
    ) {
      return result + 1n
    }
    return result
  }

  // Calculates the fee when it's not included in the amount to deposit.
  // One is added to the result if there is a remainder to match the Solidity
  // mulDiv() math which rounds up towards infinity (Ceil) when fees are
  // calculated.
  function feeOnRaw(amount: bigint) {
    const result = (amount * entryFeeBasisPoints) / basisPointScale
    if ((amount * entryFeeBasisPoints) % basisPointScale > 0) {
      return result + 1n
    }
    return result
  }
})<|MERGE_RESOLUTION|>--- conflicted
+++ resolved
@@ -9,6 +9,7 @@
 
 import type { HardhatEthersSigner } from "@nomicfoundation/hardhat-ethers/signers"
 import {
+  beforeAfterEachSnapshotWrapper,
   beforeAfterSnapshotWrapper,
   deployment,
   getNamedSigner,
@@ -161,14 +162,9 @@
           .connect(depositor1)
           .approve(await stbtc.getAddress(), amountToDeposit1)
 
-<<<<<<< HEAD
-        await stbtc.connect(staker1).deposit(amountToStake1, staker1.address)
-        // await stbtc.syncRewards()
-=======
         await stbtc
           .connect(depositor1)
           .deposit(amountToDeposit1, depositor1.address)
->>>>>>> 77375989
       })
 
       it("should return the correct amount of shares", async () => {
@@ -453,14 +449,8 @@
     describe("when staking by multiple depositors", () => {
       beforeAfterSnapshotWrapper()
 
-<<<<<<< HEAD
-      const staker1AmountToStake = to1e18(7)
-      const staker2AmountToStake = to1e18(3)
-=======
       const depositor1AmountToDeposit = to1e18(7)
       const depositor2AmountToDeposit = to1e18(3)
-      const earnedYield = to1e18(5)
->>>>>>> 77375989
 
       let afterDepositsSnapshot: SnapshotRestorer
       let afterSimulatingYieldSnapshot: SnapshotRestorer
@@ -554,28 +544,13 @@
 
           before(async () => {
             // Current state:
-<<<<<<< HEAD
-            // Staker 1 shares = stake amount - fee = 7 - (~0,0035) = ~6.9965
-            // Staker 2 shares = stake amount - fee = 3 - (~0,0015) = ~2.9985
-            // Total assets = ~6.9965(staker 1) + 2.9985(staker 2) = 9.995
-            await afterStakesSnapshot.restore()
-
-            staker1SharesBefore = await stbtc.balanceOf(staker1.address)
-            staker2SharesBefore = await stbtc.balanceOf(staker2.address)
-=======
             // depositor 1 shares = deposit amount - fee = 7 - (~0,0035) = ~6.9965
             // depositor 2 shares = deposit amount - fee = 3 - (~0,0015) = ~2.9985
-            // Total assets = ~6.9965(depositor 1) + 2.9985(depositor 2) + 5(yield)
+            // Total assets = ~6.9965(depositor 1) + 2.9985(depositor 2) = ~9.995
             await afterDepositsSnapshot.restore()
 
             depositor1SharesBefore = await stbtc.balanceOf(depositor1.address)
             depositor2SharesBefore = await stbtc.balanceOf(depositor2.address)
-
-            // Simulating yield returned from strategies. The vault now contains
-            // more tokens than deposited which causes the exchange rate to
-            // change.
-            await tbtc.mint(await stbtc.getAddress(), earnedYield)
->>>>>>> 77375989
           })
 
           after(async () => {
@@ -589,11 +564,7 @@
               depositor2AmountToDeposit - feeOnTotal(depositor2AmountToDeposit)
 
             expect(await stbtc.totalAssets()).to.be.eq(
-<<<<<<< HEAD
-              actualStakeAmount1 + actualStakeAmount2,
-=======
-              actualDepositAmount1 + actualDepositAmount2 + earnedYield,
->>>>>>> 77375989
+              actualDepositAmount1 + actualDepositAmount2,
             )
           })
 
@@ -606,13 +577,8 @@
             )
           })
 
-<<<<<<< HEAD
-          it("the staker A should be able to redeem same amount of tokens", async () => {
-            const shares = await stbtc.balanceOf(staker1.address)
-=======
-          it("the depositor A should be able to redeem more tokens than before", async () => {
+          it("the depositor 1 should be able to redeem same amount of tokens", async () => {
             const shares = await stbtc.balanceOf(depositor1.address)
->>>>>>> 77375989
             const availableAssetsToRedeem = await stbtc.previewRedeem(shares)
 
             // Expected amount:
@@ -627,13 +593,8 @@
             expect(availableAssetsToRedeem).to.be.eq(expectedAssetsToRedeem)
           })
 
-<<<<<<< HEAD
-          it("the staker B should be able to redeem same amount of tokens", async () => {
-            const shares = await stbtc.balanceOf(staker2.address)
-=======
-          it("the depositor B should be able to redeem more tokens than before", async () => {
+          it("the depositor 2 should be able to redeem same amount of tokens", async () => {
             const shares = await stbtc.balanceOf(depositor2.address)
->>>>>>> 77375989
             const availableAssetsToRedeem = await stbtc.previewRedeem(shares)
 
             // Expected amount with trancation after 18 decimals:
@@ -671,15 +632,9 @@
 
                 // State after deposit:
                 //
-<<<<<<< HEAD
-                // Total assets = 6.996501749125437281(staker 1) +
-                // 2.998500749625187406(staker 2) +
-                // 1.999000499750124937(staker 1) = 11.994002998500749624
-=======
                 // Total assets = 6.996501749125437281(depositor 1) +
-                // 2.998500749625187406(depositor 2) + 5(yield) +
-                // 1.999000499750124937(depositorA) = 16.994002998500749624
->>>>>>> 77375989
+                // 2.998500749625187406(depositor 2) +
+                // 1.999000499750124937(depositor 1) = 11.994002998500749624
                 //
                 // Total shares = 6.996501749125437281 + 2.998500749625187406 +
                 // 1.999000499750124937 = 11.994002998500749624
@@ -1108,36 +1063,16 @@
   })
 
   describe("maxDeposit", () => {
-    beforeAfterSnapshotWrapper()
+    beforeAfterEachSnapshotWrapper()
 
     let maximumTotalAssets: bigint
     let minimumDepositAmount: bigint
 
-    before(async () => {
+    beforeEach(async () => {
       ;[minimumDepositAmount, maximumTotalAssets] =
         await stbtc.depositParameters()
     })
 
-<<<<<<< HEAD
-=======
-    context(
-      "when total assets is greater than maximum total assets amount",
-      () => {
-        beforeAfterSnapshotWrapper()
-
-        before(async () => {
-          const toMint = maximumTotalAssets + 1n
-
-          await tbtc.mint(await stbtc.getAddress(), toMint)
-        })
-
-        it("should return 0", async () => {
-          expect(await stbtc.maxDeposit(depositor1.address)).to.be.eq(0)
-        })
-      },
-    )
-
->>>>>>> 77375989
     context("when the vault is empty", () => {
       it("should return maximum total assets amount", async () => {
         expect(await stbtc.maxDeposit(depositor1.address)).to.be.eq(
@@ -1149,54 +1084,23 @@
     context(
       "when the unused limit is less than the minimum deposit amount",
       () => {
-<<<<<<< HEAD
         it("should return 0", async () => {
           const toMint = maximumTotalAssets
           // Here we make two transactions. First for the maximum limit, and the
           // second one for the fee taken from the first transaction. This way
           // we can go below the mimimum deposit amoung the the return value
           // of the maxDeposit function should be 0.
-          await tbtc.connect(staker1).approve(await stbtc.getAddress(), toMint)
+          await tbtc
+            .connect(depositor1)
+            .approve(await stbtc.getAddress(), toMint)
           const left = feeOnTotal(toMint) // fee taken
-          await stbtc.connect(staker1).deposit(toMint, staker1.address)
-          await tbtc.connect(staker1).approve(await stbtc.getAddress(), left)
-          await stbtc.connect(staker1).deposit(left, staker1.address)
-=======
-        beforeAfterSnapshotWrapper()
-
-        before(async () => {
-          const toMint = 24999100000000000000n // 24.9991 tBTC
-          await tbtc.mint(await stbtc.getAddress(), toMint)
-        })
->>>>>>> 77375989
-
-        it("should return 0", async () => {
-          expect(await stbtc.maxDeposit(depositor1.address)).to.be.eq(0)
+          await stbtc.connect(depositor1).deposit(toMint, depositor1.address)
+          await tbtc.connect(depositor1).approve(await stbtc.getAddress(), left)
+          await stbtc.connect(depositor1).deposit(left, depositor1.address)
         })
       },
     )
 
-<<<<<<< HEAD
-=======
-    context(
-      "when the unused limit is equal to the minimum deposit amount",
-      () => {
-        beforeAfterSnapshotWrapper()
-
-        before(async () => {
-          const toMint = 24999000000000000000n // 24.999 tBTC
-          await tbtc.mint(await stbtc.getAddress(), toMint)
-        })
-
-        it("should return 0", async () => {
-          expect(await stbtc.maxDeposit(depositor1.address)).to.be.eq(
-            minimumDepositAmount,
-          )
-        })
-      },
-    )
-
->>>>>>> 77375989
     context("when the maximum total amount has not yet been reached", () => {
       beforeAfterSnapshotWrapper()
 
@@ -1204,13 +1108,11 @@
 
       before(async () => {
         const toMint = to1e18(2)
-        await tbtc.connect(staker1).approve(await stbtc.getAddress(), toMint)
-        await stbtc.connect(staker1).deposit(toMint, staker1.address)
+        await tbtc.connect(depositor1).approve(await stbtc.getAddress(), toMint)
+        await stbtc.connect(depositor1).deposit(toMint, depositor1.address)
         const fee = feeOnTotal(toMint)
 
         expectedValue = maximumTotalAssets - toMint + fee
-
-        await tbtc.mint(await stbtc.getAddress(), toMint)
       })
 
       it("should return correct value", async () => {
@@ -1374,7 +1276,7 @@
   })
 
   describe("maxMint", () => {
-    beforeAfterSnapshotWrapper()
+    beforeAfterEachSnapshotWrapper()
 
     let maximumTotalAssets: bigint
     let minimumDepositAmount: bigint
@@ -1387,7 +1289,6 @@
     context(
       "when total assets is greater than the minimum deposit amount",
       () => {
-<<<<<<< HEAD
         beforeEach(async () => {
           const toMint = maximumTotalAssets
 
@@ -1395,19 +1296,13 @@
           // second one for the fee taken from the first transaction. This way
           // we can go below the mimimum deposit amoung the the return value
           // of the maxDeposit function should be 0.
-          await tbtc.connect(staker1).approve(await stbtc.getAddress(), toMint)
+          await tbtc
+            .connect(depositor1)
+            .approve(await stbtc.getAddress(), toMint)
           const left = feeOnTotal(toMint) // fee taken
-          await stbtc.connect(staker1).deposit(toMint, staker1.address)
-          await tbtc.connect(staker1).approve(await stbtc.getAddress(), left)
-          await stbtc.connect(staker1).deposit(left, staker1.address)
-=======
-        beforeAfterSnapshotWrapper()
-
-        before(async () => {
-          const toMint = maximumTotalAssets + 1n
-
-          await tbtc.mint(await stbtc.getAddress(), toMint)
->>>>>>> 77375989
+          await stbtc.connect(depositor1).deposit(toMint, depositor1.address)
+          await tbtc.connect(depositor1).approve(await stbtc.getAddress(), left)
+          await stbtc.connect(depositor1).deposit(left, depositor1.address)
         })
 
         it("should return 0", async () => {
@@ -1431,14 +1326,8 @@
 
       let expectedValue: bigint
 
-<<<<<<< HEAD
-      beforeEach(async () => {
-        const amountToStake = to1e18(3)
-=======
       before(async () => {
-        const toMint = to1e18(2)
         const amountToDeposit = to1e18(3)
->>>>>>> 77375989
 
         // depositor deposits 3 tBTC including fee.
         await tbtc
