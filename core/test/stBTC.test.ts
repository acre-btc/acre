import {
  takeSnapshot,
  loadFixture,
  SnapshotRestorer,
  time,
  mine,
} from "@nomicfoundation/hardhat-toolbox/network-helpers"
import { expect } from "chai"
import { ContractTransactionResponse, MaxUint256, ZeroAddress } from "ethers"
import { ethers, helpers } from "hardhat"

import type { HardhatEthersSigner } from "@nomicfoundation/hardhat-ethers/signers"
<<<<<<< HEAD
import {
  beforeAfterSnapshotWrapper,
  deployment,
  getNamedSigner,
  getUnnamedSigner,
} from "./helpers"
=======
import type { SnapshotRestorer } from "@nomicfoundation/hardhat-toolbox/network-helpers"
import { beforeAfterSnapshotWrapper, deployment } from "./helpers"
>>>>>>> 0ed5b1ee

import { to1e18 } from "./utils"

import type { StBTC as stBTC, TestERC20, Dispatcher } from "../typechain"

const { getNamedSigners, getUnnamedSigners } = helpers.signers

async function fixture() {
  const { tbtc, stbtc, dispatcher } = await deployment()
  const { governance, treasury } = await getNamedSigners()

  const [depositor1, depositor2, thirdParty] = await getUnnamedSigners()

  const amountToMint = to1e18(100000)
  await tbtc.mint(depositor1, amountToMint)
  await tbtc.mint(depositor2, amountToMint)

  return {
    stbtc,
    tbtc,
    depositor1,
    depositor2,
    dispatcher,
    governance,
    thirdParty,
    treasury,
  }
}

// TODO: Add "syncRewards" tests once the `syncRewards` function is modified to
//       be used with Allocator contract.
//       Add "totalAssets" tests once the `totalAssets` function is modified to
//       be used with Allocator contract.
describe("stBTC", () => {
  let stbtc: stBTC
  let tbtc: TestERC20
  let dispatcher: Dispatcher

  let governance: HardhatEthersSigner
  let depositor1: HardhatEthersSigner
  let depositor2: HardhatEthersSigner
  let thirdParty: HardhatEthersSigner

  before(async () => {
    ;({
      stbtc,
      tbtc,
      depositor1,
      depositor2,
      dispatcher,
      governance,
      thirdParty,
    } = await loadFixture(fixture))
  })

  describe("assetsBalanceOf", () => {
    beforeAfterSnapshotWrapper()

    context("when the vault is empty", () => {
      it("should return zero", async () => {
        expect(await stbtc.assetsBalanceOf(depositor1.address)).to.be.equal(0)
      })
    })

    context("when the vault is not empty", () => {
      context("when there is one depositor", () => {
        beforeAfterSnapshotWrapper()

        const amountToDeposit = to1e18(1)

        before(async () => {
          await tbtc
            .connect(depositor1)
            .approve(await stbtc.getAddress(), amountToDeposit)

          await stbtc
            .connect(depositor1)
            .deposit(amountToDeposit, depositor1.address)
        })

        it("should return the correct amount of assets", async () => {
          expect(await stbtc.assetsBalanceOf(depositor1.address)).to.be.equal(
            amountToDeposit,
          )
        })
      })

      context("when there are two depositors", () => {
        beforeAfterSnapshotWrapper()

        const depositor1AmountToDeposit = to1e18(1)
        const depositor2AmountToDeposit = to1e18(2)

        before(async () => {
          await tbtc
            .connect(depositor1)
            .approve(await stbtc.getAddress(), depositor1AmountToDeposit)

          await stbtc
            .connect(depositor1)
            .deposit(depositor1AmountToDeposit, depositor1.address)

          await tbtc
            .connect(depositor2)
            .approve(await stbtc.getAddress(), depositor2AmountToDeposit)

          await stbtc
            .connect(depositor2)
            .deposit(depositor2AmountToDeposit, depositor2.address)
        })

        context("when there is no yield generated", () => {
          beforeAfterSnapshotWrapper()

          it("should return the correct amount of assets", async () => {
            expect(
              await stbtc.assetsBalanceOf(depositor1.address),
              "invalid assets balance of depositor 1",
            ).to.be.equal(depositor1AmountToDeposit)

            expect(
              await stbtc.assetsBalanceOf(depositor2.address),
              "invalid assets balance of depositor 2",
            ).to.be.equal(depositor2AmountToDeposit)
          })
        })

        context("when there is yield generated", () => {
          beforeAfterSnapshotWrapper()

          const earnedYield = to1e18(6)

          // Values are floor rounded as per the `convertToAssets` function.
          const expectedAssets1 = 2999999999999999999n // 1 + (1/3 * 6)
          const expectedAssets2 = 5999999999999999998n // 2 + (2/3 * 6)

          before(async () => {
            await tbtc.mint(await stbtc.getAddress(), earnedYield)
            await syncRewards(1n)
          })

          it("should return the correct amount of assets", async () => {
            expect(
              await stbtc.assetsBalanceOf(depositor1.address),
              "invalid assets balance of depositor 1",
            ).to.be.equal(expectedAssets1)

            expect(
              await stbtc.assetsBalanceOf(depositor2.address),
              "invalid assets balance of depositor 2",
            ).to.be.equal(expectedAssets2)
          })
        })
      })
    })
  })

  describe("deposit", () => {
    beforeAfterSnapshotWrapper()

    context("when staking as first depositor", () => {
      beforeAfterSnapshotWrapper()

      let receiver: HardhatEthersSigner

      before(() => {
        receiver = ethers.Wallet.createRandom()
      })

      context("when amount to deposit is less than minimum", () => {
        beforeAfterSnapshotWrapper()

        let amountToDeposit: bigint
        let minimumDepositAmount: bigint

        before(async () => {
          minimumDepositAmount = await stbtc.minimumDepositAmount()
          amountToDeposit = minimumDepositAmount - 1n
        })

        it("should revert", async () => {
          await expect(
            stbtc
              .connect(depositor1)
              .deposit(amountToDeposit, receiver.address),
          )
            .to.be.revertedWithCustomError(stbtc, "LessThanMinDeposit")
            .withArgs(amountToDeposit, minimumDepositAmount)
        })
      })

      context("when amount to deposit is equal to the minimum amount", () => {
        beforeAfterSnapshotWrapper()

        let amountToDeposit: bigint
        let tx: ContractTransactionResponse
        let expectedReceivedShares: bigint

        before(async () => {
          const minimumDepositAmount = await stbtc.minimumDepositAmount()
          amountToDeposit = minimumDepositAmount

          expectedReceivedShares = amountToDeposit

          await tbtc.approve(await stbtc.getAddress(), amountToDeposit)
          tx = await stbtc
            .connect(depositor1)
            .deposit(amountToDeposit, receiver.address)
        })

        it("should emit Deposit event", async () => {
          await expect(tx).to.emit(stbtc, "Deposit").withArgs(
            // Caller.
            depositor1.address,
            // Receiver.
            receiver.address,
            // Depositd tokens.
            amountToDeposit,
            // Received shares.
            expectedReceivedShares,
          )
        })

        it("should mint stBTC tokens", async () => {
          await expect(tx).to.changeTokenBalances(
            stbtc,
            [receiver.address],
            [expectedReceivedShares],
          )
        })

        it("should transfer tBTC tokens to Acre", async () => {
          const actualDepositdAmount = amountToDeposit

          await expect(tx).to.changeTokenBalances(
            tbtc,
            [depositor1.address, stbtc],
            [-amountToDeposit, actualDepositdAmount],
          )
        })
      })

      context("when the receiver is zero address", () => {
        beforeAfterSnapshotWrapper()

        const amountToDeposit = to1e18(10)

        before(async () => {
          await tbtc
            .connect(depositor1)
            .approve(await stbtc.getAddress(), amountToDeposit)
        })

        it("should revert", async () => {
          await expect(
            stbtc.connect(depositor1).deposit(amountToDeposit, ZeroAddress),
          )
            .to.be.revertedWithCustomError(stbtc, "ERC20InvalidReceiver")
            .withArgs(ZeroAddress)
        })
      })
    })

    describe("when staking by multiple depositors", () => {
      beforeAfterSnapshotWrapper()

      const depositor1AmountToDeposit = to1e18(7)
      const depositor2AmountToDeposit = to1e18(3)
      const earnedYield = to1e18(5)

      let afterDepositsSnapshot: SnapshotRestorer
      let afterSimulatingYieldSnapshot: SnapshotRestorer

      before(async () => {
        // Mint tBTC.
        await tbtc.mint(depositor1.address, depositor1AmountToDeposit)
        await tbtc.mint(depositor2.address, depositor2AmountToDeposit)

        // Approve tBTC.
        await tbtc
          .connect(depositor1)
          .approve(await stbtc.getAddress(), depositor1AmountToDeposit)
        await tbtc
          .connect(depositor2)
          .approve(await stbtc.getAddress(), depositor2AmountToDeposit)
      })

      context("when the vault is in initial state", () => {
        context("when two depositors deposit", () => {
          let depositTx1: ContractTransactionResponse
          let depositTx2: ContractTransactionResponse

          before(async () => {
            depositTx1 = await stbtc
              .connect(depositor1)
              .deposit(depositor1AmountToDeposit, depositor1.address)

            depositTx2 = await stbtc
              .connect(depositor2)
              .deposit(depositor2AmountToDeposit, depositor2.address)

            afterDepositsSnapshot = await takeSnapshot()
          })

          it("depositor 1 should receive shares equal to a deposited amount", async () => {
            const expectedShares = await stbtc.previewDeposit(
              depositor1AmountToDeposit,
            )
            await expect(depositTx1).to.changeTokenBalances(
              stbtc,
              [depositor1.address],
              [expectedShares],
            )
          })

          it("depositor 2 should receive shares equal to a deposited amount", async () => {
            const expectedShares = await stbtc.previewDeposit(
              depositor2AmountToDeposit,
            )

            await expect(depositTx2).to.changeTokenBalances(
              stbtc,
              [depositor2.address],
              [expectedShares],
            )
          })

          it("the total assets amount should be equal to all deposited tokens", async () => {
            const actualDepositAmount1 = depositor1AmountToDeposit
            const actualDepositAmount2 = depositor2AmountToDeposit

            expect(await stbtc.totalAssets()).to.eq(
              actualDepositAmount1 + actualDepositAmount2,
            )
          })
        })
      })

      context("when vault has two depositors", () => {
        context(
          "when the vault earns yield after sync and 1/2 cycle length",
          () => {
            let depositor1SharesBefore: bigint
            let depositor2SharesBefore: bigint

            before(async () => {
              // Current state:
              // depositor 1 shares = deposit amount = 7
              // depositor 2 shares = deposit amount = 3
              // yield after a 1/2 cycle length = 2.5.
              // Total assets = 7 + 3 + 2.5 (yield) = 12.5
              await afterDepositsSnapshot.restore()

              depositor1SharesBefore = await stbtc.balanceOf(depositor1.address)
              depositor2SharesBefore = await stbtc.balanceOf(depositor2.address)

              // Simulating yield returned from strategies. The vault now contains
              // more tokens than deposited which causes the exchange rate to
              // change.
              await tbtc.mint(await stbtc.getAddress(), earnedYield)
              await syncRewards(2n)
            })

            after(async () => {
              afterSimulatingYieldSnapshot = await takeSnapshot()
            })

            it("the vault should hold more assets", async () => {
              const actualDepositAmount1 = depositor1AmountToDeposit
              const actualDepositAmount2 = depositor2AmountToDeposit

              // check approximate value +1%
              expect(await stbtc.totalAssets()).to.be.lt(
                ((actualDepositAmount1 +
                  actualDepositAmount2 +
                  earnedYield / 2n) *
                  101n) /
                  100n,
              )
              // check approximate value -1%
              expect(await stbtc.totalAssets()).to.be.gt(
                ((actualDepositAmount1 +
                  actualDepositAmount2 +
                  earnedYield / 2n) *
                  99n) /
                  100n,
              )
            })

            it("the depositors shares should be the same", async () => {
              expect(await stbtc.balanceOf(depositor1.address)).to.be.eq(
                depositor1SharesBefore,
              )
              expect(await stbtc.balanceOf(depositor2.address)).to.be.eq(
                depositor2SharesBefore,
              )
            })

            it("the depositor 1 should be able to redeem more tokens than before", async () => {
              const shares = await stbtc.balanceOf(depositor1.address)
              const availableAssetsToRedeem = await stbtc.previewRedeem(shares)

              // 7 * 12.5 / 10 = 8.75
              const expectedAssetsToRedeem = 8750000000000000000n

              // +1% due to roundings
              expect(availableAssetsToRedeem).to.be.lt(
                (expectedAssetsToRedeem * 101n) / 100n,
              )
              // -1% due to roundings
              expect(availableAssetsToRedeem).to.be.gt(
                (expectedAssetsToRedeem * 99n) / 100n,
              )
            })

            it("the depositor 2 should be able to redeem more tokens than before", async () => {
              const shares = await stbtc.balanceOf(depositor2.address)
              const availableAssetsToRedeem = await stbtc.previewRedeem(shares)

              // 3 * 12.5 / 10 = 3.75
              // Due to Solidity's mulDiv functions the result is floor rounded.
              const expectedAssetsToRedeem = 3750000000000000000n

              // +1% due to roundings
              expect(availableAssetsToRedeem).to.be.lt(
                (expectedAssetsToRedeem * 101n) / 100n,
              )
              // -1% due to roundings
              expect(availableAssetsToRedeem).to.be.gt(
                (expectedAssetsToRedeem * 99n) / 100n,
              )
            })
          },
        )

        context("when vault earns yield after a full cycle length", () => {
          let depositor1SharesBefore: bigint
          let depositor2SharesBefore: bigint

          before(async () => {
            // Current state:
            // depositor 1 shares = deposit amount = 7
            // depositor 2 shares = deposit amount = 3
            // Total assets = 7 + 3 + 5 (yield) = 15
            await afterDepositsSnapshot.restore()

            depositor1SharesBefore = await stbtc.balanceOf(depositor1.address)
            depositor2SharesBefore = await stbtc.balanceOf(depositor2.address)

            // Simulating yield returned from strategies. The vault now contains
            // more tokens than deposited which causes the exchange rate to
            // change.
            await tbtc.mint(await stbtc.getAddress(), earnedYield)
            await syncRewards(1n)
          })

          after(async () => {
            afterSimulatingYieldSnapshot = await takeSnapshot()
          })

          it("the vault should hold more assets", async () => {
            const actualDepositAmount1 = depositor1AmountToDeposit
            const actualDepositAmount2 = depositor2AmountToDeposit

            expect(await stbtc.totalAssets()).to.be.eq(
              actualDepositAmount1 + actualDepositAmount2 + earnedYield,
            )
          })

          it("the depositors shares should be the same", async () => {
            expect(await stbtc.balanceOf(depositor1.address)).to.be.eq(
              depositor1SharesBefore,
            )
            expect(await stbtc.balanceOf(depositor2.address)).to.be.eq(
              depositor2SharesBefore,
            )
          })

          it("the depositor 1 should be able to redeem more tokens than before", async () => {
            const shares = await stbtc.balanceOf(depositor1.address)
            const availableAssetsToRedeem = await stbtc.previewRedeem(shares)

            // 7 * 15 / 10 = 10.5
            // Due to Solidity's mulDiv functions the result is floor rounded.
            const expectedAssetsToRedeem = 10499999999999999999n

            expect(availableAssetsToRedeem).to.be.eq(expectedAssetsToRedeem)
          })

          it("the depositor 2 should be able to redeem more tokens than before", async () => {
            const shares = await stbtc.balanceOf(depositor2.address)
            const availableAssetsToRedeem = await stbtc.previewRedeem(shares)

            // 3 * 15 / 10 = 4.5
            // Due to Solidity's mulDiv functions the result is floor rounded.
            const expectedAssetsToRedeem = 4499999999999999999n

            expect(availableAssetsToRedeem).to.be.eq(expectedAssetsToRedeem)
          })
        })

        context("when depositor 1 deposits more tokens", () => {
          context(
            "when total tBTC amount after staking would not exceed max amount",
            () => {
              const newAmountToDeposit = to1e18(2)
              let sharesBefore: bigint
              let availableToRedeemBefore: bigint

              before(async () => {
                await afterSimulatingYieldSnapshot.restore()

                sharesBefore = await stbtc.balanceOf(depositor1.address)
                availableToRedeemBefore =
                  await stbtc.previewRedeem(sharesBefore)

                await tbtc.mint(depositor1.address, newAmountToDeposit)

                await tbtc
                  .connect(depositor1)
                  .approve(await stbtc.getAddress(), newAmountToDeposit)

                await stbtc
                  .connect(depositor1)
                  .deposit(newAmountToDeposit, depositor1.address)
                // State after deposit:
                // Shares to mint = (assets * stBTCSupply / totalTBTCInAcre) = 2 * 10 / 15 = ~1.333333333333333333
                // Total assets = 7(depositor 1) + 3(depositor 2) + 5(yield) + 2 = 17
                // Total shares = 7 + 3 + ~1.3 = 11.333333333333333333
              })

              it("should receive more shares", async () => {
                const expectedSharesToMint =
                  await stbtc.previewDeposit(newAmountToDeposit)

                const shares = await stbtc.balanceOf(depositor1.address)

                expect(shares).to.be.eq(sharesBefore + expectedSharesToMint)
              })

              it("should be able to redeem more tokens than before", async () => {
                const shares = await stbtc.balanceOf(depositor1.address)
                const availableToRedeem = await stbtc.previewRedeem(shares)

                // Expected amount to redeem by depositor 1:
                // (7 + ~1.3) * 17 / ~11.3 = ~12.49
                const expectedTotalAssetsAvailableToRedeem =
                  12499999999999999999n

                expect(availableToRedeem).to.be.greaterThan(
                  availableToRedeemBefore,
                )
                expect(availableToRedeem).to.be.eq(
                  expectedTotalAssetsAvailableToRedeem,
                )
              })
            },
          )

          context(
            "when total tBTC amount after staking would exceed max amount",
            () => {
              let possibleMaxAmountToDeposit: bigint
              let amountToDeposit: bigint

              before(async () => {
                await afterSimulatingYieldSnapshot.restore()

                // In the current implementation of the `maxDeposit` the
                // `address` param is not taken into account - it means it will
                // return the same value for any address.
                possibleMaxAmountToDeposit = await stbtc.maxDeposit(
                  depositor1.address,
                )
                amountToDeposit = possibleMaxAmountToDeposit + 1n

                await tbtc
                  .connect(depositor1)
                  .approve(await stbtc.getAddress(), amountToDeposit)
              })

              it("should revert", async () => {
                await expect(stbtc.deposit(amountToDeposit, depositor1.address))
                  .to.be.revertedWithCustomError(
                    stbtc,
                    "ERC4626ExceededMaxDeposit",
                  )
                  .withArgs(
                    depositor1.address,
                    amountToDeposit,
                    possibleMaxAmountToDeposit,
                  )
              })
            },
          )

          context(
            "when total tBTC amount after staking would be equal to the max amount",
            () => {
              let amountToDeposit: bigint
              let maxDeposit: bigint
              let tx: ContractTransactionResponse

              before(async () => {
                maxDeposit = await stbtc.maxDeposit(depositor1.address)
                amountToDeposit = maxDeposit

                await tbtc
                  .connect(depositor1)
                  .approve(await stbtc.getAddress(), amountToDeposit)

                tx = await stbtc.deposit(amountToDeposit, depositor1)
              })

              it("should deposit tokens correctly", async () => {
                await expect(tx).to.emit(stbtc, "Deposit")
              })

              it("should not be able to deposit more tokens than the max deposit allow", async () => {
                await expect(stbtc.deposit(amountToDeposit, depositor1))
                  .to.be.revertedWithCustomError(
                    stbtc,
                    "ERC4626ExceededMaxDeposit",
                  )
                  .withArgs(depositor1.address, amountToDeposit, 0n)
              })
            },
          )
        })
      })
    })
  })

  describe("mint", () => {
    beforeAfterSnapshotWrapper()

    let receiver: HardhatEthersSigner

    before(() => {
      receiver = ethers.Wallet.createRandom()
    })

    context("when minting as first depositor", () => {
      beforeAfterSnapshotWrapper()

      const sharesToMint = to1e18(1)
      let tx: ContractTransactionResponse
      let amountToDeposit: bigint

      before(async () => {
        amountToDeposit = sharesToMint

        await tbtc
          .connect(depositor1)
          .approve(await stbtc.getAddress(), amountToDeposit)

        tx = await stbtc
          .connect(depositor1)
          .mint(sharesToMint, receiver.address)
      })

      it("should emit Deposit event", async () => {
        await expect(tx).to.emit(stbtc, "Deposit").withArgs(
          // Caller.
          depositor1.address,
          // Receiver.
          receiver.address,
          // Depositd tokens.
          amountToDeposit,
          // Received shares.
          sharesToMint,
        )
      })

      it("should mint stBTC tokens", async () => {
        await expect(tx).to.changeTokenBalances(
          stbtc,
          [receiver.address],
          [sharesToMint],
        )
      })

      it("should transfer tBTC tokens to Acre", async () => {
        await expect(tx).to.changeTokenBalances(
          tbtc,
          [depositor1.address, stbtc],
          [-amountToDeposit, amountToDeposit],
        )
      })
    })

    context(
      "when the vault earns yield after sync and 1/2 cycle length",
      () => {
        beforeAfterSnapshotWrapper()

        const amountToMint = to1e18(10)
        const earnedYield = to1e18(5)
        let balanceBefore: bigint

        before(async () => {
          await tbtc.mint(depositor1.address, amountToMint)

          await tbtc
            .connect(depositor1)
            .approve(await stbtc.getAddress(), amountToMint)

          await stbtc.connect(depositor1).mint(amountToMint, depositor1.address)

          await tbtc.mint(await stbtc.getAddress(), earnedYield)
          balanceBefore = await stbtc.totalAssets()
          await syncRewards(2n)
        })

        it("should release half of the rewards to the vault", async () => {
          // check approximate value +1%
          expect(await stbtc.totalAssets()).to.be.lt(
            ((balanceBefore + earnedYield / 2n) * 101n) / 100n,
          )
          // check approximate value -1%
          expect(await stbtc.totalAssets()).to.be.gt(
            ((balanceBefore + earnedYield / 2n) * 99n) / 100n,
          )
        })

        it("should mint and release half of stBTC rewards tokens", async () => {
          const shares = await stbtc.balanceOf(depositor1.address)
          const availableAssetsToRedeem = await stbtc.previewRedeem(shares)

          const expectedAssetsToRedeem = amountToMint + earnedYield / 2n

          // +1% due to roundings
          expect(availableAssetsToRedeem).to.be.lt(
            (expectedAssetsToRedeem * 101n) / 100n,
          )
          // -1% due to roundings
          expect(availableAssetsToRedeem).to.be.gt(
            (expectedAssetsToRedeem * 99n) / 100n,
          )
        })
      },
    )

    context(
      "when depositor wants to mint more shares than max mint limit",
      () => {
        beforeAfterSnapshotWrapper()

        let sharesToMint: bigint
        let maxMint: bigint

        before(async () => {
          maxMint = await stbtc.maxMint(depositor1.address)

          sharesToMint = maxMint + 1n
        })

        it("should take into account the max total assets parameter and revert", async () => {
          await expect(
            stbtc.connect(depositor1).mint(sharesToMint, receiver.address),
          )
            .to.be.revertedWithCustomError(stbtc, "ERC4626ExceededMaxMint")
            .withArgs(receiver.address, sharesToMint, maxMint)
        })
      },
    )

    context(
      "when depositor wants to mint less shares than the min deposit amount",
      () => {
        beforeAfterSnapshotWrapper()

        let sharesToMint: bigint
        let minimumDepositAmount: bigint

        before(async () => {
          minimumDepositAmount = await stbtc.minimumDepositAmount()
          const shares = await stbtc.previewDeposit(minimumDepositAmount)

          sharesToMint = shares - 1n
          await tbtc
            .connect(depositor1)
            .approve(await stbtc.getAddress(), await stbtc.previewMint(shares))
        })

        it("should take into account the min deposit amount parameter and revert", async () => {
          // In this test case, there is only one depositor and the token vault has
          // not earned anything yet so received shares are equal to deposited
          // tokens amount.
          const depositAmount = await stbtc.previewMint(sharesToMint)
          await expect(
            stbtc.connect(depositor1).mint(sharesToMint, receiver.address),
          )
            .to.be.revertedWithCustomError(stbtc, "LessThanMinDeposit")
            .withArgs(depositAmount, minimumDepositAmount)
        })
      },
    )
  })

  // TODO: Add more unit tests. Look at the OpenZeppelin tests for the `withdraw`
  //       function.
  describe("withdraw", () => {
    beforeAfterSnapshotWrapper()

    context("when the vault is empty", () => {
      it("should revert", async () => {
        await expect(
          stbtc
            .connect(depositor1)
            .withdraw(1, depositor1.address, depositor1.address),
        )
          .to.be.revertedWithCustomError(stbtc, "ERC4626ExceededMaxWithdraw")
          .withArgs(depositor1.address, 1, 0)
      })
    })

    context("when the vault is not empty", () => {
      context("when there is one depositor", () => {
        beforeAfterSnapshotWrapper()

        const amountToDeposit = to1e18(1)
        const amountToWithdraw = to1e18(1)

        before(async () => {
          await tbtc
            .connect(depositor1)
            .approve(await stbtc.getAddress(), amountToDeposit)

          await stbtc
            .connect(depositor1)
            .deposit(amountToDeposit, depositor1.address)
        })

        context(
          "when the amount to withdraw is greater than the balance",
          () => {
            it("should revert", async () => {
              await expect(
                stbtc
                  .connect(depositor1)
                  .withdraw(
                    amountToWithdraw + 1n,
                    depositor1.address,
                    depositor1.address,
                  ),
              )
                .to.be.revertedWithCustomError(
                  stbtc,
                  "ERC4626ExceededMaxWithdraw",
                )
                .withArgs(
                  depositor1.address,
                  amountToWithdraw + 1n,
                  amountToDeposit,
                )
            })
          },
        )

        context("when the amount to withdraw is less than the balance", () => {
          let tx: ContractTransactionResponse

          before(async () => {
            tx = await stbtc
              .connect(depositor1)
              .withdraw(
                amountToWithdraw,
                depositor1.address,
                depositor1.address,
              )
          })

          it("should emit Withdraw event", async () => {
            await expect(tx)
              .to.emit(stbtc, "Withdraw")
              .withArgs(
                depositor1.address,
                depositor1.address,
                depositor1.address,
                amountToWithdraw,
                amountToWithdraw,
              )
          })

          it("should burn stBTC tokens", async () => {
            await expect(tx).to.changeTokenBalances(
              stbtc,
              [depositor1.address],
              [-amountToWithdraw],
            )
          })

          it("should transfer tBTC tokens to the caller", async () => {
            await expect(tx).to.changeTokenBalances(
              tbtc,
              [depositor1.address, stbtc],
              [amountToWithdraw, -amountToWithdraw],
            )
          })
        })
      })
    })
  })

  // TODO: Add more unit tests. Look at the OpenZeppelin tests for the `redeem`
  //       function.
  describe("redeem", () => {
    beforeAfterSnapshotWrapper()

    context("when the vault is empty", () => {
      it("should revert", async () => {
        await expect(
          stbtc
            .connect(depositor1)
            .redeem(1, depositor1.address, depositor1.address),
        )
          .to.be.revertedWithCustomError(stbtc, "ERC4626ExceededMaxRedeem")
          .withArgs(depositor1.address, 1, 0)
      })
    })

    context("when the vault is not empty", () => {
      context("when there is one depositor", () => {
        beforeAfterSnapshotWrapper()

        const amountToDeposit = to1e18(1)
        const amountToRedeem = to1e18(1)

        before(async () => {
          await tbtc
            .connect(depositor1)
            .approve(await stbtc.getAddress(), amountToDeposit)

          await stbtc
            .connect(depositor1)
            .deposit(amountToDeposit, depositor1.address)
        })

        context("when the amount to redeem is greater than the balance", () => {
          it("should revert", async () => {
            await expect(
              stbtc
                .connect(depositor1)
                .redeem(
                  amountToRedeem + 1n,
                  depositor1.address,
                  depositor1.address,
                ),
            )
              .to.be.revertedWithCustomError(stbtc, "ERC4626ExceededMaxRedeem")
              .withArgs(depositor1.address, amountToRedeem + 1n, amountToRedeem)
          })
        })

        context("when the amount to redeem is less than the balance", () => {
          let tx: ContractTransactionResponse

          before(async () => {
            tx = await stbtc
              .connect(depositor1)
              .redeem(amountToRedeem, depositor1.address, depositor1.address)
          })

          it("should burn stBTC tokens", async () => {
            await expect(tx).to.changeTokenBalances(
              stbtc,
              [depositor1.address],
              [-amountToRedeem],
            )
          })

          it("should transfer tBTC tokens to the caller", async () => {
            await expect(tx).to.changeTokenBalances(
              tbtc,
              [depositor1.address, stbtc],
              [amountToRedeem, -amountToRedeem],
            )
          })
        })
      })
    })
  })

  describe("updateDepositParameters", () => {
    beforeAfterSnapshotWrapper()

    const validMinimumDepositAmount = to1e18(1)
    const validMaximumTotalAssetsAmount = to1e18(30)

    context("when is called by governance", () => {
      context("when all parameters are valid", () => {
        beforeAfterSnapshotWrapper()

        let tx: ContractTransactionResponse

        before(async () => {
          tx = await stbtc
            .connect(governance)
            .updateDepositParameters(
              validMinimumDepositAmount,
              validMaximumTotalAssetsAmount,
            )
        })

        it("should emit DepositParametersUpdated event", async () => {
          await expect(tx)
            .to.emit(stbtc, "DepositParametersUpdated")
            .withArgs(validMinimumDepositAmount, validMaximumTotalAssetsAmount)
        })

        it("should update parameters correctly", async () => {
          const [minimumDepositAmount, maximumTotalAssets] =
            await stbtc.depositParameters()

          expect(minimumDepositAmount).to.be.eq(validMinimumDepositAmount)
          expect(maximumTotalAssets).to.be.eq(validMaximumTotalAssetsAmount)
        })
      })

      context("when minimum deposit amount is 0", () => {
        beforeAfterSnapshotWrapper()

        const newMinimumDepositAmount = 0

        before(async () => {
          await stbtc
            .connect(governance)
            .updateDepositParameters(
              newMinimumDepositAmount,
              validMaximumTotalAssetsAmount,
            )
        })

        it("should update the minimum deposit amount correctly", async () => {
          const minimumDepositAmount = await stbtc.minimumDepositAmount()

          expect(minimumDepositAmount).to.be.eq(newMinimumDepositAmount)
        })
      })

      context("when the maximum total assets amount is 0", () => {
        beforeAfterSnapshotWrapper()

        const newMaximumTotalAssets = 0

        before(async () => {
          await stbtc
            .connect(governance)
            .updateDepositParameters(
              validMinimumDepositAmount,
              newMaximumTotalAssets,
            )
        })

        it("should update parameter correctly", async () => {
          expect(await stbtc.maximumTotalAssets()).to.be.eq(0)
        })
      })
    })

    context("when it is called by non-governance", () => {
      it("should revert", async () => {
        await expect(
          stbtc
            .connect(depositor1)
            .updateDepositParameters(
              validMinimumDepositAmount,
              validMaximumTotalAssetsAmount,
            ),
        )
          .to.be.revertedWithCustomError(stbtc, "OwnableUnauthorizedAccount")
          .withArgs(depositor1.address)
      })
    })
  })

  describe("maxDeposit", () => {
    beforeAfterSnapshotWrapper()

    let maximumTotalAssets: bigint
    let minimumDepositAmount: bigint

    beforeEach(async () => {
      ;[minimumDepositAmount, maximumTotalAssets] =
        await stbtc.depositParameters()
    })

    context("when the vault is empty", () => {
      it("should return maximum total assets amount", async () => {
        expect(await stbtc.maxDeposit(depositor1.address)).to.be.eq(
          maximumTotalAssets,
        )
      })
    })

    context(
      "when total assets is greater than maximum total assets amount",
      () => {
        beforeAfterSnapshotWrapper()

        it("should return 0", async () => {
          await tbtc.mint(
            await stbtc.getAddress(),
            BigInt(maximumTotalAssets) + 1n,
          )
          await syncRewards(1n)
          expect(await stbtc.maxDeposit(depositor1.address)).to.be.eq(0)
        })
      },
    )

    context("when the maximum total amount has not yet been reached", () => {
      beforeAfterSnapshotWrapper()

      let expectedValue: bigint

      beforeEach(async () => {
        const toMint = to1e18(2)
        await tbtc.connect(depositor1).approve(await stbtc.getAddress(), toMint)
        await stbtc.connect(depositor1).deposit(toMint, depositor1.address)

        expectedValue = maximumTotalAssets - toMint
      })

      it("should return correct value", async () => {
        expect(await stbtc.maxDeposit(depositor1.address)).to.be.eq(
          expectedValue,
        )
      })
    })

    context("when the deposit limit is disabled", () => {
      beforeAfterSnapshotWrapper()

      const maximum = MaxUint256

      before(async () => {
        await stbtc
          .connect(governance)
          .updateDepositParameters(minimumDepositAmount, maximum)
      })

      context("when the vault is empty", () => {
        it("should return the maximum value", async () => {
          expect(await stbtc.maxDeposit(depositor1.address)).to.be.eq(maximum)
        })
      })

      context("when the vault is not empty", () => {
        const amountToDeposit = to1e18(1)

        before(async () => {
          await tbtc
            .connect(depositor1)
            .approve(await stbtc.getAddress(), amountToDeposit)

          await stbtc
            .connect(depositor1)
            .deposit(amountToDeposit, depositor1.address)
        })

        it("should return the maximum value", async () => {
          expect(await stbtc.maxDeposit(depositor1.address)).to.be.eq(maximum)
        })
      })
    })
  })

  describe("updateDispatcher", () => {
    let snapshot: SnapshotRestorer

    before(async () => {
      snapshot = await takeSnapshot()
    })

    after(async () => {
      await snapshot.restore()
    })

    context("when caller is not governance", () => {
      it("should revert", async () => {
        await expect(stbtc.connect(thirdParty).updateDispatcher(ZeroAddress))
          .to.be.revertedWithCustomError(stbtc, "OwnableUnauthorizedAccount")
          .withArgs(thirdParty.address)
      })
    })

    context("when caller is governance", () => {
      context("when a new dispatcher is zero address", () => {
        it("should revert", async () => {
          await expect(
            stbtc.connect(governance).updateDispatcher(ZeroAddress),
          ).to.be.revertedWithCustomError(stbtc, "ZeroAddress")
        })
      })

      context("when a new dispatcher is non-zero address", () => {
        let newDispatcher: string
        let stbtcAddress: string
        let dispatcherAddress: string
        let tx: ContractTransactionResponse

        before(async () => {
          // Dispatcher is set by the deployment scripts. See deployment tests
          // where initial parameters are checked.
          dispatcherAddress = await dispatcher.getAddress()
          newDispatcher = await ethers.Wallet.createRandom().getAddress()
          stbtcAddress = await stbtc.getAddress()

          tx = await stbtc.connect(governance).updateDispatcher(newDispatcher)
        })

        it("should update the dispatcher", async () => {
          expect(await stbtc.dispatcher()).to.be.equal(newDispatcher)
        })

        it("should reset approval amount for the old dispatcher", async () => {
          const allowance = await tbtc.allowance(
            stbtcAddress,
            dispatcherAddress,
          )
          expect(allowance).to.be.equal(0)
        })

        it("should approve max amount for the new dispatcher", async () => {
          const allowance = await tbtc.allowance(stbtcAddress, newDispatcher)
          expect(allowance).to.be.equal(MaxUint256)
        })

        it("should emit DispatcherUpdated event", async () => {
          await expect(tx)
            .to.emit(stbtc, "DispatcherUpdated")
            .withArgs(dispatcherAddress, newDispatcher)
        })
      })
    })
  })

  describe("updateTreasury", () => {
    beforeAfterSnapshotWrapper()

    context("when caller is not governance", () => {
      it("should revert", async () => {
        await expect(stbtc.connect(thirdParty).updateTreasury(ZeroAddress))
          .to.be.revertedWithCustomError(stbtc, "OwnableUnauthorizedAccount")
          .withArgs(thirdParty.address)
      })
    })

    context("when caller is governance", () => {
      context("when a new treasury is zero address", () => {
        it("should revert", async () => {
          await expect(
            stbtc.connect(governance).updateTreasury(ZeroAddress),
          ).to.be.revertedWithCustomError(stbtc, "ZeroAddress")
        })
      })

      context("when a new treasury is Acre address", () => {
        it("should revert", async () => {
          await expect(
            stbtc.connect(governance).updateTreasury(stbtc),
          ).to.be.revertedWithCustomError(stbtc, "DisallowedAddress")
        })
      })

      context("when a new treasury is an allowed address", () => {
        let newTreasury: string

        before(async () => {
          // Treasury is set by the deployment scripts. See deployment tests
          // where initial parameters are checked.
          newTreasury = await ethers.Wallet.createRandom().getAddress()

          await stbtc.connect(governance).updateTreasury(newTreasury)
        })

        it("should update the treasury", async () => {
          expect(await stbtc.treasury()).to.be.equal(newTreasury)
        })
      })
    })
  })

  describe("maxMint", () => {
    beforeAfterSnapshotWrapper()

    let maximumTotalAssets: bigint
    let minimumDepositAmount: bigint

    before(async () => {
      ;[minimumDepositAmount, maximumTotalAssets] =
        await stbtc.depositParameters()
    })

    context("when the vault is empty", () => {
      it("should return maximum total assets amount in shares", async () => {
        // When the vault is empty the max shares amount is equal to the maximum
        // total assets amount.
        expect(await stbtc.maxMint(depositor1.address)).to.be.eq(
          maximumTotalAssets,
        )
      })
    })

    context(
      "when total assets is greater than maximum total assets amount",
      () => {
        beforeAfterSnapshotWrapper()

        it("should return 0", async () => {
          const toMint = maximumTotalAssets + 1n

          await tbtc.mint(await stbtc.getAddress(), toMint)
          await syncRewards(1n)

          expect(await stbtc.maxMint(depositor1.address)).to.be.eq(0)
        })
      },
    )

    context("when the maximum total amount has not yet been reached", () => {
      beforeAfterSnapshotWrapper()

      let expectedValue: bigint

      before(async () => {
        const toMint = to1e18(4)
        const amountToDeposit = to1e18(2)

        // depositor deposits 2 tBTC.
        await tbtc
          .connect(depositor1)
          .approve(await stbtc.getAddress(), amountToDeposit)
        await stbtc
          .connect(depositor1)
          .deposit(amountToDeposit, depositor1.address)

        // Vault earns 4 tBTC.
        await tbtc.mint(await stbtc.getAddress(), toMint)
        await syncRewards(1n)

        // The current state is:
        // Total assets: 4 + 2 = 6
        // Total supply: 2
        // Maximum total assets: 25
        // Current max deposit: 25 - 6 = 19
        // Max stBTC shares: (mulDiv added 1 to totalSupply and totalAssets to help with floor rounding)
        //  19 * 6 / 2 = 22
        expectedValue = 6333333333333333335n
      })

      it("should return correct value", async () => {
        expect(await stbtc.maxMint(depositor1.address)).to.be.eq(expectedValue)
      })
    })

    context("when the deposit limit is disabled", () => {
      beforeAfterSnapshotWrapper()

      const maximum = MaxUint256

      before(async () => {
        await stbtc
          .connect(governance)
          .updateDepositParameters(minimumDepositAmount, maximum)
      })

      context("when the vault is empty", () => {
        it("should return the maximum value", async () => {
          expect(await stbtc.maxMint(depositor1.address)).to.be.eq(maximum)
        })
      })

      context("when the vault is not empty", () => {
        beforeAfterSnapshotWrapper()

        const amountToDeposit = to1e18(1)

        before(async () => {
          await tbtc
            .connect(depositor1)
            .approve(await stbtc.getAddress(), amountToDeposit)

          await stbtc
            .connect(depositor1)
            .deposit(amountToDeposit, depositor1.address)
        })

        it("should return the maximum value", async () => {
          expect(await stbtc.maxMint(depositor1.address)).to.be.eq(maximum)
        })
      })
    })
  })

  // Interval divisor split the rewards cycle into smaller parts after the sync
  // was called.
  // E.g. 1 (cycle 7 days)
  //
  // ---|----------------------------|----------|---------|---> time
  //  Day 1                        Day 4      (now)     Day 7
  //                             syncRewards()
  // intervalDivisor = 2 split the interval between Day 4 - Day 7 into 2 parts because
  // the last sync was called on Day 4. If the rewards for last week was 0.1tBTC, then
  // at timestamp "now" 0.05tBTC would be unlocked. Other half would be unlocked
  // on Day 7.
  //
  // E.g. 2 (cycle 7 days)
  //
  // ---|-------------------------|------------------------|---> time
  //  Day 1                      now                     Day 7
  // syncRewards()
  //
  // intervalDivisor = 2 split the interval between Day 1 - Day 7 into 2 parts because
  // the last sync was called on Day 1. If the rewards for last week was 0.1tBTC, then
  // at timestamp "now" 0.05 tBTC would be unlocked. Other half would be unlocked
  // on Day 7.
  async function syncRewards(intervalDivisor: bigint) {
    // sync rewards
    await stbtc.syncRewards()
    const blockTimestamp = BigInt(await time.latest())
    const rewardsCycleEnd = await stbtc.rewardsCycleEnd()
    await time.setNextBlockTimestamp(
      blockTimestamp + (rewardsCycleEnd - blockTimestamp) / intervalDivisor,
    )
    await mine(1)
  }
})<|MERGE_RESOLUTION|>--- conflicted
+++ resolved
@@ -10,17 +10,7 @@
 import { ethers, helpers } from "hardhat"
 
 import type { HardhatEthersSigner } from "@nomicfoundation/hardhat-ethers/signers"
-<<<<<<< HEAD
-import {
-  beforeAfterSnapshotWrapper,
-  deployment,
-  getNamedSigner,
-  getUnnamedSigner,
-} from "./helpers"
-=======
-import type { SnapshotRestorer } from "@nomicfoundation/hardhat-toolbox/network-helpers"
 import { beforeAfterSnapshotWrapper, deployment } from "./helpers"
->>>>>>> 0ed5b1ee
 
 import { to1e18 } from "./utils"
 
