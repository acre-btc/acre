--- conflicted
+++ resolved
@@ -2,28 +2,20 @@
 import { getDeployedContract } from "./contract"
 
 import type {
-<<<<<<< HEAD
-  Acre,
+  StBTC as stBTC,
   Dispatcher,
   TestERC20,
   TbtcDepositor,
   BridgeStub,
   TestERC4626,
   TBTCVaultStub,
-=======
-  StBTC as stBTC,
-  Dispatcher,
-  TestERC20,
-  TestERC4626,
->>>>>>> 1242fe67
 } from "../../typechain"
 
 // eslint-disable-next-line import/prefer-default-export
 export async function deployment() {
   await deployments.fixture()
 
-<<<<<<< HEAD
-  const acre: Acre = await getDeployedContract("Acre")
+  const stbtc: stBTC = await getDeployedContract("stBTC")
   const tbtcDepositor: TbtcDepositor =
     await getDeployedContract("TbtcDepositor")
 
@@ -31,17 +23,17 @@
   const tbtcBridge: BridgeStub = await getDeployedContract("Bridge")
   const tbtcVault: TBTCVaultStub = await getDeployedContract("TBTCVault")
 
-=======
-  const tbtc: TestERC20 = await getDeployedContract("TBTC")
-  const stbtc: stBTC = await getDeployedContract("stBTC")
->>>>>>> 1242fe67
   const dispatcher: Dispatcher = await getDeployedContract("Dispatcher")
 
   const vault: TestERC4626 = await getDeployedContract("Vault")
 
-<<<<<<< HEAD
-  return { tbtc, acre, tbtcDepositor, tbtcBridge, tbtcVault, dispatcher, vault }
-=======
-  return { tbtc, stbtc, dispatcher, vault }
->>>>>>> 1242fe67
+  return {
+    tbtc,
+    stbtc,
+    tbtcDepositor,
+    tbtcBridge,
+    tbtcVault,
+    dispatcher,
+    vault,
+  }
 }