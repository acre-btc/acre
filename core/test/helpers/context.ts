import { deployments } from "hardhat"
import { getDeployedContract } from "./contract"

import type {
  StBTC as stBTC,
  Dispatcher,
  TestERC20,
  BridgeStub,
  TestERC4626,
  TBTCVaultStub,
<<<<<<< HEAD
  BitcoinDepositorHarness,
=======
  AcreBitcoinDepositor,
>>>>>>> cdbfcd6a
} from "../../typechain"

// eslint-disable-next-line import/prefer-default-export
export async function deployment() {
  await deployments.fixture()

  const stbtc: stBTC = await getDeployedContract("stBTC")
<<<<<<< HEAD
  const bitcoinDepositor: BitcoinDepositorHarness =
    await getDeployedContract("BitcoinDepositor")
=======
  const bitcoinDepositor: AcreBitcoinDepositor = await getDeployedContract(
    "AcreBitcoinDepositor",
  )
>>>>>>> cdbfcd6a

  const tbtc: TestERC20 = await getDeployedContract("TBTC")
  const tbtcBridge: BridgeStub = await getDeployedContract("Bridge")
  const tbtcVault: TBTCVaultStub = await getDeployedContract("TBTCVault")

  const dispatcher: Dispatcher = await getDeployedContract("Dispatcher")

  const vault: TestERC4626 = await getDeployedContract("Vault")

  return {
    tbtc,
    stbtc,
    bitcoinDepositor,
    tbtcBridge,
    tbtcVault,
    dispatcher,
    vault,
  }
}<|MERGE_RESOLUTION|>--- conflicted
+++ resolved
@@ -8,11 +8,7 @@
   BridgeStub,
   TestERC4626,
   TBTCVaultStub,
-<<<<<<< HEAD
-  BitcoinDepositorHarness,
-=======
-  AcreBitcoinDepositor,
->>>>>>> cdbfcd6a
+  BitcoinDepositor,
 } from "../../typechain"
 
 // eslint-disable-next-line import/prefer-default-export
@@ -20,14 +16,8 @@
   await deployments.fixture()
 
   const stbtc: stBTC = await getDeployedContract("stBTC")
-<<<<<<< HEAD
-  const bitcoinDepositor: BitcoinDepositorHarness =
+  const bitcoinDepositor: BitcoinDepositor =
     await getDeployedContract("BitcoinDepositor")
-=======
-  const bitcoinDepositor: AcreBitcoinDepositor = await getDeployedContract(
-    "AcreBitcoinDepositor",
-  )
->>>>>>> cdbfcd6a
 
   const tbtc: TestERC20 = await getDeployedContract("TBTC")
   const tbtcBridge: BridgeStub = await getDeployedContract("Bridge")
