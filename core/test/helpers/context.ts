import { deployments } from "hardhat"
import { getDeployedContract } from "./contract"

import type {
  StBTC as stBTC,
  Dispatcher,
  TestERC20,
  BridgeStub,
  TestERC4626,
  TBTCVaultStub,
<<<<<<< HEAD
  MezoAllocator,
  MezoPortalStub,
  AcreBitcoinDepositor,
=======
  BitcoinDepositor,
>>>>>>> e26e660b
} from "../../typechain"

// eslint-disable-next-line import/prefer-default-export
export async function deployment() {
  await deployments.fixture()

  const stbtc: stBTC = await getDeployedContract("stBTC")
  const bitcoinDepositor: BitcoinDepositor =
    await getDeployedContract("BitcoinDepositor")

  const tbtc: TestERC20 = await getDeployedContract("TBTC")
  const tbtcBridge: BridgeStub = await getDeployedContract("Bridge")
  const tbtcVault: TBTCVaultStub = await getDeployedContract("TBTCVault")

  const dispatcher: Dispatcher = await getDeployedContract("Dispatcher")

  const vault: TestERC4626 = await getDeployedContract("Vault")
  const mezoAllocator: MezoAllocator =
    await getDeployedContract("MezoAllocator")
  const mezoPortal: MezoPortalStub = await getDeployedContract("MezoPortal")

  return {
    tbtc,
    stbtc,
    bitcoinDepositor,
    tbtcBridge,
    tbtcVault,
    dispatcher,
    vault,
    mezoAllocator,
    mezoPortal,
  }
}<|MERGE_RESOLUTION|>--- conflicted
+++ resolved
@@ -8,13 +8,9 @@
   BridgeStub,
   TestERC4626,
   TBTCVaultStub,
-<<<<<<< HEAD
   MezoAllocator,
   MezoPortalStub,
-  AcreBitcoinDepositor,
-=======
   BitcoinDepositor,
->>>>>>> e26e660b
 } from "../../typechain"
 
 // eslint-disable-next-line import/prefer-default-export
