--- conflicted
+++ resolved
@@ -8,13 +8,9 @@
   BridgeStub,
   TestERC4626,
   TBTCVaultStub,
-<<<<<<< HEAD
-  AcreBitcoinDepositorHarness,
   MezoAllocator,
   MezoPortalStub,
-=======
   AcreBitcoinDepositor,
->>>>>>> cdbfcd6a
 } from "../../typechain"
 
 // eslint-disable-next-line import/prefer-default-export
