--- conflicted
+++ resolved
@@ -1,9 +1,5 @@
 {
   "extends": "thesis",
   "plugins": [],
-<<<<<<< HEAD
-  "rules": { "func-visibility": ["error", { "ignoreConstructors": true }] }
-=======
   "rules": {}
->>>>>>> 574cec85
 }