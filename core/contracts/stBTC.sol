--- conflicted
+++ resolved
@@ -177,13 +177,13 @@
         emit ExitFeeBasisPointsUpdated(newExitFeeBasisPoints);
     }
 
-<<<<<<< HEAD
     /// @notice Returns the total amount of assets held by the vault across all
     ///         allocations and this contract.
     function totalAssets() public view override returns (uint256) {
         return
             IERC20(asset()).balanceOf(address(this)) + dispatcher.totalAssets();
-=======
+    }
+
     /// @notice Calls `receiveApproval` function on spender previously approving
     ///         the spender to withdraw from the caller multiple times, up to
     ///         the `amount` amount. If this function is called again, it
@@ -208,7 +208,6 @@
             return true;
         }
         return false;
->>>>>>> 014c33ec
     }
 
     /// @notice Mints shares to receiver by depositing exactly amount of
