--- conflicted
+++ resolved
@@ -144,20 +144,6 @@
         IERC20(asset()).forceApprove(address(dispatcher), type(uint256).max);
     }
 
-<<<<<<< HEAD
-=======
-    // TODO: Implement a governed upgrade process that initiates an update and
-    //       then finalizes it after a delay.
-    /// @notice Update the entry fee basis points.
-    /// @param newEntryFeeBasisPoints New value of the fee basis points.
-    function updateEntryFeeBasisPoints(
-        uint256 newEntryFeeBasisPoints
-    ) external onlyOwner {
-        entryFeeBasisPoints = newEntryFeeBasisPoints;
-
-        emit EntryFeeBasisPointsUpdated(newEntryFeeBasisPoints);
-    }
-
     /// @notice Returns value of assets that would be exchanged for the amount of
     ///         shares owned by the `account`.
     /// @param account Owner of shares.
@@ -166,7 +152,6 @@
         return convertToAssets(balanceOf(account));
     }
 
->>>>>>> 94628d98
     /// @notice Mints shares to receiver by depositing exactly amount of
     ///         tBTC tokens.
     /// @dev Takes into account a deposit parameter, minimum deposit amount,
