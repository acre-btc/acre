--- conflicted
+++ resolved
@@ -1,12 +1,8 @@
 // SPDX-License-Identifier: GPL-3.0-only
 pragma solidity ^0.8.21;
 
-<<<<<<< HEAD
-import "@openzeppelin/contracts/token/ERC20/extensions/ERC4626.sol";
-import "@openzeppelin/contracts/token/ERC20/extensions/ERC20Permit.sol";
-=======
 import "@openzeppelin/contracts-upgradeable/token/ERC20/extensions/ERC4626Upgradeable.sol";
->>>>>>> 6d5e5aff
+import "@openzeppelin/contracts-upgradeable/token/ERC20/extensions/ERC20PermitUpgradeable.sol";
 import "@openzeppelin/contracts/token/ERC20/utils/SafeERC20.sol";
 import "@openzeppelin/contracts-upgradeable/access/Ownable2StepUpgradeable.sol";
 
@@ -24,11 +20,11 @@
 ///      of yield-bearing vaults. This contract facilitates the minting and
 ///      burning of shares (stBTC), which are represented as standard ERC20
 ///      tokens, providing a seamless exchange with tBTC tokens.
-<<<<<<< HEAD
-contract stBTC is ERC4626, Ownable2Step, ERC20Permit {
-=======
-contract stBTC is ERC4626Upgradeable, Ownable2StepUpgradeable {
->>>>>>> 6d5e5aff
+contract stBTC is
+    ERC4626Upgradeable,
+    Ownable2StepUpgradeable,
+    ERC20PermitUpgradeable
+{
     using SafeERC20 for IERC20;
 
     /// Dispatcher contract that routes tBTC from stBTC to a given vault and back.
@@ -99,17 +95,6 @@
     /// Reverts if the address is disallowed.
     error DisallowedAddress();
 
-<<<<<<< HEAD
-    constructor(
-        IERC20 _tbtc,
-        address _treasury
-    )
-        ERC4626(_tbtc)
-        ERC20("Acre Staked Bitcoin", "stBTC")
-        ERC20Permit("Acre Staked Bitcoin")
-        Ownable(msg.sender)
-    {
-=======
     /// @custom:oz-upgrades-unsafe-allow constructor
     constructor() {
         _disableInitializers();
@@ -120,8 +105,8 @@
         __ERC20_init("Acre Staked Bitcoin", "stBTC");
         __Ownable2Step_init();
         __Ownable_init(msg.sender);
-
->>>>>>> 6d5e5aff
+        __ERC20Permit_init("Acre Staked Bitcoin");
+
         if (address(_treasury) == address(0)) {
             revert ZeroAddress();
         }
