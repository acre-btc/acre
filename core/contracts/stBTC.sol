// SPDX-License-Identifier: GPL-3.0-only
pragma solidity ^0.8.21;

import "@openzeppelin/contracts/token/ERC20/utils/SafeERC20.sol";

import "./Dispatcher.sol";
<<<<<<< HEAD
import "./PausableOwnable.sol";
import {ZeroAddress} from "./utils/Errors.sol";
=======
import "./lib/ERC4626Fees.sol";
>>>>>>> cdbfcd6a

/// @title stBTC
/// @notice This contract implements the ERC-4626 tokenized vault standard. By
///         staking tBTC, users acquire a liquid staking token called stBTC,
///         commonly referred to as "shares". The staked tBTC is securely
///         deposited into Acre's vaults, where it generates yield over time.
///         Users have the flexibility to redeem stBTC, enabling them to
///         withdraw their staked tBTC along with the accrued yield.
/// @dev ERC-4626 is a standard to optimize and unify the technical parameters
///      of yield-bearing vaults. This contract facilitates the minting and
///      burning of shares (stBTC), which are represented as standard ERC20
///      tokens, providing a seamless exchange with tBTC tokens.
<<<<<<< HEAD
contract stBTC is PausableOwnable, ERC4626Upgradeable {
=======
contract stBTC is ERC4626Fees, Ownable2StepUpgradeable {
>>>>>>> cdbfcd6a
    using SafeERC20 for IERC20;

    /// Dispatcher contract that routes tBTC from stBTC to a given vault and back.
    Dispatcher public dispatcher;

    /// Address of the treasury wallet, where fees should be transferred to.
    address public treasury;

    /// Minimum amount for a single deposit operation. The value should be set
    /// low enough so the deposits routed through Bitcoin Depositor contract won't
    /// be rejected. It means that minimumDepositAmount should be lower than
    /// tBTC protocol's depositDustThreshold reduced by all the minting fees taken
    /// before depositing in the Acre contract.
    uint256 public minimumDepositAmount;

    /// Entry fee basis points applied to entry fee calculation.
    uint256 public entryFeeBasisPoints;

    /// Exit fee basis points applied to exit fee calculation.
    uint256 public exitFeeBasisPoints;

    /// Emitted when the treasury wallet address is updated.
    /// @param treasury New treasury wallet address.
    event TreasuryUpdated(address treasury);

    /// Emitted when deposit parameters are updated.
    /// @param minimumDepositAmount New value of the minimum deposit amount.
    event MinimumDepositAmountUpdated(uint256 minimumDepositAmount);

    /// Emitted when the dispatcher contract is updated.
    /// @param oldDispatcher Address of the old dispatcher contract.
    /// @param newDispatcher Address of the new dispatcher contract.
    event DispatcherUpdated(address oldDispatcher, address newDispatcher);

    /// Emitted when the entry fee basis points are updated.
    /// @param entryFeeBasisPoints New value of the fee basis points.
    event EntryFeeBasisPointsUpdated(uint256 entryFeeBasisPoints);

    /// Emitted when the exit fee basis points are updated.
    /// @param exitFeeBasisPoints New value of the fee basis points.
    event ExitFeeBasisPointsUpdated(uint256 exitFeeBasisPoints);

    /// Reverts if the amount is less than the minimum deposit amount.
    /// @param amount Amount to check.
    /// @param min Minimum amount to check 'amount' against.
    error LessThanMinDeposit(uint256 amount, uint256 min);

    /// Reverts if the address is disallowed.
    error DisallowedAddress();

    /// @custom:oz-upgrades-unsafe-allow constructor
    constructor() {
        _disableInitializers();
    }

    function initialize(IERC20 asset, address _treasury) public initializer {
        __ERC4626_init(asset);
        __ERC20_init("Acre Staked Bitcoin", "stBTC");
        __PausableOwnable_init(msg.sender, msg.sender);

        if (address(_treasury) == address(0)) {
            revert ZeroAddress();
        }
        treasury = _treasury;

        // TODO: Revisit the exact values closer to the launch.
        minimumDepositAmount = 0.001 * 1e18; // 0.001 tBTC
        entryFeeBasisPoints = 0; // TODO: tbd
        exitFeeBasisPoints = 0; // TODO: tbd
    }

    /// @notice Updates treasury wallet address.
    /// @param newTreasury New treasury wallet address.
    function updateTreasury(address newTreasury) external onlyOwner {
        // TODO: Introduce a parameters update process.
        if (newTreasury == address(0)) {
            revert ZeroAddress();
        }
        if (newTreasury == address(this)) {
            revert DisallowedAddress();
        }
        treasury = newTreasury;

        emit TreasuryUpdated(newTreasury);
    }

    /// @notice Updates minimum deposit amount.
    /// @param newMinimumDepositAmount New value of the minimum deposit amount. It
    ///        is the minimum amount for a single deposit operation.
    function updateMinimumDepositAmount(
        uint256 newMinimumDepositAmount
    ) external onlyOwner {
        // TODO: Introduce a parameters update process.
        minimumDepositAmount = newMinimumDepositAmount;

        emit MinimumDepositAmountUpdated(newMinimumDepositAmount);
    }

    // TODO: Implement a governed upgrade process that initiates an update and
    //       then finalizes it after a delay.
    /// @notice Updates the dispatcher contract and gives it an unlimited
    ///         allowance to transfer staked tBTC.
    /// @param newDispatcher Address of the new dispatcher contract.
    function updateDispatcher(Dispatcher newDispatcher) external onlyOwner {
        if (address(newDispatcher) == address(0)) {
            revert ZeroAddress();
        }

        address oldDispatcher = address(dispatcher);

        emit DispatcherUpdated(oldDispatcher, address(newDispatcher));
        dispatcher = newDispatcher;

        // TODO: Once withdrawal/rebalancing is implemented, we need to revoke the
        // approval of the vaults share tokens from the old dispatcher and approve
        // a new dispatcher to manage the share tokens.

        if (oldDispatcher != address(0)) {
            // Setting allowance to zero for the old dispatcher
            IERC20(asset()).forceApprove(oldDispatcher, 0);
        }

        // Setting allowance to max for the new dispatcher
        IERC20(asset()).forceApprove(address(dispatcher), type(uint256).max);
    }

    // TODO: Implement a governed upgrade process that initiates an update and
    //       then finalizes it after a delay.
    /// @notice Update the entry fee basis points.
    /// @param newEntryFeeBasisPoints New value of the fee basis points.
    function updateEntryFeeBasisPoints(
        uint256 newEntryFeeBasisPoints
    ) external onlyOwner {
        entryFeeBasisPoints = newEntryFeeBasisPoints;

        emit EntryFeeBasisPointsUpdated(newEntryFeeBasisPoints);
    }

    // TODO: Implement a governed upgrade process that initiates an update and
    //       then finalizes it after a delay.
    /// @notice Update the exit fee basis points.
    /// @param newExitFeeBasisPoints New value of the fee basis points.
    function updateExitFeeBasisPoints(
        uint256 newExitFeeBasisPoints
    ) external onlyOwner {
        exitFeeBasisPoints = newExitFeeBasisPoints;

        emit ExitFeeBasisPointsUpdated(newExitFeeBasisPoints);
    }

    /// @notice Mints shares to receiver by depositing exactly amount of
    ///         tBTC tokens.
    /// @dev Takes into account a deposit parameter, minimum deposit amount,
    ///      which determines the minimum amount for a single deposit operation.
    ///      The amount of the assets has to be pre-approved in the tBTC
    ///      contract.
    /// @param assets Approved amount of tBTC tokens to deposit. This includes
    ///               treasury fees for staking tBTC.
    /// @param receiver The address to which the shares will be minted.
    /// @return Minted shares adjusted for the fees taken by the treasury.
    function deposit(
        uint256 assets,
        address receiver
    ) public override whenNotPaused returns (uint256) {
        if (assets < minimumDepositAmount) {
            revert LessThanMinDeposit(assets, minimumDepositAmount);
        }

        return super.deposit(assets, receiver);
    }

    /// @notice Mints shares to receiver by depositing tBTC tokens.
    /// @dev Takes into account a deposit parameter, minimum deposit amount,
    ///      which determines the minimum amount for a single deposit operation.
    ///      The amount of the assets has to be pre-approved in the tBTC
    ///      contract.
    ///      The msg.sender is required to grant approval for the transfer of a
    ///      certain amount of tBTC, and in addition, approval for the associated
    ///      fee. Specifically, the total amount to be approved (amountToApprove)
    ///      should be equal to the sum of the deposited amount and the fee.
    ///      To determine the total assets amount necessary for approval
    ///      corresponding to a given share amount, use the `previewMint` function.
    /// @param shares Amount of shares to mint.
    /// @param receiver The address to which the shares will be minted.
    /// @return assets Used assets to mint shares.
    function mint(
        uint256 shares,
        address receiver
    ) public override whenNotPaused returns (uint256 assets) {
        if ((assets = super.mint(shares, receiver)) < minimumDepositAmount) {
            revert LessThanMinDeposit(assets, minimumDepositAmount);
        }
    }

    function withdraw(
        uint256 assets,
        address receiver,
        address owner
    ) public override whenNotPaused returns (uint256) {
        return super.withdraw(assets, receiver, owner);
    }

    function redeem(
        uint256 shares,
        address receiver,
        address owner
    ) public override whenNotPaused returns (uint256) {
        return super.redeem(shares, receiver, owner);
    }

    /// @notice Returns value of assets that would be exchanged for the amount of
    ///         shares owned by the `account`.
    /// @param account Owner of shares.
    /// @return Assets amount.
    function assetsBalanceOf(address account) public view returns (uint256) {
        return convertToAssets(balanceOf(account));
    }

    /// @return Returns entry fee basis point used in deposits.
    function _entryFeeBasisPoints() internal view override returns (uint256) {
        return entryFeeBasisPoints;
    }

    /// @return Returns exit fee basis point used in withdrawals.
    function _exitFeeBasisPoints() internal view override returns (uint256) {
        return exitFeeBasisPoints;
    }

    /// @notice Returns the address of the treasury wallet, where fees should be
    ///         transferred to.
    function _feeRecipient() internal view override returns (address) {
        return treasury;
    }
}<|MERGE_RESOLUTION|>--- conflicted
+++ resolved
@@ -4,12 +4,9 @@
 import "@openzeppelin/contracts/token/ERC20/utils/SafeERC20.sol";
 
 import "./Dispatcher.sol";
-<<<<<<< HEAD
 import "./PausableOwnable.sol";
+import "./lib/ERC4626Fees.sol";
 import {ZeroAddress} from "./utils/Errors.sol";
-=======
-import "./lib/ERC4626Fees.sol";
->>>>>>> cdbfcd6a
 
 /// @title stBTC
 /// @notice This contract implements the ERC-4626 tokenized vault standard. By
@@ -22,11 +19,7 @@
 ///      of yield-bearing vaults. This contract facilitates the minting and
 ///      burning of shares (stBTC), which are represented as standard ERC20
 ///      tokens, providing a seamless exchange with tBTC tokens.
-<<<<<<< HEAD
-contract stBTC is PausableOwnable, ERC4626Upgradeable {
-=======
-contract stBTC is ERC4626Fees, Ownable2StepUpgradeable {
->>>>>>> cdbfcd6a
+contract stBTC is ERC4626Fees, PausableOwnable {
     using SafeERC20 for IERC20;
 
     /// Dispatcher contract that routes tBTC from stBTC to a given vault and back.
