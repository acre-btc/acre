// SPDX-License-Identifier: GPL-3.0-only
pragma solidity ^0.8.21;

<<<<<<< HEAD
import "@openzeppelin/contracts-upgradeable/token/ERC20/extensions/ERC4626Upgradeable.sol";
import "@openzeppelin/contracts-upgradeable/token/ERC20/extensions/ERC20PermitUpgradeable.sol";
=======
>>>>>>> 1e05e0e7
import "@openzeppelin/contracts/token/ERC20/utils/SafeERC20.sol";
import "@openzeppelin/contracts-upgradeable/access/Ownable2StepUpgradeable.sol";

import "@thesis/solidity-contracts/contracts/token/IApproveAndCall.sol";
import "@thesis/solidity-contracts/contracts/token/IReceiveApproval.sol";

import "./Dispatcher.sol";
<<<<<<< HEAD
import "./BitcoinRedeemer.sol";
=======
import "./lib/ERC4626Fees.sol";
>>>>>>> 1e05e0e7

/// @title stBTC
/// @notice This contract implements the ERC-4626 tokenized vault standard. By
///         staking tBTC, users acquire a liquid staking token called stBTC,
///         commonly referred to as "shares". The staked tBTC is securely
///         deposited into Acre's vaults, where it generates yield over time.
///         Users have the flexibility to redeem stBTC, enabling them to
///         withdraw their staked tBTC along with the accrued yield.
/// @dev ERC-4626 is a standard to optimize and unify the technical parameters
///      of yield-bearing vaults. This contract facilitates the minting and
///      burning of shares (stBTC), which are represented as standard ERC20
///      tokens, providing a seamless exchange with tBTC tokens.
<<<<<<< HEAD
contract stBTC is
    ERC4626Upgradeable,
    Ownable2StepUpgradeable,
    ERC20PermitUpgradeable
{
=======
contract stBTC is ERC4626Fees, Ownable2StepUpgradeable {
>>>>>>> 1e05e0e7
    using SafeERC20 for IERC20;

    /// Dispatcher contract that routes tBTC from stBTC to a given vault and back.
    Dispatcher public dispatcher;

    /// BitcoinRedeemer contract.
    BitcoinRedeemer public bitcoinRedeemer;

    /// Address of the treasury wallet, where fees should be transferred to.
    address public treasury;

    /// Minimum amount for a single deposit operation. The value should be set
    /// low enough so the deposits routed through Bitcoin Depositor contract won't
    /// be rejected. It means that minimumDepositAmount should be lower than
    /// tBTC protocol's depositDustThreshold reduced by all the minting fees taken
    /// before depositing in the Acre contract.
    uint256 public minimumDepositAmount;

    /// Maximum total amount of tBTC token held by Acre protocol.
    uint256 public maximumTotalAssets;

<<<<<<< HEAD
    /// @dev Hash of the type for redeeming stBTC to Bitcoin with permit.
    bytes32 private constant REDEEM_TO_BITCOIN_TYPEHASH =
        keccak256(
            "RedeemToBitcoin(address owner,uint256 shares,bytes bitcoinOutputScript,uint256 nonce,uint256 deadline)"
        );
=======
    /// Entry fee basis points applied to entry fee calculation.
    uint256 public entryFeeBasisPoints;

    /// Exit fee basis points applied to exit fee calculation.
    uint256 public exitFeeBasisPoints;
>>>>>>> 1e05e0e7

    /// Emitted when the treasury wallet address is updated.
    /// @param oldTreasury Address of the old treasury wallet.
    /// @param newTreasury Address of the new treasury wallet.
    event TreasuryUpdated(address oldTreasury, address newTreasury);

    /// Emitted when deposit parameters are updated.
    /// @param minimumDepositAmount New value of the minimum deposit amount.
    /// @param maximumTotalAssets New value of the maximum total assets amount.
    event DepositParametersUpdated(
        uint256 minimumDepositAmount,
        uint256 maximumTotalAssets
    );

    /// Emitted when the dispatcher contract is updated.
    /// @param oldDispatcher Address of the old dispatcher contract.
    /// @param newDispatcher Address of the new dispatcher contract.
    event DispatcherUpdated(address oldDispatcher, address newDispatcher);

<<<<<<< HEAD
    /// Emitted when the BitcoinRedeemer contract is updated.
    /// @param oldBitcoinRedeemer Address of the old BitcoinRedeemer contract.
    /// @param newBitcoinRedeemer Address of the new BitcoinRedeemer contract.
    event BitcoinRedeemerUpdated(
        address oldBitcoinRedeemer,
        address newBitcoinRedeemer
    );
=======
    /// Emitted when the entry fee basis points are updated.
    /// @param entryFeeBasisPoints New value of the fee basis points.
    event EntryFeeBasisPointsUpdated(uint256 entryFeeBasisPoints);

    /// Emitted when the exit fee basis points are updated.
    /// @param exitFeeBasisPoints New value of the fee basis points.
    event ExitFeeBasisPointsUpdated(uint256 exitFeeBasisPoints);
>>>>>>> 1e05e0e7

    /// Reverts if the amount is less than the minimum deposit amount.
    /// @param amount Amount to check.
    /// @param min Minimum amount to check 'amount' against.
    error LessThanMinDeposit(uint256 amount, uint256 min);

    /// Reverts if the address is zero.
    error ZeroAddress();

    /// Reverts if the address is disallowed.
    error DisallowedAddress();

    /// @custom:oz-upgrades-unsafe-allow constructor
    constructor() {
        _disableInitializers();
    }

    function initialize(IERC20 asset, address _treasury) public initializer {
        __ERC4626_init(asset);
        __ERC20_init("Acre Staked Bitcoin", "stBTC");
        __Ownable2Step_init();
        __Ownable_init(msg.sender);
        __ERC20Permit_init("Acre Staked Bitcoin");

        if (address(_treasury) == address(0)) {
            revert ZeroAddress();
        }
        treasury = _treasury;

        // TODO: Revisit the exact values closer to the launch.
        minimumDepositAmount = 0.001 * 1e18; // 0.001 tBTC
        maximumTotalAssets = 25 * 1e18; // 25 tBTC
        entryFeeBasisPoints = 0; // TODO: tbd
        exitFeeBasisPoints = 0; // TODO: tbd
    }

    /// @notice Updates treasury wallet address.
    /// @param newTreasury New treasury wallet address.
    function updateTreasury(address newTreasury) external onlyOwner {
        // TODO: Introduce a parameters update process.
        if (newTreasury == address(0)) {
            revert ZeroAddress();
        }
        if (newTreasury == address(this)) {
            revert DisallowedAddress();
        }

        emit TreasuryUpdated(treasury, newTreasury);

        treasury = newTreasury;
    }

    /// @notice Updates deposit parameters.
    /// @dev To disable the limit for deposits, set the maximum total assets to
    ///      maximum (`type(uint256).max`).
    /// @param _minimumDepositAmount New value of the minimum deposit amount. It
    ///        is the minimum amount for a single deposit operation.
    /// @param _maximumTotalAssets New value of the maximum total assets amount.
    ///        It is the maximum amount of the tBTC token that the Acre protocol
    ///        can hold.
    function updateDepositParameters(
        uint256 _minimumDepositAmount,
        uint256 _maximumTotalAssets
    ) external onlyOwner {
        // TODO: Introduce a parameters update process.
        minimumDepositAmount = _minimumDepositAmount;
        maximumTotalAssets = _maximumTotalAssets;

        emit DepositParametersUpdated(
            _minimumDepositAmount,
            _maximumTotalAssets
        );
    }

    // TODO: Implement a governed upgrade process that initiates an update and
    //       then finalizes it after a delay.
    /// @notice Updates the dispatcher contract and gives it an unlimited
    ///         allowance to transfer staked tBTC.
    /// @param newDispatcher Address of the new dispatcher contract.
    function updateDispatcher(Dispatcher newDispatcher) external onlyOwner {
        if (address(newDispatcher) == address(0)) {
            revert ZeroAddress();
        }

        address oldDispatcher = address(dispatcher);

        emit DispatcherUpdated(oldDispatcher, address(newDispatcher));
        dispatcher = newDispatcher;

        // TODO: Once withdrawal/rebalancing is implemented, we need to revoke the
        // approval of the vaults share tokens from the old dispatcher and approve
        // a new dispatcher to manage the share tokens.

        if (oldDispatcher != address(0)) {
            // Setting allowance to zero for the old dispatcher
            IERC20(asset()).forceApprove(oldDispatcher, 0);
        }

        // Setting allowance to max for the new dispatcher
        IERC20(asset()).forceApprove(address(dispatcher), type(uint256).max);
    }

<<<<<<< HEAD
    /// @notice Updates the BitcoinRedeemer contract.
    /// @param newBitcoinRedeemer Address of the new BitcoinRedeemer contract.
    function updateBitcoinRedeemer(
        address newBitcoinRedeemer
    ) external onlyOwner {
        if (newBitcoinRedeemer == address(0)) {
            revert ZeroAddress();
        }

        emit BitcoinRedeemerUpdated(
            address(bitcoinRedeemer),
            newBitcoinRedeemer
        );

        bitcoinRedeemer = BitcoinRedeemer(newBitcoinRedeemer);
    }

    /// @notice Calls `receiveApproval` function on spender previously approving
    ///         the spender to withdraw from the caller multiple times, up to
    ///         the `amount` amount. If this function is called again, it
    ///         overwrites the current allowance with `amount`. Reverts if the
    ///         approval reverted or if `receiveApproval` call on the spender
    ///         reverted.
    /// @return True if both approval and `receiveApproval` calls succeeded.
    /// @dev If the `amount` is set to `type(uint256).max` then
    ///      `transferFrom` and `burnFrom` will not reduce an allowance.
    function approveAndCall(
        address spender,
        uint256 value,
        bytes memory extraData
    ) external override returns (bool) {
        if (approve(spender, value)) {
            IReceiveApproval(spender).receiveApproval(
                _msgSender(),
                value,
                address(this),
                extraData
            );
            return true;
        }
        return false;
=======
    // TODO: Implement a governed upgrade process that initiates an update and
    //       then finalizes it after a delay.
    /// @notice Update the entry fee basis points.
    /// @param newEntryFeeBasisPoints New value of the fee basis points.
    function updateEntryFeeBasisPoints(
        uint256 newEntryFeeBasisPoints
    ) external onlyOwner {
        entryFeeBasisPoints = newEntryFeeBasisPoints;

        emit EntryFeeBasisPointsUpdated(newEntryFeeBasisPoints);
    }

    // TODO: Implement a governed upgrade process that initiates an update and
    //       then finalizes it after a delay.
    /// @notice Update the exit fee basis points.
    /// @param newExitFeeBasisPoints New value of the fee basis points.
    function updateExitFeeBasisPoints(
        uint256 newExitFeeBasisPoints
    ) external onlyOwner {
        exitFeeBasisPoints = newExitFeeBasisPoints;

        emit ExitFeeBasisPointsUpdated(newExitFeeBasisPoints);
>>>>>>> 1e05e0e7
    }

    /// @notice Mints shares to receiver by depositing exactly amount of
    ///         tBTC tokens.
    /// @dev Takes into account a deposit parameter, minimum deposit amount,
    ///      which determines the minimum amount for a single deposit operation.
    ///      The amount of the assets has to be pre-approved in the tBTC
    ///      contract.
    /// @param assets Approved amount of tBTC tokens to deposit. This includes
    ///               treasury fees for staking tBTC.
    /// @param receiver The address to which the shares will be minted.
    /// @return Minted shares adjusted for the fees taken by the treasury.
    function deposit(
        uint256 assets,
        address receiver
    ) public override returns (uint256) {
        if (assets < minimumDepositAmount) {
            revert LessThanMinDeposit(assets, minimumDepositAmount);
        }

        return super.deposit(assets, receiver);
    }

    /// @notice Mints shares to receiver by depositing tBTC tokens.
    /// @dev Takes into account a deposit parameter, minimum deposit amount,
    ///      which determines the minimum amount for a single deposit operation.
    ///      The amount of the assets has to be pre-approved in the tBTC
    ///      contract.
    ///      The msg.sender is required to grant approval for the transfer of a
    ///      certain amount of tBTC, and in addition, approval for the associated
    ///      fee. Specifically, the total amount to be approved (amountToApprove)
    ///      should be equal to the sum of the deposited amount and the fee.
    ///      To determine the total assets amount necessary for approval
    ///      corresponding to a given share amount, use the `previewMint` function.
    /// @param shares Amount of shares to mint.
    /// @param receiver The address to which the shares will be minted.
    /// @return assets Used assets to mint shares.
    function mint(
        uint256 shares,
        address receiver
    ) public override returns (uint256 assets) {
        if ((assets = super.mint(shares, receiver)) < minimumDepositAmount) {
            revert LessThanMinDeposit(assets, minimumDepositAmount);
        }
    }

    /// @notice Redeems stBTC to Bitcoin with permit.
    /// @dev After checking the signature the function approves BitcoinRedeemer
    ///      contract to redeem stBTC shares. The BitcoinRedeemer contract
    ///      redeems stBTC to receive tBTC and requests redemption of tBTC in
    ///      the tBTC Bridge.
    /// @param owner The owner of the stBTC tokens.
    /// @param shares The number of stBTC tokens to redeem.
    /// @param tbtcRedemptionData Additional data required for the tBTC redemption
    ///        by the tBTC Bridge.
    /// @param deadline The deadline by which the redemption must occur.
    /// @param v The recovery id of the signature.
    /// @param r The R value of the signature.
    /// @param s The S value of the signature.
    function redeemToBitcoinWithPermit(
        address owner,
        uint256 shares,
        bytes calldata tbtcRedemptionData,
        uint256 deadline,
        uint8 v,
        bytes32 r,
        bytes32 s
    ) public {
        /* solhint-disable-next-line not-rely-on-time */
        if (block.timestamp > deadline) {
            revert ERC2612ExpiredSignature(deadline);
        }

        bytes32 redeemerOutputScriptHash = TbtcRedemption
            .extractBitcoinOutputScriptHash(tbtcRedemptionData);

        // Use hashing function from Open Zeppelin's ERC20Permit contract.
        bytes32 hash = _hashTypedDataV4(
            keccak256(
                abi.encode(
                    REDEEM_TO_BITCOIN_TYPEHASH,
                    owner,
                    shares,
                    redeemerOutputScriptHash,
                    _useNonce(owner),
                    deadline
                )
            )
        );

        address signer = ECDSA.recover(hash, v, r, s);

        if (signer != owner) {
            revert ERC2612InvalidSigner(signer, owner);
        }

        _approve(owner, address(bitcoinRedeemer), shares);

        return
            bitcoinRedeemer.redeemSharesAndUnmint(
                owner,
                shares,
                tbtcRedemptionData
            );
    }

    /// @notice Returns value of assets that would be exchanged for the amount of
    ///         shares owned by the `account`.
    /// @param account Owner of shares.
    /// @return Assets amount.
    function assetsBalanceOf(address account) public view returns (uint256) {
        return convertToAssets(balanceOf(account));
    }

    /// @notice Returns the maximum amount of the tBTC token that can be
    ///         deposited into the vault for the receiver through a deposit
    ///         call. It takes into account the deposit parameter, maximum total
    ///         assets, which determines the total amount of tBTC token held by
    ///         Acre. This function always returns available limit for deposits,
    ///         but the fee is not taken into account. As a result of this, there
    ///         always will be some dust left. If the dust is lower than the
    ///         minimum deposit amount, this function will return 0.
    /// @return The maximum amount of tBTC token that can be deposited into
    ///         Acre protocol for the receiver.
    function maxDeposit(address) public view override returns (uint256) {
        if (maximumTotalAssets == type(uint256).max) {
            return type(uint256).max;
        }

        uint256 currentTotalAssets = totalAssets();
        if (currentTotalAssets >= maximumTotalAssets) return 0;

        // Max amount left for next deposits. If it is lower than the minimum
        // deposit amount, return 0.
        uint256 unusedLimit = maximumTotalAssets - currentTotalAssets;

        return minimumDepositAmount > unusedLimit ? 0 : unusedLimit;
    }

    /// @notice Returns the maximum amount of the vault shares that can be
    ///         minted for the receiver, through a mint call.
    /// @dev Since the stBTC contract limits the maximum total tBTC tokens this
    ///      function converts the maximum deposit amount to shares.
    /// @return The maximum amount of the vault shares.
    function maxMint(address receiver) public view override returns (uint256) {
        uint256 _maxDeposit = maxDeposit(receiver);

        // slither-disable-next-line incorrect-equality
        return
            _maxDeposit == type(uint256).max
                ? type(uint256).max
                : convertToShares(_maxDeposit);
    }

    /// @return Returns deposit parameters.
    function depositParameters() public view returns (uint256, uint256) {
        return (minimumDepositAmount, maximumTotalAssets);
    }

<<<<<<< HEAD
    /// @dev Overrides ERC20 and ERC4626 virtual functions.
    function decimals() public pure override(ERC20, ERC4626) returns (uint8) {
        return 18;
=======
    /// @return Returns entry fee basis point used in deposits.
    function _entryFeeBasisPoints() internal view override returns (uint256) {
        return entryFeeBasisPoints;
    }

    /// @return Returns exit fee basis point used in withdrawals.
    function _exitFeeBasisPoints() internal view override returns (uint256) {
        return exitFeeBasisPoints;
    }

    /// @notice Returns the address of the treasury wallet, where fees should be
    ///         transferred to.
    function _feeRecipient() internal view override returns (address) {
        return treasury;
>>>>>>> 1e05e0e7
    }
}<|MERGE_RESOLUTION|>--- conflicted
+++ resolved
@@ -1,11 +1,7 @@
 // SPDX-License-Identifier: GPL-3.0-only
 pragma solidity ^0.8.21;
 
-<<<<<<< HEAD
-import "@openzeppelin/contracts-upgradeable/token/ERC20/extensions/ERC4626Upgradeable.sol";
 import "@openzeppelin/contracts-upgradeable/token/ERC20/extensions/ERC20PermitUpgradeable.sol";
-=======
->>>>>>> 1e05e0e7
 import "@openzeppelin/contracts/token/ERC20/utils/SafeERC20.sol";
 import "@openzeppelin/contracts-upgradeable/access/Ownable2StepUpgradeable.sol";
 
@@ -13,11 +9,8 @@
 import "@thesis/solidity-contracts/contracts/token/IReceiveApproval.sol";
 
 import "./Dispatcher.sol";
-<<<<<<< HEAD
 import "./BitcoinRedeemer.sol";
-=======
 import "./lib/ERC4626Fees.sol";
->>>>>>> 1e05e0e7
 
 /// @title stBTC
 /// @notice This contract implements the ERC-4626 tokenized vault standard. By
@@ -30,15 +23,7 @@
 ///      of yield-bearing vaults. This contract facilitates the minting and
 ///      burning of shares (stBTC), which are represented as standard ERC20
 ///      tokens, providing a seamless exchange with tBTC tokens.
-<<<<<<< HEAD
-contract stBTC is
-    ERC4626Upgradeable,
-    Ownable2StepUpgradeable,
-    ERC20PermitUpgradeable
-{
-=======
-contract stBTC is ERC4626Fees, Ownable2StepUpgradeable {
->>>>>>> 1e05e0e7
+contract stBTC is ERC4626Fees, Ownable2StepUpgradeable, ERC20PermitUpgradeable {
     using SafeERC20 for IERC20;
 
     /// Dispatcher contract that routes tBTC from stBTC to a given vault and back.
@@ -60,19 +45,17 @@
     /// Maximum total amount of tBTC token held by Acre protocol.
     uint256 public maximumTotalAssets;
 
-<<<<<<< HEAD
     /// @dev Hash of the type for redeeming stBTC to Bitcoin with permit.
     bytes32 private constant REDEEM_TO_BITCOIN_TYPEHASH =
         keccak256(
             "RedeemToBitcoin(address owner,uint256 shares,bytes bitcoinOutputScript,uint256 nonce,uint256 deadline)"
         );
-=======
+
     /// Entry fee basis points applied to entry fee calculation.
     uint256 public entryFeeBasisPoints;
 
     /// Exit fee basis points applied to exit fee calculation.
     uint256 public exitFeeBasisPoints;
->>>>>>> 1e05e0e7
 
     /// Emitted when the treasury wallet address is updated.
     /// @param oldTreasury Address of the old treasury wallet.
@@ -92,7 +75,6 @@
     /// @param newDispatcher Address of the new dispatcher contract.
     event DispatcherUpdated(address oldDispatcher, address newDispatcher);
 
-<<<<<<< HEAD
     /// Emitted when the BitcoinRedeemer contract is updated.
     /// @param oldBitcoinRedeemer Address of the old BitcoinRedeemer contract.
     /// @param newBitcoinRedeemer Address of the new BitcoinRedeemer contract.
@@ -100,7 +82,7 @@
         address oldBitcoinRedeemer,
         address newBitcoinRedeemer
     );
-=======
+
     /// Emitted when the entry fee basis points are updated.
     /// @param entryFeeBasisPoints New value of the fee basis points.
     event EntryFeeBasisPointsUpdated(uint256 entryFeeBasisPoints);
@@ -108,7 +90,6 @@
     /// Emitted when the exit fee basis points are updated.
     /// @param exitFeeBasisPoints New value of the fee basis points.
     event ExitFeeBasisPointsUpdated(uint256 exitFeeBasisPoints);
->>>>>>> 1e05e0e7
 
     /// Reverts if the amount is less than the minimum deposit amount.
     /// @param amount Amount to check.
@@ -211,7 +192,6 @@
         IERC20(asset()).forceApprove(address(dispatcher), type(uint256).max);
     }
 
-<<<<<<< HEAD
     /// @notice Updates the BitcoinRedeemer contract.
     /// @param newBitcoinRedeemer Address of the new BitcoinRedeemer contract.
     function updateBitcoinRedeemer(
@@ -253,7 +233,8 @@
             return true;
         }
         return false;
-=======
+    }
+
     // TODO: Implement a governed upgrade process that initiates an update and
     //       then finalizes it after a delay.
     /// @notice Update the entry fee basis points.
@@ -276,7 +257,6 @@
         exitFeeBasisPoints = newExitFeeBasisPoints;
 
         emit ExitFeeBasisPointsUpdated(newExitFeeBasisPoints);
->>>>>>> 1e05e0e7
     }
 
     /// @notice Mints shares to receiver by depositing exactly amount of
@@ -436,11 +416,16 @@
         return (minimumDepositAmount, maximumTotalAssets);
     }
 
-<<<<<<< HEAD
     /// @dev Overrides ERC20 and ERC4626 virtual functions.
-    function decimals() public pure override(ERC20, ERC4626) returns (uint8) {
+    function decimals()
+        public
+        pure
+        override(ERC20Upgradeable, ERC4626Upgradeable)
+        returns (uint8)
+    {
         return 18;
-=======
+    }
+
     /// @return Returns entry fee basis point used in deposits.
     function _entryFeeBasisPoints() internal view override returns (uint256) {
         return entryFeeBasisPoints;
@@ -455,6 +440,5 @@
     ///         transferred to.
     function _feeRecipient() internal view override returns (address) {
         return treasury;
->>>>>>> 1e05e0e7
     }
 }