--- conflicted
+++ resolved
@@ -17,11 +17,7 @@
 ///      of yield-bearing vaults. This contract facilitates the minting and
 ///      burning of shares (stBTC), which are represented as standard ERC20
 ///      tokens, providing a seamless exchange with tBTC tokens.
-<<<<<<< HEAD
-contract stBTC is xERC4626, Ownable {
-=======
-contract stBTC is ERC4626, Ownable2Step {
->>>>>>> 0ed5b1ee
+contract stBTC is xERC4626, Ownable2Step {
     using SafeERC20 for IERC20;
 
     /// Dispatcher contract that routes tBTC from stBTC to a given vault and back.
