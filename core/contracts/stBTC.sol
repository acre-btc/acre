// SPDX-License-Identifier: GPL-3.0-only
pragma solidity ^0.8.21;

import "@openzeppelin/contracts/token/ERC20/extensions/ERC4626.sol";
import "@openzeppelin/contracts/token/ERC20/utils/SafeERC20.sol";
import "@openzeppelin/contracts/access/Ownable.sol";
import "./Dispatcher.sol";
import "./lib/ERC4626Fees.sol";

/// @title stBTC
/// @notice This contract implements the ERC-4626 tokenized vault standard. By
///         staking tBTC, users acquire a liquid staking token called stBTC,
///         commonly referred to as "shares". The staked tBTC is securely
///         deposited into Acre's vaults, where it generates yield over time.
///         Users have the flexibility to redeem stBTC, enabling them to
///         withdraw their staked tBTC along with the accrued yield.
/// @dev ERC-4626 is a standard to optimize and unify the technical parameters
///      of yield-bearing vaults. This contract facilitates the minting and
///      burning of shares (stBTC), which are represented as standard ERC20
///      tokens, providing a seamless exchange with tBTC tokens.
contract stBTC is ERC4626Fees, Ownable {
    using SafeERC20 for IERC20;

    /// Dispatcher contract that routes tBTC from stBTC to a given vault and back.
    Dispatcher public dispatcher;

    /// Address of the treasury wallet, where fees should be transferred to.
    address public treasury;

    /// Entry fee basis points applied to entry fee calculation.
    uint256 public entryFeeBasisPoints;

    /// Minimum amount for a single deposit operation. The value should be set
    /// low enough so the deposits routed through TbtcDepositor contract won't
    /// be rejected. It means that minimumDepositAmount should be lower than
    /// tBTC protocol's depositDustThreshold reduced by all the minting fees taken
    /// before depositing in the Acre contract.
    uint256 public minimumDepositAmount;

    /// Maximum total amount of tBTC token held by Acre protocol.
    uint256 public maximumTotalAssets;

<<<<<<< HEAD
    /// Emitted when a referral is used.
    /// @param referral Used for referral program.
    /// @param assets Amount of tBTC tokens staked.
    event StakeReferral(uint16 indexed referral, uint256 assets);

=======
>>>>>>> 8c0242a3
    /// Emitted when the treasury wallet address is updated.
    /// @param treasury New treasury wallet address.
    event TreasuryUpdated(address treasury);

    /// Emitted when deposit parameters are updated.
    /// @param minimumDepositAmount New value of the minimum deposit amount.
    /// @param maximumTotalAssets New value of the maximum total assets amount.
    event DepositParametersUpdated(
        uint256 minimumDepositAmount,
        uint256 maximumTotalAssets
    );

    /// Emitted when the dispatcher contract is updated.
    /// @param oldDispatcher Address of the old dispatcher contract.
    /// @param newDispatcher Address of the new dispatcher contract.
    event DispatcherUpdated(address oldDispatcher, address newDispatcher);

    /// Emitted when the entry fee basis points are updated.
    /// @param entryFeeBasisPoints New value of the fee basis points.
    event EntryFeeBasisPointsUpdated(uint256 entryFeeBasisPoints);

    /// Reverts if the amount is less than the minimum deposit amount.
    /// @param amount Amount to check.
    /// @param min Minimum amount to check 'amount' against.
    error LessThanMinDeposit(uint256 amount, uint256 min);

    /// Reverts if the address is zero.
    error ZeroAddress();

    /// Reverts if the address is disallowed.
    error DisallowedAddress();

    constructor(
        IERC20 _tbtc,
        address _treasury
    ) ERC4626(_tbtc) ERC20("Acre Staked Bitcoin", "stBTC") Ownable(msg.sender) {
        if (address(_treasury) == address(0)) {
            revert ZeroAddress();
        }
        treasury = _treasury;
        // TODO: Revisit the exact values closer to the launch.
        minimumDepositAmount = 0.001 * 1e18; // 0.001 tBTC
        maximumTotalAssets = 25 * 1e18; // 25 tBTC
        entryFeeBasisPoints = 5; // 5bps == 0.05% == 0.0005
    }

    /// @notice Updates treasury wallet address.
    /// @param newTreasury New treasury wallet address.
    function updateTreasury(address newTreasury) external onlyOwner {
        // TODO: Introduce a parameters update process.
        if (newTreasury == address(0)) {
            revert ZeroAddress();
        }
        if (newTreasury == address(this)) {
            revert DisallowedAddress();
        }
        treasury = newTreasury;

        emit TreasuryUpdated(newTreasury);
    }

    /// @notice Updates deposit parameters.
    /// @dev To disable the limit for deposits, set the maximum total assets to
    ///      maximum (`type(uint256).max`).
    /// @param _minimumDepositAmount New value of the minimum deposit amount. It
    ///        is the minimum amount for a single deposit operation.
    /// @param _maximumTotalAssets New value of the maximum total assets amount.
    ///        It is the maximum amount of the tBTC token that the Acre protocol
    ///        can hold.
    function updateDepositParameters(
        uint256 _minimumDepositAmount,
        uint256 _maximumTotalAssets
    ) external onlyOwner {
        // TODO: Introduce a parameters update process.
        minimumDepositAmount = _minimumDepositAmount;
        maximumTotalAssets = _maximumTotalAssets;

        emit DepositParametersUpdated(
            _minimumDepositAmount,
            _maximumTotalAssets
        );
    }

    // TODO: Implement a governed upgrade process that initiates an update and
    //       then finalizes it after a delay.
    /// @notice Updates the dispatcher contract and gives it an unlimited
    ///         allowance to transfer staked tBTC.
    /// @param newDispatcher Address of the new dispatcher contract.
    function updateDispatcher(Dispatcher newDispatcher) external onlyOwner {
        if (address(newDispatcher) == address(0)) {
            revert ZeroAddress();
        }

        address oldDispatcher = address(dispatcher);

        emit DispatcherUpdated(oldDispatcher, address(newDispatcher));
        dispatcher = newDispatcher;

        // TODO: Once withdrawal/rebalancing is implemented, we need to revoke the
        // approval of the vaults share tokens from the old dispatcher and approve
        // a new dispatcher to manage the share tokens.

        if (oldDispatcher != address(0)) {
            // Setting allowance to zero for the old dispatcher
            IERC20(asset()).forceApprove(oldDispatcher, 0);
        }

        // Setting allowance to max for the new dispatcher
        IERC20(asset()).forceApprove(address(dispatcher), type(uint256).max);
    }

    // TODO: Implement a governed upgrade process that initiates an update and
    //       then finalizes it after a delay.
    /// @notice Update the entry fee basis points.
    /// @param newEntryFeeBasisPoints New value of the fee basis points.
    function updateEntryFeeBasisPoints(
        uint256 newEntryFeeBasisPoints
    ) external onlyOwner {
        entryFeeBasisPoints = newEntryFeeBasisPoints;

        emit EntryFeeBasisPointsUpdated(newEntryFeeBasisPoints);
    }

    /// @notice Mints shares to receiver by depositing exactly amount of
    ///         tBTC tokens.
    /// @dev Takes into account a deposit parameter, minimum deposit amount,
    ///      which determines the minimum amount for a single deposit operation.
    ///      The amount of the assets has to be pre-approved in the tBTC
    ///      contract.
    /// @param assets Approved amount of tBTC tokens to deposit. This includes
    ///               treasury fees for staking tBTC.
    /// @param receiver The address to which the shares will be minted.
    /// @return Minted shares adjusted for the fees taken by the treasury.
    function deposit(
        uint256 assets,
        address receiver
    ) public override returns (uint256) {
        if (assets < minimumDepositAmount) {
            revert LessThanMinDeposit(assets, minimumDepositAmount);
        }

        return super.deposit(assets, receiver);
    }

    /// @notice Mints shares to receiver by depositing tBTC tokens.
    /// @dev Takes into account a deposit parameter, minimum deposit amount,
    ///      which determines the minimum amount for a single deposit operation.
    ///      The amount of the assets has to be pre-approved in the tBTC
    ///      contract.
    ///      The msg.sender is required to grant approval for the transfer of a
    ///      certain amount of tBTC, and in addition, approval for the associated
    ///      fee. Specifically, the total amount to be approved (amountToApprove)
    ///      should be equal to the sum of the deposited amount and the fee.
    ///      To determine the total assets amount necessary for approval
    ///      corresponding to a given share amount, use the `previewMint` function.
    /// @param shares Amount of shares to mint.
    /// @param receiver The address to which the shares will be minted.
    function mint(
        uint256 shares,
        address receiver
    ) public override returns (uint256 assets) {
        if ((assets = super.mint(shares, receiver)) < minimumDepositAmount) {
            revert LessThanMinDeposit(assets, minimumDepositAmount);
        }
    }

<<<<<<< HEAD
    /// @notice Stakes a given amount of tBTC token and mints shares to a
    ///         receiver.
    /// @dev This function calls `deposit` function from `ERC4626` contract. The
    ///      amount of the assets has to be pre-approved in the tBTC contract.
    /// @param assets Approved amount for the transfer and stake.
    /// @param receiver The address to which the shares will be minted.
    /// @param referral Data used for referral program.
    /// @return shares Minted shares.
    function stake(
        uint256 assets,
        address receiver,
        uint16 referral
    ) public returns (uint256) {
        // TODO: revisit the type of referral.
        uint256 shares = deposit(assets, receiver);

        if (referral > 0) {
            emit StakeReferral(referral, assets);
        }

        return shares;
    }

=======
>>>>>>> 8c0242a3
    /// @notice Returns the maximum amount of the tBTC token that can be
    ///         deposited into the vault for the receiver through a deposit
    ///         call. It takes into account the deposit parameter, maximum total
    ///         assets, which determines the total amount of tBTC token held by
    ///         Acre. This function always returns available limit for deposits,
    ///         but the fee is not taken into account. As a result of this, there
    ///         always will be some dust left. If the dust is lower than the
    ///         minimum deposit amount, this function will return 0.
    /// @return The maximum amount of tBTC token that can be deposited into
    ///         Acre protocol for the receiver.
    function maxDeposit(address) public view override returns (uint256) {
        if (maximumTotalAssets == type(uint256).max) {
            return type(uint256).max;
        }

        uint256 currentTotalAssets = totalAssets();
        if (currentTotalAssets >= maximumTotalAssets) return 0;

        // Max amount left for next deposits. If it is lower than the minimum
        // deposit amount, return 0.
        uint256 unusedLimit = maximumTotalAssets - currentTotalAssets;

        return minimumDepositAmount > unusedLimit ? 0 : unusedLimit;
    }

    /// @notice Returns the maximum amount of the vault shares that can be
    ///         minted for the receiver, through a mint call.
    /// @dev Since the stBTC contract limits the maximum total tBTC tokens this
    ///      function converts the maximum deposit amount to shares.
    /// @return The maximum amount of the vault shares.
    function maxMint(address receiver) public view override returns (uint256) {
        uint256 _maxDeposit = maxDeposit(receiver);

        // slither-disable-next-line incorrect-equality
        return
            _maxDeposit == type(uint256).max
                ? type(uint256).max
                : convertToShares(_maxDeposit);
    }

    /// @return Returns deposit parameters.
    function depositParameters() public view returns (uint256, uint256) {
        return (minimumDepositAmount, maximumTotalAssets);
    }

    /// @notice Redeems shares for tBTC tokens.
    function _entryFeeBasisPoints() internal view override returns (uint256) {
        return entryFeeBasisPoints;
    }

    /// @notice Returns the address of the treasury wallet, where fees should be
    ///         transferred to.
    function _feeRecipient() internal view override returns (address) {
        return treasury;
    }
}<|MERGE_RESOLUTION|>--- conflicted
+++ resolved
@@ -40,14 +40,6 @@
     /// Maximum total amount of tBTC token held by Acre protocol.
     uint256 public maximumTotalAssets;
 
-<<<<<<< HEAD
-    /// Emitted when a referral is used.
-    /// @param referral Used for referral program.
-    /// @param assets Amount of tBTC tokens staked.
-    event StakeReferral(uint16 indexed referral, uint256 assets);
-
-=======
->>>>>>> 8c0242a3
     /// Emitted when the treasury wallet address is updated.
     /// @param treasury New treasury wallet address.
     event TreasuryUpdated(address treasury);
@@ -214,32 +206,6 @@
         }
     }
 
-<<<<<<< HEAD
-    /// @notice Stakes a given amount of tBTC token and mints shares to a
-    ///         receiver.
-    /// @dev This function calls `deposit` function from `ERC4626` contract. The
-    ///      amount of the assets has to be pre-approved in the tBTC contract.
-    /// @param assets Approved amount for the transfer and stake.
-    /// @param receiver The address to which the shares will be minted.
-    /// @param referral Data used for referral program.
-    /// @return shares Minted shares.
-    function stake(
-        uint256 assets,
-        address receiver,
-        uint16 referral
-    ) public returns (uint256) {
-        // TODO: revisit the type of referral.
-        uint256 shares = deposit(assets, receiver);
-
-        if (referral > 0) {
-            emit StakeReferral(referral, assets);
-        }
-
-        return shares;
-    }
-
-=======
->>>>>>> 8c0242a3
     /// @notice Returns the maximum amount of the tBTC token that can be
     ///         deposited into the vault for the receiver through a deposit
     ///         call. It takes into account the deposit parameter, maximum total
