--- conflicted
+++ resolved
@@ -27,18 +27,14 @@
     /// Maximum total amount of tBTC token held by Acre.
     uint256 public maximumTotalAssets;
 
-<<<<<<< HEAD
-    event StakeReferral(uint16 indexed referral, uint256 assets);
-=======
     /// Emitted when a referral is used.
     /// @param referral Used for referral program.
     /// @param assets Amount of tBTC tokens staked.
-    event StakeReferral(bytes32 indexed referral, uint256 assets);
+    event StakeReferral(uint16 indexed referral, uint256 assets);
 
     /// Emitted when deposit parameters are updated.
     /// @param minimumDepositAmount New value of the minimum deposit amount.
     /// @param maximumTotalAssets New value of the maximum total assets amount.
->>>>>>> 4648f6b9
     event DepositParametersUpdated(
         uint256 minimumDepositAmount,
         uint256 maximumTotalAssets
