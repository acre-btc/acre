--- conflicted
+++ resolved
@@ -1,28 +1,17 @@
 // SPDX-License-Identifier: GPL-3.0-only
 pragma solidity ^0.8.21;
 
-<<<<<<< HEAD
-import "@openzeppelin/contracts-upgradeable/token/ERC20/extensions/ERC4626Upgradeable.sol";
-=======
->>>>>>> cdbfcd6a
 import "@openzeppelin/contracts/token/ERC20/utils/SafeERC20.sol";
 
 import "../../Dispatcher.sol";
-<<<<<<< HEAD
 import "../../PausableOwnable.sol";
+import "../../lib/ERC4626Fees.sol";
 import {ZeroAddress} from "../../utils/Errors.sol";
-=======
-import "../../lib/ERC4626Fees.sol";
->>>>>>> cdbfcd6a
 
 /// @title stBTCV2
 /// @dev  This is a contract used to test stBTC upgradeability. It is a copy of
 ///       stBTC contract with some differences marked with `TEST:` comments.
-<<<<<<< HEAD
-contract stBTCV2 is PausableOwnable, ERC4626Upgradeable {
-=======
-contract stBTCV2 is ERC4626Fees, Ownable2StepUpgradeable {
->>>>>>> cdbfcd6a
+contract stBTCV2 is ERC4626Fees, PausableOwnable {
     using SafeERC20 for IERC20;
 
     /// Dispatcher contract that routes tBTC from stBTC to a given vault and back.
