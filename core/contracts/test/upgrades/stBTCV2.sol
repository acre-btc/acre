// SPDX-License-Identifier: GPL-3.0-only
pragma solidity ^0.8.21;

import "@openzeppelin/contracts/token/ERC20/utils/SafeERC20.sol";
import "@openzeppelin/contracts-upgradeable/access/Ownable2StepUpgradeable.sol";

<<<<<<< HEAD
// slither-disable-next-line missing-inheritance
interface IDispatcher {
    // tbd
}
=======
import "../../Dispatcher.sol";
import "../../lib/ERC4626Fees.sol";
>>>>>>> 30e1e959

/// @title stBTCV2
/// @dev  This is a contract used to test stBTC upgradeability. It is a copy of
///       stBTC contract with some differences marked with `TEST:` comments.
contract stBTCV2 is ERC4626Fees, Ownable2StepUpgradeable {
    using SafeERC20 for IERC20;

    /// Dispatcher contract that routes tBTC from stBTC to a given vault and back.
    IDispatcher public dispatcher;

    /// Address of the treasury wallet, where fees should be transferred to.
    address public treasury;

    /// Minimum amount for a single deposit operation. The value should be set
    /// low enough so the deposits routed through Bitcoin Depositor contract won't
    /// be rejected. It means that minimumDepositAmount should be lower than
    /// tBTC protocol's depositDustThreshold reduced by all the minting fees taken
    /// before depositing in the Acre contract.
    uint256 public minimumDepositAmount;

    /// Entry fee basis points applied to entry fee calculation.
    uint256 public entryFeeBasisPoints;

    /// Exit fee basis points applied to exit fee calculation.
    uint256 public exitFeeBasisPoints;

    // TEST: New variable.
    uint256 public newVariable;

    /// Emitted when the treasury wallet address is updated.
    /// @param treasury New treasury wallet address.
    event TreasuryUpdated(address treasury);

    /// Emitted when deposit parameters are updated.
    /// @param minimumDepositAmount New value of the minimum deposit amount.
    event DepositParametersUpdated(uint256 minimumDepositAmount);

    /// Emitted when the dispatcher contract is updated.
    /// @param oldDispatcher Address of the old dispatcher contract.
    /// @param newDispatcher Address of the new dispatcher contract.
    event DispatcherUpdated(address oldDispatcher, address newDispatcher);

    /// Emitted when the entry fee basis points are updated.
    /// @param entryFeeBasisPoints New value of the fee basis points.
    event EntryFeeBasisPointsUpdated(uint256 entryFeeBasisPoints);

    /// Emitted when the exit fee basis points are updated.
    /// @param exitFeeBasisPoints New value of the fee basis points.
    event ExitFeeBasisPointsUpdated(uint256 exitFeeBasisPoints);

    // TEST: New event.
    event NewEvent();

    /// Reverts if the amount is less than the minimum deposit amount.
    /// @param amount Amount to check.
    /// @param min Minimum amount to check 'amount' against.
    error LessThanMinDeposit(uint256 amount, uint256 min);

    /// Reverts if the address is zero.
    error ZeroAddress();

    /// Reverts if the address is disallowed.
    error DisallowedAddress();

    /// @custom:oz-upgrades-unsafe-allow constructor
    constructor() {
        _disableInitializers();
    }

    function initialize(IERC20 asset, address _treasury) public initializer {
        // TEST: Removed content of initialize function. Initialize shouldn't be
        //       called again during the upgrade because of the `initializer`
        //       modifier.
    }

    function initializeV2(uint256 _newVariable) public reinitializer(2) {
        newVariable = _newVariable;
    }

    /// @notice Updates treasury wallet address.
    /// @param newTreasury New treasury wallet address.
    function updateTreasury(address newTreasury) external onlyOwner {
        // TODO: Introduce a parameters update process.
        if (newTreasury == address(0)) {
            revert ZeroAddress();
        }
        if (newTreasury == address(this)) {
            revert DisallowedAddress();
        }
        treasury = newTreasury;

        emit TreasuryUpdated(newTreasury);
    }

    /// @notice Updates deposit parameters.
    /// @param _minimumDepositAmount New value of the minimum deposit amount. It
    ///        is the minimum amount for a single deposit operation.
    function updateDepositParameters(
        uint256 _minimumDepositAmount
    ) external onlyOwner {
        // TODO: Introduce a parameters update process.
        minimumDepositAmount = _minimumDepositAmount;

        emit DepositParametersUpdated(_minimumDepositAmount);
    }

    // TODO: Implement a governed upgrade process that initiates an update and
    //       then finalizes it after a delay.
    /// @notice Updates the dispatcher contract and gives it an unlimited
    ///         allowance to transfer staked tBTC.
    /// @param newDispatcher Address of the new dispatcher contract.
    function updateDispatcher(IDispatcher newDispatcher) external onlyOwner {
        if (address(newDispatcher) == address(0)) {
            revert ZeroAddress();
        }

        address oldDispatcher = address(dispatcher);

        emit DispatcherUpdated(oldDispatcher, address(newDispatcher));
        dispatcher = newDispatcher;

        // TODO: Once withdrawal/rebalancing is implemented, we need to revoke the
        // approval of the vaults share tokens from the old dispatcher and approve
        // a new dispatcher to manage the share tokens.

        if (oldDispatcher != address(0)) {
            // Setting allowance to zero for the old dispatcher
            IERC20(asset()).forceApprove(oldDispatcher, 0);
        }

        // Setting allowance to max for the new dispatcher
        IERC20(asset()).forceApprove(address(dispatcher), type(uint256).max);
    }

    // TODO: Implement a governed upgrade process that initiates an update and
    //       then finalizes it after a delay.
    /// @notice Update the entry fee basis points.
    /// @param newEntryFeeBasisPoints New value of the fee basis points.
    function updateEntryFeeBasisPoints(
        uint256 newEntryFeeBasisPoints
    ) external onlyOwner {
        entryFeeBasisPoints = newEntryFeeBasisPoints;

        emit EntryFeeBasisPointsUpdated(newEntryFeeBasisPoints);
    }

    // TODO: Implement a governed upgrade process that initiates an update and
    //       then finalizes it after a delay.
    /// @notice Update the exit fee basis points.
    /// @param newExitFeeBasisPoints New value of the fee basis points.
    function updateExitFeeBasisPoints(
        uint256 newExitFeeBasisPoints
    ) external onlyOwner {
        exitFeeBasisPoints = newExitFeeBasisPoints;

        emit ExitFeeBasisPointsUpdated(newExitFeeBasisPoints);
    }

    // TEST: Modified function.
    function deposit(
        uint256 assets,
        address receiver
    ) public override returns (uint256) {
        if (assets < minimumDepositAmount) {
            revert LessThanMinDeposit(assets, minimumDepositAmount);
        }
        // TEST: Emit new event.
        emit NewEvent();

        return super.deposit(assets, receiver);
    }

    /// @notice Mints shares to receiver by depositing tBTC tokens.
    /// @dev Takes into account a deposit parameter, minimum deposit amount,
    ///      which determines the minimum amount for a single deposit operation.
    ///      The amount of the assets has to be pre-approved in the tBTC
    ///      contract.
    ///      The msg.sender is required to grant approval for the transfer of a
    ///      certain amount of tBTC, and in addition, approval for the associated
    ///      fee. Specifically, the total amount to be approved (amountToApprove)
    ///      should be equal to the sum of the deposited amount and the fee.
    ///      To determine the total assets amount necessary for approval
    ///      corresponding to a given share amount, use the `previewMint` function.
    /// @param shares Amount of shares to mint.
    /// @param receiver The address to which the shares will be minted.
    /// @return assets Used assets to mint shares.
    function mint(
        uint256 shares,
        address receiver
    ) public override returns (uint256 assets) {
        if ((assets = super.mint(shares, receiver)) < minimumDepositAmount) {
            revert LessThanMinDeposit(assets, minimumDepositAmount);
        }
    }

    /// @notice Returns value of assets that would be exchanged for the amount of
    ///         shares owned by the `account`.
    /// @param account Owner of shares.
    /// @return Assets amount.
    function assetsBalanceOf(address account) public view returns (uint256) {
        return convertToAssets(balanceOf(account));
    }

    /// @return Returns deposit parameters.
    function depositParameters() public view returns (uint256) {
        return (minimumDepositAmount);
    }

    /// @return Returns entry fee basis point used in deposits.
    function _entryFeeBasisPoints() internal view override returns (uint256) {
        return entryFeeBasisPoints;
    }

    /// @return Returns exit fee basis point used in withdrawals.
    function _exitFeeBasisPoints() internal view override returns (uint256) {
        return exitFeeBasisPoints;
    }

    /// @notice Returns the address of the treasury wallet, where fees should be
    ///         transferred to.
    function _feeRecipient() internal view override returns (address) {
        return treasury;
    }
}<|MERGE_RESOLUTION|>--- conflicted
+++ resolved
@@ -3,16 +3,12 @@
 
 import "@openzeppelin/contracts/token/ERC20/utils/SafeERC20.sol";
 import "@openzeppelin/contracts-upgradeable/access/Ownable2StepUpgradeable.sol";
-
-<<<<<<< HEAD
+import "../../lib/ERC4626Fees.sol";
+
 // slither-disable-next-line missing-inheritance
 interface IDispatcher {
     // tbd
 }
-=======
-import "../../Dispatcher.sol";
-import "../../lib/ERC4626Fees.sol";
->>>>>>> 30e1e959
 
 /// @title stBTCV2
 /// @dev  This is a contract used to test stBTC upgradeability. It is a copy of
