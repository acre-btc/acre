// SPDX-License-Identifier: GPL-3.0-only
pragma solidity ^0.8.21;

import "@openzeppelin/contracts/access/Ownable2Step.sol";
import {SafeERC20} from "@openzeppelin/contracts/token/ERC20/utils/SafeERC20.sol";
import {IERC20} from "@openzeppelin/contracts/token/ERC20/IERC20.sol";
<<<<<<< HEAD
import {Math} from "@openzeppelin/contracts/utils/math/Math.sol";
=======
import {IERC721} from "@openzeppelin/contracts/token/ERC721/IERC721.sol";
>>>>>>> 28b65a2c

import "@keep-network/tbtc-v2/contracts/integrator/AbstractTBTCDepositor.sol";

import {stBTC} from "./stBTC.sol";

// TODO: Make Upgradable
// TODO: Make Pausable

/// @title Acre Bitcoin Depositor contract.
/// @notice The contract integrates Acre staking with tBTC minting.
///         User who wants to stake BTC in Acre should submit a Bitcoin transaction
///         to the most recently created off-chain ECDSA wallets of the tBTC Bridge
///         using pay-to-script-hash (P2SH) or pay-to-witness-script-hash (P2WSH)
///         containing hashed information about this Depositor contract address,
///         and staker's Ethereum address.
///         Then, the staker initiates tBTC minting by revealing their Ethereum
///         address along with their deposit blinding factor, refund public key
///         hash and refund locktime on the tBTC Bridge through this Depositor
///         contract.
///         The off-chain ECDSA wallet and Optimistic Minting bots listen for these
///         sorts of messages and when they get one, they check the Bitcoin network
///         to make sure the deposit lines up. Majority of tBTC minting is finalized
///         by the Optimistic Minting process, where Minter bot initializes
///         minting process and if there is no veto from the Guardians, the
///         process is finalized and tBTC minted to the Depositor address. If
///         the revealed deposit is not handled by the Optimistic Minting process
///         the off-chain ECDSA wallet may decide to pick the deposit transaction
///         for sweeping, and when the sweep operation is confirmed on the Bitcoin
///         network, the tBTC Bridge and tBTC vault mint the tBTC token to the
///         Depositor address. After tBTC is minted to the Depositor, on the stake
///         finalization tBTC is staked in stBTC contract and stBTC shares are emitted
///         to the staker.
contract AcreBitcoinDepositor is AbstractTBTCDepositor, Ownable2Step {
    using SafeERC20 for IERC20;

    /// @notice State of the stake request.
    enum StakeRequestState {
        Unknown,
        Initialized,
        Finalized,
        Queued,
        FinalizedFromQueue,
        CancelledFromQueue
    }

    struct StakeRequest {
        // State of the stake request.
        StakeRequestState state;
        // The address to which the stBTC shares will be minted. Stored only when
        // request is queued.
        address staker;
        // tBTC token amount to stake after deducting tBTC minting fees and the
        // Depositor fee. Stored only when request is queued.
        uint256 queuedAmount;
    }

    /// @notice tBTC Token contract.
    IERC20 public immutable tbtcToken;
    /// @notice stBTC contract.
    stBTC public immutable stbtc;

    /// @notice Mapping of stake requests.
    /// @dev The key is a deposit key identifying the deposit.
    mapping(uint256 => StakeRequest) public stakeRequests;

    /// @notice Minimum amount of a single stake request (in tBTC token precision).
    /// @dev This parameter should be set to a value exceeding the minimum deposit
    ///      amount supported by tBTC Bridge.
    uint256 public minStakeAmount;

    /// @notice Maximum amount of a single stake request (in tBTC token precision).
    /// @dev The staking flow in the dApp is asynchronous and there is a short period
    ///      of time between a deposit funding transaction is made on Bitcoin chain
    ///      and revealed to this contract. This limit is used to gain better control
    ///      on the stakes queue, and reduce a risk of concurrent stake requests
    ///      made in the dApp being blocked by another big deposit.
    uint256 public maxSingleStakeAmount;

    /// @notice Maximum total assets soft limit (in tBTC token precision).
    /// @dev stBTC contract defines a maximum total assets limit held by the protocol
    ///      that new deposits cannot exceed (hard cap). Due to the asynchronous
    ///      manner of Bitcoin deposits process we introduce a soft limit (soft cap)
    ///      set to a value lower than the hard cap to let the dApp initialize
    ///      Bitcoin deposits only up to the soft cap limit.
    uint256 public maxTotalAssetsSoftLimit;

    /// @notice Total balance of pending stake requests (in tBTC token precision).
    /// @dev stBTC contract introduces limits for total deposits amount. Due to
    ///      asynchronous manner of the staking flow, this contract needs to track
    ///      balance of pending stake requests to ensure new stake request are
    ///      not initialized if they won't be able to finalize.
    uint256 public queuedStakesBalance;

    /// @notice Divisor used to compute the depositor fee taken from each deposit
    ///         and transferred to the treasury upon stake request finalization.
    /// @dev That fee is computed as follows:
    ///      `depositorFee = depositedAmount / depositorFeeDivisor`
    ///       for example, if the depositor fee needs to be 2% of each deposit,
    ///       the `depositorFeeDivisor` should be set to `50` because
    ///       `1/50 = 0.02 = 2%`.
    uint64 public depositorFeeDivisor;

    /// @notice Emitted when a stake request is initialized.
    /// @dev Deposit details can be fetched from {{ Bridge.DepositRevealed }}
    ///      event emitted in the same transaction.
    /// @param depositKey Deposit key identifying the deposit.
    /// @param caller Address that initialized the stake request.
    /// @param staker The address to which the stBTC shares will be minted.
    event StakeRequestInitialized(
        uint256 indexed depositKey,
        address indexed caller,
        address indexed staker
    );

    /// @notice Emitted when bridging completion has been notified.
    /// @param depositKey Deposit key identifying the deposit.
    /// @param caller Address that notified about bridging completion.
    /// @param referral Identifier of a partner in the referral program.
    /// @param bridgedAmount Amount of tBTC tokens that was bridged by the tBTC bridge.
    /// @param depositorFee Depositor fee amount.
    event BridgingCompleted(
        uint256 indexed depositKey,
        address indexed caller,
        uint16 indexed referral,
        uint256 bridgedAmount,
        uint256 depositorFee
    );

    /// @notice Emitted when a stake request is finalized.
    /// @dev Deposit details can be fetched from {{ ERC4626.Deposit }}
    ///      event emitted in the same transaction.
    /// @param depositKey Deposit key identifying the deposit.
    /// @param caller Address that finalized the stake request.
    /// @param stakedAmount Amount of staked tBTC tokens.
    event StakeRequestFinalized(
        uint256 indexed depositKey,
        address indexed caller,
        uint256 stakedAmount
    );

    /// @notice Emitted when a stake request is queued.
    /// @param depositKey Deposit key identifying the deposit.
    /// @param caller Address that finalized the stake request.
    /// @param queuedAmount Amount of queued tBTC tokens.
    event StakeRequestQueued(
        uint256 indexed depositKey,
        address indexed caller,
        uint256 queuedAmount
    );

    /// @notice Emitted when a stake request is finalized from the queue.
    /// @dev Deposit details can be fetched from {{ ERC4626.Deposit }}
    ///      event emitted in the same transaction.
    /// @param depositKey Deposit key identifying the deposit.
    /// @param caller Address that finalized the stake request.
    /// @param stakedAmount Amount of staked tBTC tokens.
    event StakeRequestFinalizedFromQueue(
        uint256 indexed depositKey,
        address indexed caller,
        uint256 stakedAmount
    );

    /// @notice Emitted when a queued stake request is cancelled.
    /// @param depositKey Deposit key identifying the deposit.
    /// @param staker Address of the staker.
    /// @param amountToStake Amount of queued tBTC tokens that got cancelled.
    event StakeRequestCancelledFromQueue(
        uint256 indexed depositKey,
        address indexed staker,
        uint256 amountToStake
    );

    /// @notice Emitted when a minimum single stake amount is updated.
    /// @param minStakeAmount New value of the minimum single stake
    ///        amount (in tBTC token precision).
    event MinStakeAmountUpdated(uint256 minStakeAmount);

    /// @notice Emitted when a maximum single stake amount is updated.
    /// @param maxSingleStakeAmount New value of the maximum single stake
    ///        amount (in tBTC token precision).
    event MaxSingleStakeAmountUpdated(uint256 maxSingleStakeAmount);

    /// @notice Emitted when a maximum total assets soft limit is updated.
    /// @param maxTotalAssetsSoftLimit New value of the maximum total assets
    ///        soft limit (in tBTC token precision).
    event MaxTotalAssetsSoftLimitUpdated(uint256 maxTotalAssetsSoftLimit);

    /// @notice Emitted when a depositor fee divisor is updated.
    /// @param depositorFeeDivisor New value of the depositor fee divisor.
    event DepositorFeeDivisorUpdated(uint64 depositorFeeDivisor);

    /// Reverts if the tBTC Token address is zero.
    error TbtcTokenZeroAddress();

    /// Reverts if the stBTC address is zero.
    error StbtcZeroAddress();

    /// @dev Staker address is zero.
    error StakerIsZeroAddress();

    /// @dev Attempted to execute function for stake request in unexpected current
    ///      state.
    error UnexpectedStakeRequestState(
        StakeRequestState currentState,
        StakeRequestState expectedState
    );

    /// @dev Attempted to initialize a stake request with a deposit amount
    ///      exceeding the maximum limit for a single stake amount.
    error ExceededMaxSingleStake(uint256 amount, uint256 max);

    /// @dev Attempted to notify a bridging completion, while it was already
    ///      notified.
    error BridgingCompletionAlreadyNotified();

    /// @dev Attempted to finalize a stake request, while bridging completion has
    /// not been notified yet.
    error BridgingNotCompleted();

    /// @dev Calculated depositor fee exceeds the amount of minted tBTC tokens.
    error DepositorFeeExceedsBridgedAmount(
        uint256 depositorFee,
        uint256 bridgedAmount
    );

    /// @dev Attempted to call bridging finalization for a stake request for
    ///      which the function was already called.
    error BridgingFinalizationAlreadyCalled();

    /// @dev Attempted to finalize or cancel a stake request that was not added
    ///      to the queue, or was already finalized or cancelled.
    error StakeRequestNotQueued();

    /// @dev Attempted to call function by an account that is not the staker.
    error CallerNotStaker();

    /// @dev Attempted to recover tBTC token.
    error RecoverTbtcNotAllowed();

    /// @dev Attempted to set minimum stake amount to a value lower than the
    ///      tBTC Bridge deposit dust threshold.
    error MinStakeAmountLowerThanBridgeDepositDustThreshold(
        uint256 minStakeAmount,
        uint256 bridgeMinDepositAmount
    );

    /// @notice Acre Bitcoin Depositor contract constructor.
    /// @param bridge tBTC Bridge contract instance.
    /// @param tbtcVault tBTC Vault contract instance.
    /// @param _tbtcToken tBTC token contract instance.
    /// @param _stbtc stBTC contract instance.
    // TODO: Move to initializer when making the contract upgradeable.
    constructor(
        address bridge,
        address tbtcVault,
        address _tbtcToken,
        address _stbtc
    ) Ownable(msg.sender) {
        __AbstractTBTCDepositor_initialize(bridge, tbtcVault);

        if (address(_tbtcToken) == address(0)) {
            revert TbtcTokenZeroAddress();
        }
        if (address(_stbtc) == address(0)) {
            revert StbtcZeroAddress();
        }

        tbtcToken = IERC20(_tbtcToken);
        stbtc = stBTC(_stbtc);

        // TODO: Revisit initial values before mainnet deployment.
        minStakeAmount = 0.015 * 1e18; // 0.015 BTC
        maxSingleStakeAmount = 0.5 * 1e18; // 0.5 BTC
        maxTotalAssetsSoftLimit = 7 * 1e18; // 7 BTC
        depositorFeeDivisor = 1000; // 1/1000 == 10bps == 0.1% == 0.001
    }

    /// @notice This function allows staking process initialization for a Bitcoin
    ///         deposit made by an user with a P2(W)SH transaction. It uses the
    ///         supplied information to reveal a deposit to the tBTC Bridge contract.
    /// @dev Requirements:
    ///      - The revealed vault address must match the TBTCVault address,
    ///      - All requirements from {Bridge#revealDepositWithExtraData}
    ///        function must be met.
    ///      - `staker` must be the staker address used in the P2(W)SH BTC
    ///        deposit transaction as part of the extra data.
    ///      - `referral` must be the referral info used in the P2(W)SH BTC
    ///        deposit transaction as part of the extra data.
    ///      - BTC deposit for the given `fundingTxHash`, `fundingOutputIndex`
    ///        can be revealed only one time.
    /// @param fundingTx Bitcoin funding transaction data, see `IBridgeTypes.BitcoinTxInfo`.
    /// @param reveal Deposit reveal data, see `IBridgeTypes.DepositRevealInfo`.
    /// @param staker The address to which the stBTC shares will be minted.
    /// @param referral Data used for referral program.
    function initializeStake(
        IBridgeTypes.BitcoinTxInfo calldata fundingTx,
        IBridgeTypes.DepositRevealInfo calldata reveal,
        address staker,
        uint16 referral
    ) external {
        if (staker == address(0)) revert StakerIsZeroAddress();

        // We don't check if the request was already initialized, as this check
        // is enforced in `_initializeDeposit` when calling the
        // `Bridge.revealDepositWithExtraData` function.
        uint256 depositKey = _initializeDeposit(
            fundingTx,
            reveal,
            encodeExtraData(staker, referral)
        );

        transitionStakeRequestState(
            depositKey,
            StakeRequestState.Unknown,
            StakeRequestState.Initialized
        );

<<<<<<< HEAD
        uint256 depositAmount = bridge.deposits(depositKey).amount *
            SATOSHI_MULTIPLIER;

        if (depositAmount > maxSingleStakeAmount)
            revert ExceededMaxSingleStake(depositAmount, maxSingleStakeAmount);

        emit StakeRequestInitialized(depositKey, msg.sender, receiver);
=======
        emit StakeRequestInitialized(depositKey, msg.sender, staker);
>>>>>>> 28b65a2c
    }

    /// @notice This function should be called for previously initialized stake
    ///         request, after tBTC bridging process was finalized.
    ///         It stakes the tBTC from the given deposit into stBTC, emitting the
    ///         stBTC shares to the staker specified in the deposit extra data
    ///         and using the referral provided in the extra data.
    /// @dev In case depositing in stBTC vault fails (e.g. because of the
    ///      maximum deposit limit being reached), the `queueStake` function
    ///      should be called to add the stake request to the staking queue.
    /// @param depositKey Deposit key identifying the deposit.
    function finalizeStake(uint256 depositKey) external {
        transitionStakeRequestState(
            depositKey,
            StakeRequestState.Initialized,
            StakeRequestState.Finalized
        );

        (uint256 amountToStake, address staker) = finalizeBridging(depositKey);

        emit StakeRequestFinalized(depositKey, msg.sender, amountToStake);

        // Deposit tBTC in stBTC.
        tbtcToken.safeIncreaseAllowance(address(stbtc), amountToStake);
        // slither-disable-next-line unused-return
        stbtc.deposit(amountToStake, staker);
    }

    /// @notice This function should be called for previously initialized stake
    ///         request, after tBTC bridging process was finalized, in case the
    ///         `finalizeStake` failed due to stBTC vault deposit limit
    ///         being reached.
    /// @dev It queues the stake request, until the stBTC vault is ready to
    ///      accept the deposit. The request must be finalized with `finalizeQueuedStake`
    ///      after the limit is increased or other user withdraws their funds
    ///      from the stBTC contract to make place for another deposit.
    ///      The staker has a possibility to submit `cancelQueuedStake` that
    ///      will withdraw the minted tBTC token and abort staking process.
    /// @param depositKey Deposit key identifying the deposit.
    function queueStake(uint256 depositKey) external {
        transitionStakeRequestState(
            depositKey,
            StakeRequestState.Initialized,
            StakeRequestState.Queued
        );

        StakeRequest storage request = stakeRequests[depositKey];

        (request.queuedAmount, request.staker) = finalizeBridging(depositKey);

        // Increase pending stakes balance.
        queuedStakesBalance += request.queuedAmount;

        emit StakeRequestQueued(depositKey, msg.sender, request.queuedAmount);
    }

    /// @notice This function should be called for previously queued stake
    ///         request, when stBTC vault is able to accept a deposit.
    /// @param depositKey Deposit key identifying the deposit.
    function finalizeQueuedStake(uint256 depositKey) external {
        transitionStakeRequestState(
            depositKey,
            StakeRequestState.Queued,
            StakeRequestState.FinalizedFromQueue
        );

        StakeRequest storage request = stakeRequests[depositKey];

        if (request.queuedAmount == 0) revert StakeRequestNotQueued();

        uint256 amountToStake = request.queuedAmount;
        delete (request.queuedAmount);

<<<<<<< HEAD
        // solhint-disable-next-line not-rely-on-time
        request.finalizedAt = uint32(block.timestamp);

        // Decrease pending stakes balance.
        queuedStakesBalance -= amountToStake;

=======
>>>>>>> 28b65a2c
        emit StakeRequestFinalizedFromQueue(
            depositKey,
            msg.sender,
            amountToStake
        );

        // Deposit tBTC in stBTC.
        tbtcToken.safeIncreaseAllowance(address(stbtc), amountToStake);
        // slither-disable-next-line unused-return
        stbtc.deposit(amountToStake, request.staker);
    }

    /// @notice Cancel queued stake.
    ///         The function can be called by the staker to recover tBTC that cannot
    ///         be finalized to stake in stBTC contract due to a deposit limit being
    ///         reached.
    /// @dev This function can be called only after the stake request was added
    ///      to queue.
    /// @dev Only staker provided in the extra data of the stake request can
    ///      call this function.
    /// @param depositKey Deposit key identifying the deposit.
    function cancelQueuedStake(uint256 depositKey) external {
        transitionStakeRequestState(
            depositKey,
            StakeRequestState.Queued,
            StakeRequestState.CancelledFromQueue
        );

        StakeRequest storage request = stakeRequests[depositKey];

        if (request.queuedAmount == 0) revert StakeRequestNotQueued();

        // Check if caller is the staker.
        if (msg.sender != request.staker) revert CallerNotStaker();

        uint256 amount = request.queuedAmount;
        delete (request.queuedAmount);

<<<<<<< HEAD
        // solhint-disable-next-line not-rely-on-time
        request.recalledAt = uint32(block.timestamp);

        // Decrease pending stakes balance.
        queuedStakesBalance -= amount;

        emit StakeRequestRecalled(depositKey, request.receiver, amount);
=======
        emit StakeRequestCancelledFromQueue(depositKey, request.staker, amount);
>>>>>>> 28b65a2c

        tbtcToken.safeTransfer(request.staker, amount);
    }

    /// @notice Minimum stake amount in satoshi precision.
    /// @dev This function should be used by dApp to check the minimum amount
    ///      for the stake request.
    /// @dev It is not enforced in the `initializeStakeRequest` function, as
    ///      it is intended to be used in the dApp staking form.
    function minStakeInSatoshi() external view returns (uint256) {
        return minStakeAmount / SATOSHI_MULTIPLIER;
    }

    /// @notice Maximum stake amount in satoshi precision.
    /// @dev It takes into consideration the maximum total assets soft limit (soft
    ///      cap), that is expected to be set below the stBTC maximum total assets
    ///      limit (hard cap).
    /// @dev This function should be called before Bitcoin transaction funding
    ///      is made. The `initializeStakeRequest` function is not enforcing this
    ///      limit, not to block the reveal deposit operation of the concurrent
    ///      deposits made in the dApp in the short window between limit check,
    ///      submission of Bitcoin funding transaction and stake request
    ///      initialization.
    /// @return Maximum allowed stake amount.
    function maxStakeInSatoshi() external view returns (uint256) {
        uint256 currentTotalAssets = stbtc.totalAssets();

        if (currentTotalAssets >= maxTotalAssetsSoftLimit) {
            return 0;
        }

        uint256 availableLimit = maxTotalAssetsSoftLimit - currentTotalAssets;

        if (queuedStakesBalance >= availableLimit) {
            return 0;
        }
        availableLimit -= queuedStakesBalance;

        uint256 result = Math.min(availableLimit, maxSingleStakeAmount);

        return result / SATOSHI_MULTIPLIER;
    }

    /// @notice Updates the minimum stake amount.
    /// @dev It requires that the new value is greater or equal to the tBTC Bridge
    ///      deposit dust threshold, to ensure deposit will be able to be bridged.
    /// @param newMinStakeAmount New minimum stake amount (in tBTC precision).
    function updateMinStakeAmount(
        uint256 newMinStakeAmount
    ) external onlyOwner {
        // Read tBTC Bridge Deposit Dust Threshold in satoshi precision.
        (uint64 bridgeDepositDustThresholdSat, , , ) = bridge
            .depositParameters();

        // Convert tBTC Bridge Deposit Dust Threshold to tBTC token precision.
        uint256 bridgeDepositDustThreshold = uint256(
            bridgeDepositDustThresholdSat
        ) * SATOSHI_MULTIPLIER;

        // Check if new value is at least equal the tBTC Bridge Deposit Dust Threshold.
        if (newMinStakeAmount < bridgeDepositDustThreshold)
            revert MinStakeAmountLowerThanBridgeDepositDustThreshold(
                newMinStakeAmount,
                bridgeDepositDustThreshold
            );

        minStakeAmount = newMinStakeAmount;

        emit MinStakeAmountUpdated(newMinStakeAmount);
    }

    /// @notice Updates the maximum single stake amount.
    /// @param newMaxSingleStakeAmount New maximum single stake amount (in tBTC
    ///        precision).
    function updateMaxSingleStakeAmount(
        uint256 newMaxSingleStakeAmount
    ) external onlyOwner {
        maxSingleStakeAmount = newMaxSingleStakeAmount;

        emit MaxSingleStakeAmountUpdated(newMaxSingleStakeAmount);
    }

    /// @notice Updates the maximum total assets soft limit.
    /// @param newMaxTotalAssetsSoftLimit New maximum total assets soft limit
    ///        (in tBTC precision).
    function updateMaxTotalAssetsSoftLimit(
        uint256 newMaxTotalAssetsSoftLimit
    ) external onlyOwner {
        maxTotalAssetsSoftLimit = newMaxTotalAssetsSoftLimit;

        emit MaxTotalAssetsSoftLimitUpdated(newMaxTotalAssetsSoftLimit);
    }

    /// @notice Updates the depositor fee divisor.
    /// @param newDepositorFeeDivisor New depositor fee divisor value.
    function updateDepositorFeeDivisor(
        uint64 newDepositorFeeDivisor
    ) external onlyOwner {
        // TODO: Introduce a parameters update process.
        depositorFeeDivisor = newDepositorFeeDivisor;

        emit DepositorFeeDivisorUpdated(newDepositorFeeDivisor);
    }

    /// @notice Allows the governance to recover any ERC20 token sent - mistakenly
    ///         or not - to the contract address.
    /// @dev It doesn't allow the governance to recover tBTC tokens.
    /// @param token Address of the recovered ERC20 token contract.
    /// @param recipient Address the recovered token should be sent to.
    /// @param amount Recovered amount.
    function recoverERC20(
        IERC20 token,
        address recipient,
        uint256 amount
    ) external onlyOwner {
        if (address(token) == address(tbtcToken))
            revert RecoverTbtcNotAllowed();

        token.safeTransfer(recipient, amount);
    }

    /// @notice Allows the governance to recover any ERC721 token sent mistakenly
    ///         to the contract address.
    /// @param token Address of the recovered ERC721 token contract.
    /// @param recipient Address the recovered token should be sent to.
    /// @param tokenId Identifier of the recovered token.
    /// @param data Additional data.
    function recoverERC721(
        IERC721 token,
        address recipient,
        uint256 tokenId,
        bytes calldata data
    ) external onlyOwner {
        token.safeTransferFrom(address(this), recipient, tokenId, data);
    }

    // TODO: Handle minimum deposit amount in tBTC Bridge vs stBTC.

    /// @notice Encodes staker address and referral as extra data.
    /// @dev Packs the data to bytes32: 20 bytes of staker address and
    ///      2 bytes of referral, 10 bytes of trailing zeros.
    /// @param staker The address to which the stBTC shares will be minted.
    /// @param referral Data used for referral program.
    /// @return Encoded extra data.
    function encodeExtraData(
        address staker,
        uint16 referral
    ) public pure returns (bytes32) {
        return bytes32(abi.encodePacked(staker, referral));
    }

    /// @notice Decodes staker address and referral from extra data.
    /// @dev Unpacks the data from bytes32: 20 bytes of staker address and
    ///      2 bytes of referral, 10 bytes of trailing zeros.
    /// @param extraData Encoded extra data.
    /// @return staker The address to which the stBTC shares will be minted.
    /// @return referral Data used for referral program.
    function decodeExtraData(
        bytes32 extraData
    ) public pure returns (address staker, uint16 referral) {
        // First 20 bytes of extra data is staker address.
        staker = address(uint160(bytes20(extraData)));
        // Next 2 bytes of extra data is referral info.
        referral = uint16(bytes2(extraData << (8 * 20)));
    }

    /// @notice This function is used for state transitions. It ensures the current
    ///         stakte matches expected, and updates the stake request to a new
    ///         state.
    /// @param depositKey Deposit key identifying the deposit.
    /// @param expectedState Expected current stake request state.
    /// @param newState New stake request state.
    function transitionStakeRequestState(
        uint256 depositKey,
        StakeRequestState expectedState,
        StakeRequestState newState
    ) internal {
        // Validate current stake request state.
        if (stakeRequests[depositKey].state != expectedState)
            revert UnexpectedStakeRequestState(
                stakeRequests[depositKey].state,
                expectedState
            );

        // Transition to a new state.
        stakeRequests[depositKey].state = newState;
    }

    /// @notice This function should be called for previously initialized stake
    ///         request, after tBTC minting process completed, meaning tBTC was
    ///         minted to this contract.
    /// @dev It calculates the amount to stake based on the approximate minted
    ///      tBTC amount reduced by the depositor fee.
    /// @dev IMPORTANT NOTE: The minted tBTC amount used by this function is an
    ///      approximation. See documentation of the
    ///      {{TBTCDepositorProxy#_calculateTbtcAmount}} responsible for calculating
    ///      this value for more details.
    /// @param depositKey Deposit key identifying the deposit.
    /// @return amountToStake tBTC token amount to stake after deducting tBTC bridging
    ///         fees and the depositor fee.
    /// @return staker The address to which the stBTC shares will be minted.
    function finalizeBridging(
        uint256 depositKey
    ) internal returns (uint256, address) {
        (
            uint256 initialDepositAmount,
            uint256 tbtcAmount,
            bytes32 extraData
        ) = _finalizeDeposit(depositKey);

        // Compute depositor fee. The fee is calculated based on the initial funding
        // transaction amount, before the tBTC protocol network fees were taken.
        uint256 depositorFee = depositorFeeDivisor > 0
            ? (initialDepositAmount / depositorFeeDivisor)
            : 0;

        // Ensure the depositor fee does not exceed the approximate minted tBTC
        // amount.
        if (depositorFee >= tbtcAmount) {
            revert DepositorFeeExceedsBridgedAmount(depositorFee, tbtcAmount);
        }

        uint256 amountToStake = tbtcAmount - depositorFee;

        (address staker, uint16 referral) = decodeExtraData(extraData);

        // Emit event for accounting purposes to track partner's referral ID and
        // depositor fee taken.
        emit BridgingCompleted(
            depositKey,
            msg.sender,
            referral,
            tbtcAmount,
            depositorFee
        );

        // Transfer depositor fee to the treasury wallet.
        if (depositorFee > 0) {
            tbtcToken.safeTransfer(stbtc.treasury(), depositorFee);
        }

        return (amountToStake, staker);
    }
}<|MERGE_RESOLUTION|>--- conflicted
+++ resolved
@@ -4,11 +4,8 @@
 import "@openzeppelin/contracts/access/Ownable2Step.sol";
 import {SafeERC20} from "@openzeppelin/contracts/token/ERC20/utils/SafeERC20.sol";
 import {IERC20} from "@openzeppelin/contracts/token/ERC20/IERC20.sol";
-<<<<<<< HEAD
+import {IERC721} from "@openzeppelin/contracts/token/ERC721/IERC721.sol";
 import {Math} from "@openzeppelin/contracts/utils/math/Math.sol";
-=======
-import {IERC721} from "@openzeppelin/contracts/token/ERC721/IERC721.sol";
->>>>>>> 28b65a2c
 
 import "@keep-network/tbtc-v2/contracts/integrator/AbstractTBTCDepositor.sol";
 
@@ -326,17 +323,13 @@
             StakeRequestState.Initialized
         );
 
-<<<<<<< HEAD
         uint256 depositAmount = bridge.deposits(depositKey).amount *
             SATOSHI_MULTIPLIER;
 
         if (depositAmount > maxSingleStakeAmount)
             revert ExceededMaxSingleStake(depositAmount, maxSingleStakeAmount);
 
-        emit StakeRequestInitialized(depositKey, msg.sender, receiver);
-=======
         emit StakeRequestInitialized(depositKey, msg.sender, staker);
->>>>>>> 28b65a2c
     }
 
     /// @notice This function should be called for previously initialized stake
@@ -410,15 +403,9 @@
         uint256 amountToStake = request.queuedAmount;
         delete (request.queuedAmount);
 
-<<<<<<< HEAD
-        // solhint-disable-next-line not-rely-on-time
-        request.finalizedAt = uint32(block.timestamp);
-
         // Decrease pending stakes balance.
         queuedStakesBalance -= amountToStake;
 
-=======
->>>>>>> 28b65a2c
         emit StakeRequestFinalizedFromQueue(
             depositKey,
             msg.sender,
@@ -457,17 +444,10 @@
         uint256 amount = request.queuedAmount;
         delete (request.queuedAmount);
 
-<<<<<<< HEAD
-        // solhint-disable-next-line not-rely-on-time
-        request.recalledAt = uint32(block.timestamp);
+        emit StakeRequestCancelledFromQueue(depositKey, request.staker, amount);
 
         // Decrease pending stakes balance.
         queuedStakesBalance -= amount;
-
-        emit StakeRequestRecalled(depositKey, request.receiver, amount);
-=======
-        emit StakeRequestCancelledFromQueue(depositKey, request.staker, amount);
->>>>>>> 28b65a2c
 
         tbtcToken.safeTransfer(request.staker, amount);
     }
