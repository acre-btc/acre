// SPDX-License-Identifier: GPL-3.0-only
pragma solidity ^0.8.21;

import {IERC20} from "@openzeppelin/contracts/token/ERC20/IERC20.sol";
import "@openzeppelin/contracts/token/ERC20/utils/SafeERC20.sol";
<<<<<<< HEAD
import "@openzeppelin/contracts-upgradeable/access/Ownable2StepUpgradeable.sol";
=======
import "@openzeppelin/contracts/access/Ownable2Step.sol";
import {ZeroAddress} from "./utils/Errors.sol";
import "./stBTC.sol";
import "./interfaces/IDispatcher.sol";
>>>>>>> 7bb9f0f4

/// @title IMezoPortal
/// @dev Interface for the Mezo's Portal contract.
interface IMezoPortal {
    /// @notice DepositInfo keeps track of the deposit balance and unlock time.
    ///         Each deposit is tracked separately and associated with a specific
    ///         token. Some tokens can be deposited but can not be locked - in
    ///         that case the unlockAt is the block timestamp of when the deposit
    ///         was created. The same is true for tokens that can be locked but
    ///         the depositor decided not to lock them.
    struct DepositInfo {
        uint96 balance;
        uint32 unlockAt;
    }

    /// @notice Deposit and optionally lock tokens for the given period.
    /// @dev Lock period will be normalized to weeks. If non-zero, it must not
    ///      be shorter than the minimum lock period and must not be longer than
    ///      the maximum lock period.
    /// @param token token address to deposit
    /// @param amount amount of tokens to deposit
    /// @param lockPeriod lock period in seconds, 0 to not lock the deposit
    function deposit(address token, uint96 amount, uint32 lockPeriod) external;

    /// @notice Withdraw deposited tokens.
    ///         Deposited lockable tokens can be withdrawn at any time if
    ///         there is no lock set on the deposit or the lock period has passed.
    ///         There is no way to withdraw locked deposit. Tokens that are not
    ///         lockable can be withdrawn at any time. Deposit can be withdrawn
    ///         partially.
    /// @param token deposited token address
    /// @param depositId id of the deposit
    /// @param amount amount of the token to be withdrawn from the deposit
    function withdraw(address token, uint256 depositId, uint96 amount) external;

    /// @notice The number of deposits created. Includes the deposits that
    ///         were fully withdrawn. This is also the identifier of the most
    ///         recently created deposit.
    function depositCount() external view returns (uint256);

    /// @notice Get the balance and unlock time of a given deposit.
    /// @param depositor depositor address
    /// @param token token address to get the balance
    /// @param depositId id of the deposit
    function getDeposit(
        address depositor,
        address token,
        uint256 depositId
    ) external view returns (DepositInfo memory);
}

/// @notice MezoAllocator routes tBTC to/from MezoPortal.
<<<<<<< HEAD
contract MezoAllocator is Ownable2StepUpgradeable {
    using SafeERC20 for IERC20;

    /// @notice DepositInfo keeps track of the deposit Id, deposit balance,
    ///         creation time, and unlock time.
    struct DepositInfo {
        uint256 id;
        uint96 balance;
        uint32 createdAt;
        uint32 unlockAt;
    }

    /// Address of the MezoPortal contract.
    address public mezoPortal;
    /// tBTC token contract.
    IERC20 public tbtc;
    /// Contract holding tBTC deposited by stakers.
    address public tbtcStorage;

    /// @notice Maintainer address which can trigger deposit flow.
    address public maintainer;

    /// @notice keeps track of the deposit info.
    DepositInfo public depositInfo;

    /// Emitted when tBTC is deposited to MezoPortal.
=======
contract MezoAllocator is IDispatcher, Ownable2Step {
    using SafeERC20 for IERC20;

    /// @notice Address of the MezoPortal contract.
    IMezoPortal public immutable mezoPortal;
    /// @notice tBTC token contract.
    IERC20 public immutable tbtc;
    /// @notice stBTC token vault contract.
    stBTC public immutable stbtc;
    /// @notice Keeps track of the addresses that are allowed to trigger deposit
    ///         allocations.
    mapping(address => bool) public isMaintainer;
    /// @notice List of maintainers.
    address[] public maintainers;
    /// @notice keeps track of the latest deposit ID assigned in Mezo Portal.
    uint256 public depositId;
    /// @notice Keeps track of the total amount of tBTC allocated to MezoPortal.
    uint96 public depositBalance;

    /// @notice Emitted when tBTC is deposited to MezoPortal.
>>>>>>> 7bb9f0f4
    event DepositAllocated(
        uint256 indexed oldDepositId,
        uint256 indexed newDepositId,
        uint256 addedAmount,
        uint256 newDepositAmount
    );
    /// @notice Emitted when tBTC is withdrawn from MezoPortal.
    event DepositWithdrawn(uint256 indexed depositId, uint256 amount);
    /// @notice Emitted when the maintainer address is updated.
    event MaintainerAdded(address indexed maintainer);
    /// @notice Emitted when the maintainer address is updated.
    event MaintainerRemoved(address indexed maintainer);
    /// @notice Reverts if the caller is not an authorized account.
    error NotAuthorized();
    /// @notice Reverts if the caller is not a maintainer.
    error MaintainerNotRegistered();
    /// @notice Reverts if the caller is already a maintainer.
    error MaintainerAlreadyRegistered();

    modifier onlyMaintainer() {
        if (!isMaintainer[msg.sender]) {
            revert NotAuthorized();
        }
        _;
    }

    /// @custom:oz-upgrades-unsafe-allow constructor
    constructor() {
        _disableInitializers();
    }

    /// @notice Initializes the MezoAllocator contract.
    /// @param _mezoPortal Address of the MezoPortal contract.
    /// @param _tbtc Address of the tBTC token contract.
<<<<<<< HEAD
    function initialize(address _mezoPortal, IERC20 _tbtc) public initializer {
        __Ownable2Step_init();
        __Ownable_init(msg.sender);

=======
    constructor(
        address _mezoPortal,
        IERC20 _tbtc,
        stBTC _stbtc
    ) Ownable(msg.sender) {
>>>>>>> 7bb9f0f4
        if (_mezoPortal == address(0)) {
            revert ZeroAddress();
        }
        if (address(_tbtc) == address(0)) {
            revert ZeroAddress();
        }
<<<<<<< HEAD

        mezoPortal = _mezoPortal;
=======
        if (address(_stbtc) == address(0)) {
            revert ZeroAddress();
        }
        mezoPortal = IMezoPortal(_mezoPortal);
>>>>>>> 7bb9f0f4
        tbtc = _tbtc;
        stbtc = _stbtc;
    }

    /// @notice Allocate tBTC to MezoPortal. Each allocation creates a new "rolling"
    ///         deposit meaning that the previous Acre's deposit is fully withdrawn
    ///         before a new deposit with added amount is created. This mimics a
    ///         "top up" functionality with the difference that a new deposit id
    ///         is created and the previous deposit id is no longer in use.
    /// @dev This function can be invoked periodically by a maintainer.
    function allocate() external onlyMaintainer {
        if (depositBalance > 0) {
            // Free all Acre's tBTC from MezoPortal before creating a new deposit.
            // slither-disable-next-line reentrancy-no-eth
            mezoPortal.withdraw(address(tbtc), depositId, depositBalance);
        }

        // Fetch unallocated tBTC from stBTC contract.
        uint256 addedAmount = tbtc.balanceOf(address(stbtc));
        // slither-disable-next-line arbitrary-send-erc20
        tbtc.safeTransferFrom(address(stbtc), address(this), addedAmount);

        // Create a new deposit in the MezoPortal.
        depositBalance = uint96(tbtc.balanceOf(address(this)));
        tbtc.forceApprove(address(mezoPortal), depositBalance);
        // 0 denotes no lock period for this deposit.
        mezoPortal.deposit(address(tbtc), depositBalance, 0);
        uint256 oldDepositId = depositId;
        // MezoPortal doesn't return depositId, so we have to read depositCounter
        // which assigns depositId to the current deposit.
        depositId = mezoPortal.depositCount();

        // slither-disable-next-line reentrancy-events
        emit DepositAllocated(
            oldDepositId,
            depositId,
            addedAmount,
            depositBalance
        );
    }

    /// @notice Withdraws tBTC from MezoPortal and transfers it to stBTC.
    ///         This function can withdraw partial or a full amount of tBTC from
    ///         MezoPortal for a given deposit id.
    /// @param amount Amount of tBTC to withdraw.
    function withdraw(uint256 amount) external {
        if (msg.sender != address(stbtc)) revert NotAuthorized();

        emit DepositWithdrawn(depositId, amount);
        mezoPortal.withdraw(address(tbtc), depositId, uint96(amount));
        // slither-disable-next-line reentrancy-benign
        depositBalance -= uint96(amount);
        tbtc.safeTransfer(address(stbtc), amount);
    }

    /// @notice Updates the maintainer address.
    /// @param maintainerToAdd Address of the new maintainer.
    function addMaintainer(address maintainerToAdd) external onlyOwner {
        if (maintainerToAdd == address(0)) {
            revert ZeroAddress();
        }
        if (isMaintainer[maintainerToAdd]) {
            revert MaintainerAlreadyRegistered();
        }
        maintainers.push(maintainerToAdd);
        isMaintainer[maintainerToAdd] = true;

        emit MaintainerAdded(maintainerToAdd);
    }

    /// @notice Removes the maintainer address.
    /// @param maintainerToRemove Address of the maintainer to remove.
    function removeMaintainer(address maintainerToRemove) external onlyOwner {
        if (!isMaintainer[maintainerToRemove]) {
            revert MaintainerNotRegistered();
        }
        delete (isMaintainer[maintainerToRemove]);

        for (uint256 i = 0; i < maintainers.length; i++) {
            if (maintainers[i] == maintainerToRemove) {
                maintainers[i] = maintainers[maintainers.length - 1];
                // slither-disable-next-line costly-loop
                maintainers.pop();
                break;
            }
        }

        emit MaintainerRemoved(maintainerToRemove);
    }

    /// @notice Returns the total amount of tBTC allocated to MezoPortal.
    function totalAssets() external view returns (uint256 totalAmount) {
        return depositBalance;
    }
}<|MERGE_RESOLUTION|>--- conflicted
+++ resolved
@@ -3,14 +3,10 @@
 
 import {IERC20} from "@openzeppelin/contracts/token/ERC20/IERC20.sol";
 import "@openzeppelin/contracts/token/ERC20/utils/SafeERC20.sol";
-<<<<<<< HEAD
 import "@openzeppelin/contracts-upgradeable/access/Ownable2StepUpgradeable.sol";
-=======
-import "@openzeppelin/contracts/access/Ownable2Step.sol";
 import {ZeroAddress} from "./utils/Errors.sol";
 import "./stBTC.sol";
 import "./interfaces/IDispatcher.sol";
->>>>>>> 7bb9f0f4
 
 /// @title IMezoPortal
 /// @dev Interface for the Mezo's Portal contract.
@@ -63,43 +59,15 @@
 }
 
 /// @notice MezoAllocator routes tBTC to/from MezoPortal.
-<<<<<<< HEAD
-contract MezoAllocator is Ownable2StepUpgradeable {
+contract MezoAllocator is IDispatcher, Ownable2StepUpgradeable {
     using SafeERC20 for IERC20;
 
-    /// @notice DepositInfo keeps track of the deposit Id, deposit balance,
-    ///         creation time, and unlock time.
-    struct DepositInfo {
-        uint256 id;
-        uint96 balance;
-        uint32 createdAt;
-        uint32 unlockAt;
-    }
-
-    /// Address of the MezoPortal contract.
-    address public mezoPortal;
-    /// tBTC token contract.
+    /// @notice Address of the MezoPortal contract.
+    IMezoPortal public mezoPortal;
+    /// @notice tBTC token contract.
     IERC20 public tbtc;
-    /// Contract holding tBTC deposited by stakers.
-    address public tbtcStorage;
-
-    /// @notice Maintainer address which can trigger deposit flow.
-    address public maintainer;
-
-    /// @notice keeps track of the deposit info.
-    DepositInfo public depositInfo;
-
-    /// Emitted when tBTC is deposited to MezoPortal.
-=======
-contract MezoAllocator is IDispatcher, Ownable2Step {
-    using SafeERC20 for IERC20;
-
-    /// @notice Address of the MezoPortal contract.
-    IMezoPortal public immutable mezoPortal;
-    /// @notice tBTC token contract.
-    IERC20 public immutable tbtc;
     /// @notice stBTC token vault contract.
-    stBTC public immutable stbtc;
+    stBTC public stbtc;
     /// @notice Keeps track of the addresses that are allowed to trigger deposit
     ///         allocations.
     mapping(address => bool) public isMaintainer;
@@ -111,7 +79,6 @@
     uint96 public depositBalance;
 
     /// @notice Emitted when tBTC is deposited to MezoPortal.
->>>>>>> 7bb9f0f4
     event DepositAllocated(
         uint256 indexed oldDepositId,
         uint256 indexed newDepositId,
@@ -146,35 +113,27 @@
     /// @notice Initializes the MezoAllocator contract.
     /// @param _mezoPortal Address of the MezoPortal contract.
     /// @param _tbtc Address of the tBTC token contract.
-<<<<<<< HEAD
-    function initialize(address _mezoPortal, IERC20 _tbtc) public initializer {
+    function initialize(
+        address _mezoPortal,
+        address _tbtc,
+        address _stbtc
+    ) public initializer {
         __Ownable2Step_init();
         __Ownable_init(msg.sender);
 
-=======
-    constructor(
-        address _mezoPortal,
-        IERC20 _tbtc,
-        stBTC _stbtc
-    ) Ownable(msg.sender) {
->>>>>>> 7bb9f0f4
         if (_mezoPortal == address(0)) {
             revert ZeroAddress();
         }
-        if (address(_tbtc) == address(0)) {
-            revert ZeroAddress();
-        }
-<<<<<<< HEAD
-
-        mezoPortal = _mezoPortal;
-=======
+        if (_tbtc == address(0)) {
+            revert ZeroAddress();
+        }
         if (address(_stbtc) == address(0)) {
             revert ZeroAddress();
         }
+
         mezoPortal = IMezoPortal(_mezoPortal);
->>>>>>> 7bb9f0f4
-        tbtc = _tbtc;
-        stbtc = _stbtc;
+        tbtc = IERC20(_tbtc);
+        stbtc = stBTC(_stbtc);
     }
 
     /// @notice Allocate tBTC to MezoPortal. Each allocation creates a new "rolling"
