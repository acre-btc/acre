--- conflicted
+++ resolved
@@ -21,11 +21,7 @@
   }
 }
 
-<<<<<<< HEAD
-export default async function waitForTransaction(
-=======
 export async function waitForTransaction(
->>>>>>> 6d5e5aff
   hre: HardhatRuntimeEnvironment,
   txHash: string,
 ) {
