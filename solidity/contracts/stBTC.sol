// SPDX-License-Identifier: GPL-3.0-only
pragma solidity ^0.8.21;

import "@openzeppelin/contracts/token/ERC20/utils/SafeERC20.sol";

import "@thesis-co/solidity-contracts/contracts/token/IReceiveApproval.sol";

import "./PausableOwnable.sol";
import "./lib/ERC4626Fees.sol";
import "./interfaces/IDispatcher.sol";
import {ZeroAddress} from "./utils/Errors.sol";

/// @title stBTC
/// @notice This contract implements the ERC-4626 tokenized vault standard. By
///         staking tBTC, users acquire a liquid staking token called stBTC,
///         commonly referred to as "shares".
///         Users have the flexibility to redeem stBTC, enabling them to
///         withdraw their deposited tBTC along with the accrued yield.
/// @dev ERC-4626 is a standard to optimize and unify the technical parameters
///      of yield-bearing vaults. This contract facilitates the minting and
///      burning of shares (stBTC), which are represented as standard ERC20
///      tokens, providing a seamless exchange with tBTC tokens.
// slither-disable-next-line missing-inheritance
contract stBTC is ERC4626Fees, PausableOwnable {
    using SafeERC20 for IERC20;

    /// Dispatcher contract that routes tBTC from stBTC to a given allocation
    /// contract and back.
    IDispatcher public dispatcher;

    /// Address of the treasury wallet, where fees should be transferred to.
    address public treasury;

    /// Minimum amount for a single deposit operation. The value should be set
    /// low enough so the deposits routed through Bitcoin Depositor contract won't
    /// be rejected. It means that minimumDepositAmount should be lower than
    /// tBTC protocol's depositDustThreshold reduced by all the minting fees taken
    /// before depositing in the Acre contract.
    uint256 public minimumDepositAmount;

    /// Entry fee basis points applied to entry fee calculation.
    uint256 public entryFeeBasisPoints;

    /// Exit fee basis points applied to exit fee calculation.
    uint256 public exitFeeBasisPoints;

    /// Emitted when the treasury wallet address is updated.
    /// @param oldTreasury Address of the old treasury wallet.
    /// @param newTreasury Address of the new treasury wallet.
    event TreasuryUpdated(address oldTreasury, address newTreasury);

    /// Emitted when deposit parameters are updated.
    /// @param minimumDepositAmount New value of the minimum deposit amount.
    event MinimumDepositAmountUpdated(uint256 minimumDepositAmount);

    /// Emitted when the dispatcher contract is updated.
    /// @param oldDispatcher Address of the old dispatcher contract.
    /// @param newDispatcher Address of the new dispatcher contract.
    event DispatcherUpdated(address oldDispatcher, address newDispatcher);

    /// Emitted when the entry fee basis points are updated.
    /// @param entryFeeBasisPoints New value of the fee basis points.
    event EntryFeeBasisPointsUpdated(uint256 entryFeeBasisPoints);

    /// Emitted when the exit fee basis points are updated.
    /// @param exitFeeBasisPoints New value of the fee basis points.
    event ExitFeeBasisPointsUpdated(uint256 exitFeeBasisPoints);

    /// Reverts if the amount is less than the minimum deposit amount.
    /// @param amount Amount to check.
    /// @param min Minimum amount to check 'amount' against.
    error LessThanMinDeposit(uint256 amount, uint256 min);

    /// Reverts if the address is disallowed.
    error DisallowedAddress();

<<<<<<< HEAD
    /// Reverts if the fee basis points exceed the maximum value.
    error ExceedsMaxFeeBasisPoints();
=======
    /// Reverts if the treasury address is the same.
    error SameTreasury();

    /// Reverts if the dispatcher address is the same.
    error SameDispatcher();
>>>>>>> 3cbd7539

    /// @custom:oz-upgrades-unsafe-allow constructor
    constructor() {
        _disableInitializers();
    }

    function initialize(IERC20 asset, address _treasury) public initializer {
        __ERC4626_init(asset);
        __ERC20_init("Acre Staked Bitcoin", "stBTC");
        __PausableOwnable_init(msg.sender, msg.sender);

        if (address(_treasury) == address(0)) {
            revert ZeroAddress();
        }
        treasury = _treasury;

        // TODO: Revisit the exact values closer to the launch.
        minimumDepositAmount = 0.001 * 1e18; // 0.001 tBTC
        entryFeeBasisPoints = 0; // TODO: tbd
        exitFeeBasisPoints = 0; // TODO: tbd
    }

    /// @notice Updates treasury wallet address.
    /// @param newTreasury New treasury wallet address.
    function updateTreasury(address newTreasury) external onlyOwner {
        if (newTreasury == address(0)) {
            revert ZeroAddress();
        }
        if (newTreasury == address(this)) {
            revert DisallowedAddress();
        }
        if (newTreasury == treasury) {
            revert SameTreasury();
        }

        emit TreasuryUpdated(treasury, newTreasury);

        treasury = newTreasury;
    }

    /// @notice Updates minimum deposit amount.
    /// @param newMinimumDepositAmount New value of the minimum deposit amount. It
    ///        is the minimum amount for a single deposit operation.
    function updateMinimumDepositAmount(
        uint256 newMinimumDepositAmount
    ) external onlyOwner {
        minimumDepositAmount = newMinimumDepositAmount;

        emit MinimumDepositAmountUpdated(newMinimumDepositAmount);
    }

    /// @notice Updates the dispatcher contract and gives it an unlimited
    ///         allowance to transfer deposited tBTC.
    /// @param newDispatcher Address of the new dispatcher contract.
    function updateDispatcher(IDispatcher newDispatcher) external onlyOwner {
        if (address(newDispatcher) == address(0)) {
            revert ZeroAddress();
        }
        if (address(newDispatcher) == address(dispatcher)) {
            revert SameDispatcher();
        }

        address oldDispatcher = address(dispatcher);

        emit DispatcherUpdated(oldDispatcher, address(newDispatcher));
        dispatcher = newDispatcher;

        if (oldDispatcher != address(0)) {
            // Setting allowance to zero for the old dispatcher
            IERC20(asset()).forceApprove(oldDispatcher, 0);
        }

        // Setting allowance to max for the new dispatcher
        IERC20(asset()).forceApprove(address(dispatcher), type(uint256).max);
    }

    /// @notice Update the entry fee basis points.
    /// @param newEntryFeeBasisPoints New value of the fee basis points.
    function updateEntryFeeBasisPoints(
        uint256 newEntryFeeBasisPoints
    ) external onlyOwner {
        if (newEntryFeeBasisPoints > _BASIS_POINT_SCALE) {
            revert ExceedsMaxFeeBasisPoints();
        }
        entryFeeBasisPoints = newEntryFeeBasisPoints;

        emit EntryFeeBasisPointsUpdated(newEntryFeeBasisPoints);
    }

    /// @notice Update the exit fee basis points.
    /// @param newExitFeeBasisPoints New value of the fee basis points.
    function updateExitFeeBasisPoints(
        uint256 newExitFeeBasisPoints
    ) external onlyOwner {
        if (newExitFeeBasisPoints > _BASIS_POINT_SCALE) {
            revert ExceedsMaxFeeBasisPoints();
        }
        exitFeeBasisPoints = newExitFeeBasisPoints;

        emit ExitFeeBasisPointsUpdated(newExitFeeBasisPoints);
    }

    /// @notice Calls `receiveApproval` function on spender previously approving
    ///         the spender to withdraw from the caller multiple times, up to
    ///         the `amount` amount. If this function is called again, it
    ///         overwrites the current allowance with `amount`. Reverts if the
    ///         approval reverted or if `receiveApproval` call on the spender
    ///         reverted.
    /// @return True if both approval and `receiveApproval` calls succeeded.
    /// @dev If the `amount` is set to `type(uint256).max` then
    ///      `transferFrom` and `burnFrom` will not reduce an allowance.
    function approveAndCall(
        address spender,
        uint256 value,
        bytes memory extraData
    ) external returns (bool) {
        if (approve(spender, value)) {
            IReceiveApproval(spender).receiveApproval(
                msg.sender,
                value,
                address(this),
                extraData
            );
            return true;
        }
        return false;
    }

    /// @notice Mints shares to receiver by depositing exactly amount of
    ///         tBTC tokens.
    /// @dev Takes into account a deposit parameter, minimum deposit amount,
    ///      which determines the minimum amount for a single deposit operation.
    ///      The amount of the assets has to be pre-approved in the tBTC
    ///      contract.
    /// @param assets Approved amount of tBTC tokens to deposit. This includes
    ///               treasury fees for staking tBTC.
    /// @param receiver The address to which the shares will be minted.
    /// @return Minted shares adjusted for the fees taken by the treasury.
    function deposit(
        uint256 assets,
        address receiver
    ) public override returns (uint256) {
        if (assets < minimumDepositAmount) {
            revert LessThanMinDeposit(assets, minimumDepositAmount);
        }

        return super.deposit(assets, receiver);
    }

    /// @notice Mints shares to receiver by depositing tBTC tokens.
    /// @dev Takes into account a deposit parameter, minimum deposit amount,
    ///      which determines the minimum amount for a single deposit operation.
    ///      The amount of the assets has to be pre-approved in the tBTC
    ///      contract.
    ///      The msg.sender is required to grant approval for the transfer of a
    ///      certain amount of tBTC, and in addition, approval for the associated
    ///      fee. Specifically, the total amount to be approved (amountToApprove)
    ///      should be equal to the sum of the deposited amount and the fee.
    ///      To determine the total assets amount necessary for approval
    ///      corresponding to a given share amount, use the `previewMint` function.
    /// @param shares Amount of shares to mint.
    /// @param receiver The address to which the shares will be minted.
    /// @return assets Used assets to mint shares.
    function mint(
        uint256 shares,
        address receiver
    ) public override returns (uint256 assets) {
        if ((assets = super.mint(shares, receiver)) < minimumDepositAmount) {
            revert LessThanMinDeposit(assets, minimumDepositAmount);
        }
    }

    /// @notice Withdraws assets from the vault and transfers them to the
    ///         receiver.
    /// @dev Withdraw unallocated assets first and and if not enough, then pull
    ///      the assets from the dispatcher.
    /// @param assets Amount of assets to withdraw.
    /// @param receiver The address to which the assets will be transferred.
    /// @param owner The address of the owner of the shares.
    function withdraw(
        uint256 assets,
        address receiver,
        address owner
    ) public override returns (uint256) {
        uint256 currentAssetsBalance = IERC20(asset()).balanceOf(address(this));
        // If there is not enough assets in stBTC to cover user withdrawals and
        // withdrawal fees then pull the assets from the dispatcher.
        uint256 assetsWithFees = assets + _feeOnRaw(assets, exitFeeBasisPoints);
        if (assetsWithFees > currentAssetsBalance) {
            dispatcher.withdraw(assetsWithFees - currentAssetsBalance);
        }

        return super.withdraw(assets, receiver, owner);
    }

    /// @notice Redeems shares for assets and transfers them to the receiver.
    /// @dev Redeem unallocated assets first and and if not enough, then pull
    ///      the assets from the dispatcher.
    /// @param shares Amount of shares to redeem.
    /// @param receiver The address to which the assets will be transferred.
    /// @param owner The address of the owner of the shares.
    function redeem(
        uint256 shares,
        address receiver,
        address owner
    ) public override returns (uint256) {
        uint256 assets = convertToAssets(shares);
        uint256 currentAssetsBalance = IERC20(asset()).balanceOf(address(this));
        if (assets > currentAssetsBalance) {
            dispatcher.withdraw(assets - currentAssetsBalance);
        }

        return super.redeem(shares, receiver, owner);
    }

    /// @notice Returns the total amount of assets held by the vault across all
    ///         allocations and this contract.
    function totalAssets() public view override returns (uint256) {
        return
            IERC20(asset()).balanceOf(address(this)) + dispatcher.totalAssets();
    }

    /// @dev Returns the maximum amount of the underlying asset that can be
    ///      deposited into the Vault for the receiver, through a deposit call.
    ///      If the Vault is paused, returns 0.
    function maxDeposit(address) public view override returns (uint256) {
        if (paused()) {
            return 0;
        }
        return type(uint256).max;
    }

    /// @dev Returns the maximum amount of the Vault shares that can be minted
    ///      for the receiver, through a mint call.
    ///      If the Vault is paused, returns 0.
    function maxMint(address) public view override returns (uint256) {
        if (paused()) {
            return 0;
        }
        return type(uint256).max;
    }

    /// @dev Returns the maximum amount of the underlying asset that can be
    ///      withdrawn from the owner balance in the Vault, through a withdraw call.
    ///      If the Vault is paused, returns 0.
    function maxWithdraw(address owner) public view override returns (uint256) {
        if (paused()) {
            return 0;
        }
        return super.maxWithdraw(owner);
    }

    /// @dev Returns the maximum amount of Vault shares that can be redeemed from
    ///      the owner balance in the Vault, through a redeem call.
    ///      If the Vault is paused, returns 0.
    function maxRedeem(address owner) public view override returns (uint256) {
        if (paused()) {
            return 0;
        }
        return super.maxRedeem(owner);
    }

    /// @notice Returns value of assets that would be exchanged for the amount of
    ///         shares owned by the `account`.
    /// @param account Owner of shares.
    /// @return Assets amount.
    function assetsBalanceOf(address account) public view returns (uint256) {
        return convertToAssets(balanceOf(account));
    }

    /// @dev Transfers a `value` amount of tokens from `from` to `to`, or
    ///      alternatively mints (or burns) if `from` (or `to`) is the zero
    ///      address. All customizations to transfers, mints, and burns should
    ///      be done by overriding this function.
    /// @param from Sender of tokens.
    /// @param to Receiver of tokens.
    /// @param value Amount of tokens to transfer.
    function _update(
        address from,
        address to,
        uint256 value
    ) internal override whenNotPaused {
        super._update(from, to, value);
    }

    /// @return Returns entry fee basis point used in deposits.
    function _entryFeeBasisPoints() internal view override returns (uint256) {
        return entryFeeBasisPoints;
    }

    /// @return Returns exit fee basis point used in withdrawals.
    function _exitFeeBasisPoints() internal view override returns (uint256) {
        return exitFeeBasisPoints;
    }

    /// @notice Returns the address of the treasury wallet, where fees should be
    ///         transferred to.
    function _feeRecipient() internal view override returns (address) {
        return treasury;
    }
}<|MERGE_RESOLUTION|>--- conflicted
+++ resolved
@@ -74,16 +74,14 @@
     /// Reverts if the address is disallowed.
     error DisallowedAddress();
 
-<<<<<<< HEAD
     /// Reverts if the fee basis points exceed the maximum value.
     error ExceedsMaxFeeBasisPoints();
-=======
+
     /// Reverts if the treasury address is the same.
     error SameTreasury();
 
     /// Reverts if the dispatcher address is the same.
     error SameDispatcher();
->>>>>>> 3cbd7539
 
     /// @custom:oz-upgrades-unsafe-allow constructor
     constructor() {
