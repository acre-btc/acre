--- conflicted
+++ resolved
@@ -285,13 +285,13 @@
         return super.redeem(shares, receiver, owner);
     }
 
-<<<<<<< HEAD
     /// @notice Returns the total amount of assets held by the vault across all
     ///         allocations and this contract.
     function totalAssets() public view override returns (uint256) {
         return
             IERC20(asset()).balanceOf(address(this)) + dispatcher.totalAssets();
-=======
+    }
+
     /// @dev Returns the maximum amount of the underlying asset that can be
     ///      deposited into the Vault for the receiver, through a deposit call.
     ///      If the Vault is paused, returns 0.
@@ -330,7 +330,6 @@
             return 0;
         }
         return super.maxRedeem(owner);
->>>>>>> a2e6113f
     }
 
     /// @notice Returns value of assets that would be exchanged for the amount of
