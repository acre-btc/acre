--- conflicted
+++ resolved
@@ -22,12 +22,9 @@
 
   const mockedContractInstance = {
     tbtcVault: jest.fn().mockImplementation(() => vaultAddress.identifierHex),
-<<<<<<< HEAD
     initializeStake: jest.fn(),
+    initializeDeposit: jest.fn(),
     minStake: jest.fn().mockImplementation(() => minStakeAmount),
-=======
-    initializeDeposit: jest.fn(),
->>>>>>> 965f38be
   }
   let depositor: EthereumBitcoinDepositor
   let depositorAddress: EthereumAddress
