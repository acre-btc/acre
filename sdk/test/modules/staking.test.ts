<<<<<<< HEAD
import {
  BitcoinTxHash,
  DepositReceipt,
  EthereumAddress,
} from "@keep-network/tbtc-v2.ts"
=======
import { EthereumAddress } from "@keep-network/tbtc-v2.ts"
>>>>>>> 00ec396f
import { ethers } from "ethers"
import {
  AcreContracts,
  StakingModule,
  Hex,
  StakeInitialization,
  DepositorProxy,
  DepositReceipt,
} from "../../src"
import { MockAcreContracts } from "../utils/mock-acre-contracts"
import { MockMessageSigner } from "../utils/mock-message-signer"
import { MockTBTC } from "../utils/mock-tbtc"

const stakingModuleData: {
  initializeStake: {
    staker: EthereumAddress
    referral: number
    extraData: Hex
    bitcoinRecoveryAddress: string
    mockedDepositBTCAddress: string
  }
} = {
  initializeStake: {
    staker: EthereumAddress.from(ethers.Wallet.createRandom().address),
    referral: 1,
    extraData: Hex.from(
      "0xeb098d6cde6a202981316b24b19e64d82721e89e4d0000000000000000000000",
    ),
    bitcoinRecoveryAddress: "mjc2zGWypwpNyDi4ZxGbBNnUA84bfgiwYc",
    mockedDepositBTCAddress:
      "tb1qma629cu92skg0t86lftyaf9uflzwhp7jk63h6mpmv3ezh6puvdhs6w2r05",
  },
}

const stakingInitializationData: {
  depositReceipt: Omit<DepositReceipt, "depositor">
  mockedInitializeTxHash: Hex
  fundingUtxo: {
    transactionHash: BitcoinTxHash
    outputIndex: number
    value: bigint
  }
} = {
  depositReceipt: {
    blindingFactor: Hex.from("555555"),
    walletPublicKeyHash: Hex.from("666666"),
    refundPublicKeyHash: Hex.from("0x2cd680318747b720d67bf4246eb7403b476adb34"),
    refundLocktime: Hex.from("888888"),
    extraData: stakingModuleData.initializeStake.extraData,
  },
  mockedInitializeTxHash: Hex.from("999999"),
  fundingUtxo: {
    transactionHash: BitcoinTxHash.from(
      "bbbbbbbbbbbbbbbbbbbbbbbbbbbbbbbbbbbbbbbbbbbbbbbbbbbbbbbbbbbbbbbb",
    ),
    outputIndex: 1,
    value: 2222n,
  },
}

describe("Staking", () => {
  const contracts: AcreContracts = new MockAcreContracts()
  const messageSigner = new MockMessageSigner()
  const tbtc = new MockTBTC()

  const staking: StakingModule = new StakingModule(
    contracts,
    messageSigner,
    tbtc,
  )

  describe("initializeStake", () => {
    const {
      mockedDepositBTCAddress,
      bitcoinRecoveryAddress,
      staker,
      referral,
      extraData,
    } = stakingModuleData.initializeStake
    const mockedDeposit = {
      getBitcoinAddress: jest.fn().mockResolvedValue(mockedDepositBTCAddress),
      detectFunding: jest.fn(),
      getReceipt: jest.fn().mockReturnValue({ extraData }),
      initiateMinting: jest.fn(),
    }

    describe("with default depositor proxy implementation", () => {
      const mockedSignedMessage = { verify: jest.fn() }

      let result: StakeInitialization

      beforeEach(async () => {
        contracts.tbtcDepositor.decodeExtraData = jest
          .fn()
          .mockReturnValue({ staker, referral })

        contracts.tbtcDepositor.encodeExtraData = jest
          .fn()
          .mockReturnValue(extraData)

        tbtc.deposits.initiateDepositWithProxy = jest
          .fn()
          .mockReturnValue(mockedDeposit)

        messageSigner.sign = jest.fn().mockResolvedValue(mockedSignedMessage)

        result = await staking.initializeStake(
          bitcoinRecoveryAddress,
          staker,
          referral,
        )
      })

      it("should encode extra data", () => {
        expect(contracts.tbtcDepositor.encodeExtraData(staker, referral))
      })

      it("should initiate tBTC deposit", () => {
        expect(tbtc.deposits.initiateDepositWithProxy).toHaveBeenCalledWith(
          bitcoinRecoveryAddress,
          contracts.tbtcDepositor,
          extraData,
        )
      })

      it("should return stake initialization object", () => {
        expect(result).toBeInstanceOf(StakeInitialization)
        expect(result.getBitcoinAddress).toBeDefined()
        expect(result.getDepositReceipt).toBeDefined()
        expect(result.stake).toBeDefined()
        expect(result.signMessage).toBeDefined()
      })

      describe("StakeInitialization", () => {
        const { depositReceipt } = stakingInitializationData

        beforeAll(() => {
          mockedDeposit.getReceipt.mockReturnValue(depositReceipt)
        })

        describe("getDepositAddress", () => {
          it("should return bitcoin deposit address", async () => {
            expect(await result.getBitcoinAddress()).toBe(
              mockedDepositBTCAddress,
            )
          })
        })

        describe("getDepositReceipt", () => {
          it("should return tbtc deposit receipt", () => {
            expect(result.getDepositReceipt()).toBe(depositReceipt)
            expect(mockedDeposit.getReceipt).toHaveBeenCalled()
          })
        })

        describe("signMessage", () => {
          describe("when signing by valid staker", () => {
            const depositorAddress = ethers.Wallet.createRandom().address

            beforeEach(async () => {
              mockedSignedMessage.verify.mockReturnValue(staker)
              contracts.tbtcDepositor.getChainIdentifier = jest
                .fn()
                .mockReturnValue(EthereumAddress.from(depositorAddress))

              await result.signMessage()
            })

            it("should sign message", () => {
              expect(messageSigner.sign).toHaveBeenCalledWith(
                {
                  name: "TbtcDepositor",
                  version: "1",
                  verifyingContract:
                    contracts.tbtcDepositor.getChainIdentifier(),
                },
                {
                  Stake: [
                    { name: "ethereumStakerAddress", type: "address" },
                    { name: "bitcoinRecoveryAddress", type: "string" },
                  ],
                },
                {
                  ethereumStakerAddress: staker.identifierHex,
                  bitcoinRecoveryAddress,
                },
              )
            })

            it("should verify signed message", () => {
              expect(mockedSignedMessage.verify).toHaveBeenCalled()
            })
          })

          describe("when signing by invalid staker", () => {
            const invalidStaker = EthereumAddress.from(
              ethers.Wallet.createRandom().address,
            )

            beforeEach(() => {
              mockedSignedMessage.verify = jest
                .fn()
                .mockResolvedValue(invalidStaker)
            })

            it("should throw an error", async () => {
              await expect(result.signMessage()).rejects.toThrow(
                "Invalid staker address",
              )
            })
          })
        })

        describe("stake", () => {
          beforeAll(() => {
            mockedSignedMessage.verify.mockReturnValue(staker)
          })

          describe("when the message has not been signed yet", () => {
            it("should throw an error", async () => {
              await expect(result.stake()).rejects.toThrow("Sign message first")
            })
          })

<<<<<<< HEAD
        describe("when message has already been signed", () => {
          let tx: Hex
          const { mockedInitializeTxHash: mockedTxHash, fundingUtxo } =
            stakingInitializationData

          beforeAll(async () => {
            mockedDeposit.initiateMinting.mockResolvedValue(mockedTxHash)
            mockedDeposit.detectFunding.mockResolvedValue([fundingUtxo])
            await result.signMessage()
=======
          describe("when message has already been signed", () => {
            let tx: Hex
            const { mockedInitializeTxHash: mockedTxHash } =
              stakingInitializationData

            beforeAll(async () => {
              mockedDeposit.initiateMinting.mockResolvedValue(mockedTxHash)
              await result.signMessage()
>>>>>>> 00ec396f

              tx = await result.stake()
            })

            it("should stake tokens via tbtc depositor proxy", () => {
              expect(mockedDeposit.initiateMinting).toHaveBeenCalled()
            })

            it("should return transaction hash", () => {
              expect(tx).toBe(mockedTxHash)
            })
          })
        })

        describe("when waiting for bitcoin deposit tx", () => {
          const { mockedInitializeTxHash: mockedTxHash } =
            stakingInitializationData

          describe("when can't find transaction after max number of retries", () => {
            beforeEach(async () => {
              jest.useFakeTimers()

              mockedDeposit.initiateMinting.mockResolvedValue(mockedTxHash)
              mockedDeposit.detectFunding.mockClear()
              mockedDeposit.detectFunding.mockResolvedValue([])

              await result.signMessage()
            })

            it("should throw an error", async () => {
              // eslint-disable-next-line no-void
              void expect(result.stake()).rejects.toThrow(
                "Deposit not funded yet",
              )

              await jest.runAllTimersAsync()

              expect(mockedDeposit.detectFunding).toHaveBeenCalledTimes(6)
            })
          })

          describe("when the funding tx is available", () => {
            const { fundingUtxo } = stakingInitializationData
            let txPromise: Promise<Hex>

            beforeAll(async () => {
              jest.useFakeTimers()

              mockedDeposit.initiateMinting.mockResolvedValue(mockedTxHash)

              mockedDeposit.detectFunding.mockClear()
              mockedDeposit.detectFunding
                // First attempt. Deposit not funded yet.
                .mockResolvedValueOnce([])
                // Second attempt. Deposit funded.
                .mockResolvedValueOnce([fundingUtxo])

              await result.signMessage()

              txPromise = result.stake()

              await jest.runAllTimersAsync()
            })

            it("should wait for deposit transaction", () => {
              expect(mockedDeposit.detectFunding).toHaveBeenCalledTimes(2)
            })

            it("should stake tokens via tbtc depositor proxy", () => {
              expect(mockedDeposit.initiateMinting).toHaveBeenCalled()
            })

            it("should return transaction hash", async () => {
              const txHash = await txPromise

              expect(txHash).toBe(mockedTxHash)
            })
          })
        })
      })
    })

    describe("with custom depositor proxy", () => {
      const customDepositorProxy: DepositorProxy = {
        getChainIdentifier: jest.fn(),
        revealDeposit: jest.fn(),
      } as unknown as DepositorProxy

      let result: StakeInitialization

      beforeEach(async () => {
        contracts.tbtcDepositor.encodeExtraData = jest
          .fn()
          .mockReturnValue(extraData)

        tbtc.deposits.initiateDepositWithProxy = jest
          .fn()
          .mockReturnValue(mockedDeposit)

        result = await staking.initializeStake(
          bitcoinRecoveryAddress,
          staker,
          referral,
          customDepositorProxy,
        )
      })

      it("should initiate tBTC deposit", () => {
        expect(tbtc.deposits.initiateDepositWithProxy).toHaveBeenCalledWith(
          bitcoinRecoveryAddress,
          customDepositorProxy,
          extraData,
        )
      })

      it("should return stake initialization object", () => {
        expect(result).toBeInstanceOf(StakeInitialization)
        expect(result.getBitcoinAddress).toBeDefined()
        expect(result.stake).toBeDefined()
        expect(result.signMessage).toBeDefined()
      })
    })
  })
})<|MERGE_RESOLUTION|>--- conflicted
+++ resolved
@@ -1,12 +1,4 @@
-<<<<<<< HEAD
-import {
-  BitcoinTxHash,
-  DepositReceipt,
-  EthereumAddress,
-} from "@keep-network/tbtc-v2.ts"
-=======
-import { EthereumAddress } from "@keep-network/tbtc-v2.ts"
->>>>>>> 00ec396f
+import { BitcoinTxHash } from "@keep-network/tbtc-v2.ts"
 import { ethers } from "ethers"
 import {
   AcreContracts,
@@ -15,6 +7,7 @@
   StakeInitialization,
   DepositorProxy,
   DepositReceipt,
+  EthereumAddress,
 } from "../../src"
 import { MockAcreContracts } from "../utils/mock-acre-contracts"
 import { MockMessageSigner } from "../utils/mock-message-signer"
@@ -231,102 +224,91 @@
             })
           })
 
-<<<<<<< HEAD
-        describe("when message has already been signed", () => {
-          let tx: Hex
-          const { mockedInitializeTxHash: mockedTxHash, fundingUtxo } =
-            stakingInitializationData
-
-          beforeAll(async () => {
-            mockedDeposit.initiateMinting.mockResolvedValue(mockedTxHash)
-            mockedDeposit.detectFunding.mockResolvedValue([fundingUtxo])
-            await result.signMessage()
-=======
           describe("when message has already been signed", () => {
             let tx: Hex
+            const { mockedInitializeTxHash: mockedTxHash, fundingUtxo } =
+              stakingInitializationData
+
+            beforeAll(async () => {
+              mockedDeposit.initiateMinting.mockResolvedValue(mockedTxHash)
+              mockedDeposit.detectFunding.mockResolvedValue([fundingUtxo])
+              await result.signMessage()
+
+              tx = await result.stake()
+            })
+
+            it("should stake tokens via tbtc depositor proxy", () => {
+              expect(mockedDeposit.initiateMinting).toHaveBeenCalled()
+            })
+
+            it("should return transaction hash", () => {
+              expect(tx).toBe(mockedTxHash)
+            })
+          })
+
+          describe("when waiting for bitcoin deposit tx", () => {
             const { mockedInitializeTxHash: mockedTxHash } =
               stakingInitializationData
 
-            beforeAll(async () => {
-              mockedDeposit.initiateMinting.mockResolvedValue(mockedTxHash)
-              await result.signMessage()
->>>>>>> 00ec396f
-
-              tx = await result.stake()
-            })
-
-            it("should stake tokens via tbtc depositor proxy", () => {
-              expect(mockedDeposit.initiateMinting).toHaveBeenCalled()
-            })
-
-            it("should return transaction hash", () => {
-              expect(tx).toBe(mockedTxHash)
-            })
-          })
-        })
-
-        describe("when waiting for bitcoin deposit tx", () => {
-          const { mockedInitializeTxHash: mockedTxHash } =
-            stakingInitializationData
-
-          describe("when can't find transaction after max number of retries", () => {
-            beforeEach(async () => {
-              jest.useFakeTimers()
-
-              mockedDeposit.initiateMinting.mockResolvedValue(mockedTxHash)
-              mockedDeposit.detectFunding.mockClear()
-              mockedDeposit.detectFunding.mockResolvedValue([])
-
-              await result.signMessage()
-            })
-
-            it("should throw an error", async () => {
-              // eslint-disable-next-line no-void
-              void expect(result.stake()).rejects.toThrow(
-                "Deposit not funded yet",
-              )
-
-              await jest.runAllTimersAsync()
-
-              expect(mockedDeposit.detectFunding).toHaveBeenCalledTimes(6)
-            })
-          })
-
-          describe("when the funding tx is available", () => {
-            const { fundingUtxo } = stakingInitializationData
-            let txPromise: Promise<Hex>
-
-            beforeAll(async () => {
-              jest.useFakeTimers()
-
-              mockedDeposit.initiateMinting.mockResolvedValue(mockedTxHash)
-
-              mockedDeposit.detectFunding.mockClear()
-              mockedDeposit.detectFunding
-                // First attempt. Deposit not funded yet.
-                .mockResolvedValueOnce([])
-                // Second attempt. Deposit funded.
-                .mockResolvedValueOnce([fundingUtxo])
-
-              await result.signMessage()
-
-              txPromise = result.stake()
-
-              await jest.runAllTimersAsync()
-            })
-
-            it("should wait for deposit transaction", () => {
-              expect(mockedDeposit.detectFunding).toHaveBeenCalledTimes(2)
-            })
-
-            it("should stake tokens via tbtc depositor proxy", () => {
-              expect(mockedDeposit.initiateMinting).toHaveBeenCalled()
-            })
-
-            it("should return transaction hash", async () => {
-              const txHash = await txPromise
-
-              expect(txHash).toBe(mockedTxHash)
+            describe("when can't find transaction after max number of retries", () => {
+              beforeEach(async () => {
+                jest.useFakeTimers()
+
+                mockedDeposit.initiateMinting.mockResolvedValue(mockedTxHash)
+                mockedDeposit.detectFunding.mockClear()
+                mockedDeposit.detectFunding.mockResolvedValue([])
+
+                await result.signMessage()
+              })
+
+              it("should throw an error", async () => {
+                // eslint-disable-next-line no-void
+                void expect(result.stake()).rejects.toThrow(
+                  "Deposit not funded yet",
+                )
+
+                await jest.runAllTimersAsync()
+
+                expect(mockedDeposit.detectFunding).toHaveBeenCalledTimes(6)
+              })
+            })
+
+            describe("when the funding tx is available", () => {
+              const { fundingUtxo } = stakingInitializationData
+              let txPromise: Promise<Hex>
+
+              beforeAll(async () => {
+                jest.useFakeTimers()
+
+                mockedDeposit.initiateMinting.mockResolvedValue(mockedTxHash)
+
+                mockedDeposit.detectFunding.mockClear()
+                mockedDeposit.detectFunding
+                  // First attempt. Deposit not funded yet.
+                  .mockResolvedValueOnce([])
+                  // Second attempt. Deposit funded.
+                  .mockResolvedValueOnce([fundingUtxo])
+
+                await result.signMessage()
+
+                txPromise = result.stake()
+
+                await jest.runAllTimersAsync()
+              })
+
+              it("should wait for deposit transaction", () => {
+                expect(mockedDeposit.detectFunding).toHaveBeenCalledTimes(2)
+              })
+
+              it("should stake tokens via tbtc depositor proxy", () => {
+                expect(mockedDeposit.initiateMinting).toHaveBeenCalled()
+              })
+
+              it("should return transaction hash", async () => {
+                const txHash = await txPromise
+
+                expect(txHash).toBe(mockedTxHash)
+              })
             })
           })
         })
