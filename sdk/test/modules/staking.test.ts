import { BitcoinTxHash } from "@keep-network/tbtc-v2.ts"
import { ethers } from "ethers"
import {
  AcreContracts,
  StakingModule,
  Hex,
  StakeInitialization,
  EthereumAddress,
  DepositFees,
  DepositFee,
} from "../../src"
import * as satoshiConverter from "../../src/lib/utils/satoshi-converter"
import { MockAcreContracts } from "../utils/mock-acre-contracts"
import { MockMessageSigner } from "../utils/mock-message-signer"
<<<<<<< HEAD
import { MockTBTC } from "../utils/mock-tbtc"
import { MockOrangeKitSdk } from "../utils/mock-orangekit"
=======
import { MockTbtc } from "../utils/mock-tbtc"
import { DepositReceipt } from "../../src/modules/tbtc"
>>>>>>> a327646d

const stakingModuleData: {
  initializeDeposit: {
    referral: number
    extraData: Hex
    mockedDepositBTCAddress: string
    bitcoinDepositorAddress: string
    predictedEthereumDepositorAddress: EthereumAddress
  }
  estimateDepositFees: {
    amount: bigint
    amountIn1e18: bigint
    mockedDepositFees: DepositFees
    stBTCDepositFee: bigint
    expectedDepositFeesInSatoshi: DepositFee
  }
} = {
  initializeDeposit: {
    referral: 1,

    extraData: Hex.from(
      "0xeb098d6cde6a202981316b24b19e64d82721e89e4d0000000000000000000000",
    ),
    mockedDepositBTCAddress:
      "tb1qma629cu92skg0t86lftyaf9uflzwhp7jk63h6mpmv3ezh6puvdhs6w2r05",
    bitcoinDepositorAddress: "mjc2zGWypwpNyDi4ZxGbBNnUA84bfgiwYc",
    predictedEthereumDepositorAddress: EthereumAddress.from(
      "0x9996baD9C879B1643Ac921454815F93BadA090AB",
    ),
  },
  estimateDepositFees: {
    amount: 10_000_000n, // 0.1 BTC,
    // 0.1 tBTC in 1e18 precision.
    amountIn1e18: 100000000000000000n,
    mockedDepositFees: {
      tbtc: {
        // 0.00005 tBTC in 1e18 precision.
        treasuryFee: 50000000000000n,
        // 0.001 tBTC in 1e18 precision.
        depositTxMaxFee: 1000000000000000n,
        // 0.0001999 tBTC in 1e18 precision.
        optimisticMintingFee: 199900000000000n,
      },
      acre: {
        // 0.0001 tBTC in 1e18 precision.
        bitcoinDepositorFee: 100000000000000n,
      },
    },
    // 0.001 in 1e18 precison
    stBTCDepositFee: 1000000000000000n,
    expectedDepositFeesInSatoshi: {
      tbtc: 124990n,
      acre: 110000n,
      total: 234990n,
    },
  },
}

const stakingInitializationData: {
  depositReceipt: Omit<DepositReceipt, "depositor">
  mockedInitializeTxHash: Hex
  mockedDepositId: string
  fundingUtxo: {
    transactionHash: BitcoinTxHash
    outputIndex: number
    value: bigint
  }
} = {
  depositReceipt: {
    blindingFactor: Hex.from("555555"),
    walletPublicKeyHash: Hex.from("666666"),
    refundPublicKeyHash: Hex.from("0x2cd680318747b720d67bf4246eb7403b476adb34"),
    refundLocktime: Hex.from("888888"),
    extraData: stakingModuleData.initializeDeposit.extraData,
  },
  mockedInitializeTxHash: Hex.from("999999"),
  mockedDepositId: "deposit-id-1234",
  fundingUtxo: {
    transactionHash: BitcoinTxHash.from(
      "bbbbbbbbbbbbbbbbbbbbbbbbbbbbbbbbbbbbbbbbbbbbbbbbbbbbbbbbbbbbbbbb",
    ),
    outputIndex: 1,
    value: 2222n,
  },
}

describe("Staking", () => {
  const contracts: AcreContracts = new MockAcreContracts()
  const messageSigner = new MockMessageSigner()
<<<<<<< HEAD
  const tbtc = new MockTBTC()
  const orangeKit = new MockOrangeKitSdk()
=======
  const tbtc = new MockTbtc()
>>>>>>> a327646d

  const staking: StakingModule = new StakingModule(
    contracts,
    messageSigner,
    tbtc,
    // @ts-expect-error Error: Property '#private' is missing in type
    // 'MockOrangeKitSdk' but required in type 'OrangeKitSdk'.
    orangeKit,
  )

  describe("initializeStake", () => {
    const {
      mockedDepositBTCAddress,
      bitcoinDepositorAddress,
      predictedEthereumDepositorAddress,
      referral,
      extraData,
<<<<<<< HEAD
    } = stakingModuleData.initializeDeposit
    // TODO: Rename to `depositor`.
    const staker = predictedEthereumDepositorAddress
    const bitcoinRecoveryAddress = bitcoinDepositorAddress
=======
    } = stakingModuleData.initializeStake

    const { mockedDepositId } = stakingInitializationData
>>>>>>> a327646d

    const mockedDeposit = {
      getBitcoinAddress: jest.fn().mockResolvedValue(mockedDepositBTCAddress),
      waitForFunding: jest.fn(),
      getReceipt: jest.fn().mockReturnValue({ extraData }),
      createDeposit: jest.fn().mockReturnValue(mockedDepositId),
    }

    describe("with default depositor proxy implementation", () => {
      const mockedSignedMessage = { verify: jest.fn() }

      let result: StakeInitialization

      beforeEach(async () => {
        contracts.bitcoinDepositor.decodeExtraData = jest
          .fn()
          .mockReturnValue({ staker, referral })

        contracts.bitcoinDepositor.encodeExtraData = jest
          .fn()
          .mockReturnValue(extraData)

        tbtc.initiateDeposit = jest.fn().mockReturnValue(mockedDeposit)

        orangeKit.predictAddress = jest
          .fn()
          .mockResolvedValue(
            `0x${predictedEthereumDepositorAddress.identifierHex}`,
          )

        messageSigner.sign = jest.fn().mockResolvedValue(mockedSignedMessage)

        result = await staking.initializeStake(
          bitcoinDepositorAddress,
          referral,
        )
      })

<<<<<<< HEAD
      it("should get Ethereum depositor owner address", () => {
        expect(orangeKit.predictAddress).toHaveBeenCalledWith(
          bitcoinDepositorAddress,
        )
      })

      it("should encode extra data", () => {
        expect(contracts.bitcoinDepositor.encodeExtraData(staker, referral))
      })

      it("should initiate tBTC deposit", () => {
        expect(tbtc.deposits.initiateDepositWithProxy).toHaveBeenCalledWith(
          bitcoinDepositorAddress,
          contracts.bitcoinDepositor,
          extraData,
=======
      it("should initiate tBTC deposit", () => {
        expect(tbtc.initiateDeposit).toHaveBeenCalledWith(
          staker,
          bitcoinRecoveryAddress,
          referral,
>>>>>>> a327646d
        )
      })

      it("should return stake initialization object", () => {
        expect(result).toBeInstanceOf(StakeInitialization)
        expect(result.getBitcoinAddress).toBeDefined()
        expect(result.getDepositReceipt).toBeDefined()
        expect(result.stake).toBeDefined()
        expect(result.signMessage).toBeDefined()
      })

      describe("StakeInitialization", () => {
        const { depositReceipt } = stakingInitializationData

        beforeAll(() => {
          mockedDeposit.getReceipt.mockReturnValue(depositReceipt)
        })

        describe("getBitcoinAddress", () => {
          it("should return bitcoin deposit address", async () => {
            expect(await result.getBitcoinAddress()).toBe(
              mockedDepositBTCAddress,
            )
          })
        })

        describe("getDepositReceipt", () => {
          it("should return tbtc deposit receipt", () => {
            expect(result.getDepositReceipt()).toBe(depositReceipt)
            expect(mockedDeposit.getReceipt).toHaveBeenCalled()
          })
        })

        describe("signMessage", () => {
          describe("when signing by valid staker", () => {
            const depositorAddress = ethers.Wallet.createRandom().address

            beforeEach(async () => {
              mockedSignedMessage.verify.mockReturnValue(
                predictedEthereumDepositorAddress,
              )
              contracts.bitcoinDepositor.getChainIdentifier = jest
                .fn()
                .mockReturnValue(EthereumAddress.from(depositorAddress))

              await result.signMessage()
            })

            it("should sign message", () => {
              expect(messageSigner.sign).toHaveBeenCalledWith(
                {
                  name: "BitcoinDepositor",
                  version: "1",
                  verifyingContract:
                    contracts.bitcoinDepositor.getChainIdentifier(),
                },
                {
                  Stake: [
                    { name: "ethereumStakerAddress", type: "address" },
                    { name: "bitcoinRecoveryAddress", type: "string" },
                  ],
                },
                {
                  ethereumStakerAddress:
                    predictedEthereumDepositorAddress.identifierHex,
                  bitcoinRecoveryAddress: bitcoinDepositorAddress,
                },
              )
            })

            it("should verify signed message", () => {
              expect(mockedSignedMessage.verify).toHaveBeenCalled()
            })
          })

          describe("when signing by invalid staker", () => {
            const invalidStaker = EthereumAddress.from(
              ethers.Wallet.createRandom().address,
            )

            beforeEach(() => {
              mockedSignedMessage.verify = jest
                .fn()
                .mockResolvedValue(invalidStaker)
            })

            it("should throw an error", async () => {
              await expect(result.signMessage()).rejects.toThrow(
                "Invalid staker address",
              )
            })
          })
        })

        describe("stake", () => {
          beforeAll(() => {
            mockedSignedMessage.verify.mockReturnValue(
              predictedEthereumDepositorAddress,
            )
          })

          describe("when the message has not been signed yet", () => {
            it("should throw an error", async () => {
              await expect(result.stake()).rejects.toThrow("Sign message first")
            })
          })

          describe("when message has already been signed", () => {
            let depositId: string

            beforeAll(async () => {
              mockedDeposit.waitForFunding.mockResolvedValue(undefined)
              await result.signMessage()

              depositId = await result.stake()
            })

            it("should wait for funding", () => {
              expect(mockedDeposit.waitForFunding).toHaveBeenCalled()
            })

            it("should create the deposit", () => {
              expect(mockedDeposit.createDeposit).toHaveBeenCalled()
            })

            it("should return deposit id", () => {
              expect(depositId).toBe(mockedDepositId)
            })
          })
        })
      })
    })
<<<<<<< HEAD

    describe("with custom depositor proxy", () => {
      const customDepositorProxy: DepositorProxy = {
        getChainIdentifier: jest.fn(),
        revealDeposit: jest.fn(),
      } as unknown as DepositorProxy

      let result: StakeInitialization

      beforeEach(async () => {
        contracts.bitcoinDepositor.encodeExtraData = jest
          .fn()
          .mockReturnValue(extraData)

        tbtc.deposits.initiateDepositWithProxy = jest
          .fn()
          .mockReturnValue(mockedDeposit)

        result = await staking.initializeStake(
          bitcoinRecoveryAddress,
          referral,
          customDepositorProxy,
        )
      })

      it("should initiate tBTC deposit", () => {
        expect(tbtc.deposits.initiateDepositWithProxy).toHaveBeenCalledWith(
          bitcoinRecoveryAddress,
          customDepositorProxy,
          extraData,
        )
      })

      it("should return stake initialization object", () => {
        expect(result).toBeInstanceOf(StakeInitialization)
        expect(result.getBitcoinAddress).toBeDefined()
        expect(result.stake).toBeDefined()
        expect(result.signMessage).toBeDefined()
      })
    })
=======
>>>>>>> a327646d
  })

  describe("sharesBalance", () => {
    const depositor = EthereumAddress.from(ethers.Wallet.createRandom().address)

    const expectedResult = 4294967295n
    let result: bigint

    beforeAll(async () => {
      contracts.stBTC.balanceOf = jest.fn().mockResolvedValue(expectedResult)
      result = await staking.sharesBalance(depositor)
    })

    it("should get balance of stBTC", () => {
      expect(contracts.stBTC.balanceOf).toHaveBeenCalledWith(depositor)
    })

    it("should return value of the basis for calculating final BTC balance", () => {
      expect(result).toEqual(expectedResult)
    })
  })

  describe("estimatedBitcoinBalance", () => {
    const expectedResult = 4294967295n
    const depositor = EthereumAddress.from(ethers.Wallet.createRandom().address)
    let result: bigint
    beforeAll(async () => {
      contracts.stBTC.assetsBalanceOf = jest
        .fn()
        .mockResolvedValue(expectedResult)
      result = await staking.estimatedBitcoinBalance(depositor)
    })

    it("should get staker's balance of tBTC tokens in vault ", () => {
      expect(contracts.stBTC.assetsBalanceOf).toHaveBeenCalledWith(depositor)
    })

    it("should return maximum withdraw value", () => {
      expect(result).toEqual(expectedResult)
    })
  })

  describe("estimateDepositFees", () => {
    const {
      estimateDepositFees: {
        amount,
        amountIn1e18,
        mockedDepositFees,
        expectedDepositFeesInSatoshi,
        stBTCDepositFee,
      },
    } = stakingModuleData

    let result: DepositFee
    const spyOnToSatoshi = jest.spyOn(satoshiConverter, "toSatoshi")
    const spyOnFromSatoshi = jest.spyOn(satoshiConverter, "fromSatoshi")

    beforeAll(async () => {
      contracts.bitcoinDepositor.calculateDepositFee = jest
        .fn()
        .mockResolvedValue(mockedDepositFees)

      contracts.stBTC.calculateDepositFee = jest
        .fn()
        .mockResolvedValue(stBTCDepositFee)

      result = await staking.estimateDepositFee(amount)
    })

    it("should convert provided amount from satoshi to token precision", () => {
      expect(spyOnFromSatoshi).toHaveBeenNthCalledWith(1, amount)
    })

    it("should get the deposit fees from Acre Bitcoin Depositor contract handle", () => {
      expect(
        contracts.bitcoinDepositor.calculateDepositFee,
      ).toHaveBeenCalledWith(amountIn1e18)
    })

    it("should get the stBTC deposit fee", () => {
      expect(contracts.stBTC.calculateDepositFee).toHaveBeenCalledWith(
        amountIn1e18,
      )
    })

    it("should convert tBTC network fees to satoshi", () => {
      const {
        tbtc: { depositTxMaxFee, treasuryFee, optimisticMintingFee },
      } = mockedDepositFees
      const totalTbtcFees = depositTxMaxFee + treasuryFee + optimisticMintingFee

      expect(spyOnToSatoshi).toHaveBeenNthCalledWith(1, totalTbtcFees)
    })

    it("should convert Acre network fees to satoshi", () => {
      const {
        acre: { bitcoinDepositorFee },
      } = mockedDepositFees
      const totalAcreFees = bitcoinDepositorFee

      expect(spyOnToSatoshi).toHaveBeenNthCalledWith(2, totalAcreFees)
    })

    it("should return the deposit fees in satoshi precision", () => {
      expect(result).toMatchObject(expectedDepositFeesInSatoshi)
    })
  })

  describe("minDepositAmount", () => {
    describe("should return minimum deposit amount", () => {
      const spyOnToSatoshi = jest.spyOn(satoshiConverter, "toSatoshi")
      const mockedResult = BigInt(0.015 * 1e18)
      // The returned result should be in satoshi precision
      const expectedResult = BigInt(0.015 * 1e8)
      let result: bigint

      beforeAll(async () => {
        contracts.bitcoinDepositor.minDepositAmount = jest
          .fn()
          .mockResolvedValue(mockedResult)
        result = await staking.minDepositAmount()
      })

      it("should convert value to 1e8 satoshi precision", () => {
        expect(spyOnToSatoshi).toHaveBeenCalledWith(mockedResult)
        expect(spyOnToSatoshi).toHaveReturnedWith(expectedResult)
      })

      it(`should return ${expectedResult}`, () => {
        expect(result).toBe(expectedResult)
      })
    })
  })
})<|MERGE_RESOLUTION|>--- conflicted
+++ resolved
@@ -12,13 +12,9 @@
 import * as satoshiConverter from "../../src/lib/utils/satoshi-converter"
 import { MockAcreContracts } from "../utils/mock-acre-contracts"
 import { MockMessageSigner } from "../utils/mock-message-signer"
-<<<<<<< HEAD
-import { MockTBTC } from "../utils/mock-tbtc"
 import { MockOrangeKitSdk } from "../utils/mock-orangekit"
-=======
 import { MockTbtc } from "../utils/mock-tbtc"
 import { DepositReceipt } from "../../src/modules/tbtc"
->>>>>>> a327646d
 
 const stakingModuleData: {
   initializeDeposit: {
@@ -108,20 +104,16 @@
 describe("Staking", () => {
   const contracts: AcreContracts = new MockAcreContracts()
   const messageSigner = new MockMessageSigner()
-<<<<<<< HEAD
-  const tbtc = new MockTBTC()
   const orangeKit = new MockOrangeKitSdk()
-=======
   const tbtc = new MockTbtc()
->>>>>>> a327646d
 
   const staking: StakingModule = new StakingModule(
     contracts,
     messageSigner,
-    tbtc,
     // @ts-expect-error Error: Property '#private' is missing in type
     // 'MockOrangeKitSdk' but required in type 'OrangeKitSdk'.
     orangeKit,
+    tbtc,
   )
 
   describe("initializeStake", () => {
@@ -131,16 +123,12 @@
       predictedEthereumDepositorAddress,
       referral,
       extraData,
-<<<<<<< HEAD
     } = stakingModuleData.initializeDeposit
     // TODO: Rename to `depositor`.
     const staker = predictedEthereumDepositorAddress
     const bitcoinRecoveryAddress = bitcoinDepositorAddress
-=======
-    } = stakingModuleData.initializeStake
 
     const { mockedDepositId } = stakingInitializationData
->>>>>>> a327646d
 
     const mockedDeposit = {
       getBitcoinAddress: jest.fn().mockResolvedValue(mockedDepositBTCAddress),
@@ -179,29 +167,17 @@
         )
       })
 
-<<<<<<< HEAD
       it("should get Ethereum depositor owner address", () => {
         expect(orangeKit.predictAddress).toHaveBeenCalledWith(
           bitcoinDepositorAddress,
         )
       })
 
-      it("should encode extra data", () => {
-        expect(contracts.bitcoinDepositor.encodeExtraData(staker, referral))
-      })
-
-      it("should initiate tBTC deposit", () => {
-        expect(tbtc.deposits.initiateDepositWithProxy).toHaveBeenCalledWith(
-          bitcoinDepositorAddress,
-          contracts.bitcoinDepositor,
-          extraData,
-=======
       it("should initiate tBTC deposit", () => {
         expect(tbtc.initiateDeposit).toHaveBeenCalledWith(
-          staker,
+          predictedEthereumDepositorAddress,
           bitcoinRecoveryAddress,
           referral,
->>>>>>> a327646d
         )
       })
 
@@ -334,49 +310,6 @@
         })
       })
     })
-<<<<<<< HEAD
-
-    describe("with custom depositor proxy", () => {
-      const customDepositorProxy: DepositorProxy = {
-        getChainIdentifier: jest.fn(),
-        revealDeposit: jest.fn(),
-      } as unknown as DepositorProxy
-
-      let result: StakeInitialization
-
-      beforeEach(async () => {
-        contracts.bitcoinDepositor.encodeExtraData = jest
-          .fn()
-          .mockReturnValue(extraData)
-
-        tbtc.deposits.initiateDepositWithProxy = jest
-          .fn()
-          .mockReturnValue(mockedDeposit)
-
-        result = await staking.initializeStake(
-          bitcoinRecoveryAddress,
-          referral,
-          customDepositorProxy,
-        )
-      })
-
-      it("should initiate tBTC deposit", () => {
-        expect(tbtc.deposits.initiateDepositWithProxy).toHaveBeenCalledWith(
-          bitcoinRecoveryAddress,
-          customDepositorProxy,
-          extraData,
-        )
-      })
-
-      it("should return stake initialization object", () => {
-        expect(result).toBeInstanceOf(StakeInitialization)
-        expect(result.getBitcoinAddress).toBeDefined()
-        expect(result.stake).toBeDefined()
-        expect(result.signMessage).toBeDefined()
-      })
-    })
-=======
->>>>>>> a327646d
   })
 
   describe("sharesBalance", () => {
