<<<<<<< HEAD
import { AcreContracts, BitcoinDepositor } from "../../src/lib/contracts"
=======
import { AcreContracts, StBTC, TBTCDepositor } from "../../src/lib/contracts"
>>>>>>> c93969e0

// eslint-disable-next-line import/prefer-default-export
export class MockAcreContracts implements AcreContracts {
  public readonly bitcoinDepositor: BitcoinDepositor

  public readonly stBTC: StBTC

  constructor() {
    this.bitcoinDepositor = {
      getChainIdentifier: jest.fn(),
      getTbtcVaultChainIdentifier: jest.fn(),
      decodeExtraData: jest.fn(),
      encodeExtraData: jest.fn(),
      revealDeposit: jest.fn(),
<<<<<<< HEAD
    } as BitcoinDepositor
=======
    } as TBTCDepositor

    this.stBTC = {
      balanceOf: jest.fn(),
      assetsBalanceOf: jest.fn(),
    } as StBTC
>>>>>>> c93969e0
  }
}<|MERGE_RESOLUTION|>--- conflicted
+++ resolved
@@ -1,8 +1,4 @@
-<<<<<<< HEAD
-import { AcreContracts, BitcoinDepositor } from "../../src/lib/contracts"
-=======
-import { AcreContracts, StBTC, TBTCDepositor } from "../../src/lib/contracts"
->>>>>>> c93969e0
+import { AcreContracts, BitcoinDepositor, StBTC } from "../../src/lib/contracts"
 
 // eslint-disable-next-line import/prefer-default-export
 export class MockAcreContracts implements AcreContracts {
@@ -17,15 +13,11 @@
       decodeExtraData: jest.fn(),
       encodeExtraData: jest.fn(),
       revealDeposit: jest.fn(),
-<<<<<<< HEAD
     } as BitcoinDepositor
-=======
-    } as TBTCDepositor
 
     this.stBTC = {
       balanceOf: jest.fn(),
       assetsBalanceOf: jest.fn(),
     } as StBTC
->>>>>>> c93969e0
   }
 }