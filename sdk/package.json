{
  "name": "sdk",
  "version": "0.0.1",
  "main": "dist/src/index.js",
  "license": "GPL-3.0-only",
  "scripts": {
    "build": "tsc",
    "format": "npm run lint:js && npm run lint:config",
    "format:fix": "npm run lint:js:fix && npm run lint:config:fix",
    "lint:js": "eslint .",
    "lint:js:fix": "eslint . --fix",
    "lint:config": "prettier -c '**/*.@(json|yaml|toml)'",
    "lint:config:fix": "prettier -w '**/*.@(json|yaml|toml)'",
    "test": "jest --verbose"
  },
  "devDependencies": {
<<<<<<< HEAD
    "@babel/preset-env": "^7.23.7",
    "@thesis-co/eslint-config": "^0.6.1",
    "@types/jest": "^29.5.11",
=======
    "@thesis-co/eslint-config": "github:thesis/eslint-config#7b9bc8c",
    "@types/chai": "^4.3.11",
    "@types/mocha": "^10.0.6",
>>>>>>> 5bd8a409
    "@types/node": "^20.9.4",
    "eslint": "^8.54.0",
    "jest": "^29.7.0",
    "prettier": "^3.1.0",
    "ts-jest": "^29.1.1",
    "ts-node": "^10.9.1",
    "typescript": "^5.3.2"
  },
  "dependencies": {
    "@keep-network/tbtc-v2.ts": "^2.3.0",
    "core": "workspace:*",
    "ethers": "^6.9.2"
  }
}<|MERGE_RESOLUTION|>--- conflicted
+++ resolved
@@ -14,15 +14,9 @@
     "test": "jest --verbose"
   },
   "devDependencies": {
-<<<<<<< HEAD
     "@babel/preset-env": "^7.23.7",
-    "@thesis-co/eslint-config": "^0.6.1",
+    "@thesis-co/eslint-config": "github:thesis/eslint-config#7b9bc8c",
     "@types/jest": "^29.5.11",
-=======
-    "@thesis-co/eslint-config": "github:thesis/eslint-config#7b9bc8c",
-    "@types/chai": "^4.3.11",
-    "@types/mocha": "^10.0.6",
->>>>>>> 5bd8a409
     "@types/node": "^20.9.4",
     "eslint": "^8.54.0",
     "jest": "^29.7.0",
