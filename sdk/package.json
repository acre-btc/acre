{
  "name": "@acre-btc/sdk",
  "version": "0.0.1",
  "main": "dist/src/index.js",
  "license": "GPL-3.0-only",
  "scripts": {
    "build": "tsc",
    "format": "npm run lint:js && npm run lint:config",
    "format:fix": "npm run lint:js:fix && npm run lint:config:fix",
    "lint:js": "eslint .",
    "lint:js:fix": "eslint . --fix",
    "lint:config": "prettier -c '**/*.@(json|yaml|toml)'",
    "lint:config:fix": "prettier -w '**/*.@(json|yaml|toml)'",
    "test": "jest --verbose"
  },
  "devDependencies": {
    "@babel/preset-env": "^7.23.7",
    "@ethersproject/bignumber": "^5.7.0",
    "@thesis-co/eslint-config": "github:thesis/eslint-config#7b9bc8c",
    "@types/jest": "^29.5.11",
    "@types/node": "^20.9.4",
    "eslint": "^8.54.0",
    "jest": "^29.7.0",
    "prettier": "^3.1.0",
    "ts-jest": "^29.1.1",
    "ts-node": "^10.9.1",
    "typescript": "^5.3.2"
  },
  "dependencies": {
    "@acre-btc/contracts": "workspace:*",
    "@keep-network/tbtc-v2.ts": "2.4.0-dev.3",
<<<<<<< HEAD
    "@orangekit/sdk": "1.0.0-beta.8",
=======
>>>>>>> a327646d
    "ethers": "^6.10.0"
  }
}<|MERGE_RESOLUTION|>--- conflicted
+++ resolved
@@ -29,10 +29,7 @@
   "dependencies": {
     "@acre-btc/contracts": "workspace:*",
     "@keep-network/tbtc-v2.ts": "2.4.0-dev.3",
-<<<<<<< HEAD
     "@orangekit/sdk": "1.0.0-beta.8",
-=======
->>>>>>> a327646d
     "ethers": "^6.10.0"
   }
 }