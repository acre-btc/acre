--- conflicted
+++ resolved
@@ -1,22 +1,12 @@
 import { OrangeKitSdk } from "@orangekit/sdk"
-<<<<<<< HEAD
-import {
-  AcreContracts,
-  DepositFees,
-  ChainIdentifier,
-} from "../../lib/contracts"
-import { StakeInitialization } from "./stake-initialization"
-=======
 import { AcreContracts, DepositFees } from "../../lib/contracts"
 import StakeInitialization from "./stake-initialization"
->>>>>>> 63613ffd
 import { fromSatoshi, toSatoshi } from "../../lib/utils"
 import Tbtc from "../tbtc"
 import { BitcoinProvider } from "../../lib/bitcoin/providers"
 import AcreSubgraphApi from "../../lib/api/AcreSubgraphApi"
 import { DepositStatus } from "../../lib/api/TbtcApi"
 import AcreIdentifierResolver from "../../lib/identifier-resolver"
-import { Acre } from "../../acre"
 
 export { DepositReceipt } from "../tbtc"
 
