--- conflicted
+++ resolved
@@ -1,15 +1,6 @@
-<<<<<<< HEAD
-import {
-  ChainIdentifier,
-  EthereumAddress,
-  TBTC,
-} from "@keep-network/tbtc-v2.ts"
+import { ChainIdentifier, EthereumAddress } from "@keep-network/tbtc-v2.ts"
 import { OrangeKitSdk } from "@orangekit/sdk"
-import { AcreContracts, DepositorProxy, DepositFees } from "../../lib/contracts"
-=======
-import { ChainIdentifier } from "@keep-network/tbtc-v2.ts"
 import { AcreContracts, DepositFees } from "../../lib/contracts"
->>>>>>> a327646d
 import { ChainEIP712Signer } from "../../lib/eip712-signer"
 import { StakeInitialization } from "./stake-initialization"
 import { fromSatoshi, toSatoshi } from "../../lib/utils"
@@ -53,12 +44,8 @@
   constructor(
     _contracts: AcreContracts,
     _messageSigner: ChainEIP712Signer,
-<<<<<<< HEAD
-    _tbtc: TBTC,
     _orangeKit: OrangeKitSdk,
-=======
     _tbtc: Tbtc,
->>>>>>> a327646d
   ) {
     this.#contracts = _contracts
     this.#messageSigner = _messageSigner
@@ -71,8 +58,6 @@
    * @param depositor The Bitcoin depositor address. Supported addresses:
    *        `P2WPKH`, `P2PKH`, `P2SH-P2WPKH`.
    * @param referral Data used for referral program.
-<<<<<<< HEAD
-   * @param depositorProxy Depositor proxy used to initiate the deposit.
    * @param bitcoinRecoveryAddress `P2PKH` or `P2WPKH` Bitcoin address that can
    *        be used for emergency recovery of the deposited funds. If
    *        `undefined` the `depositor` address is used as bitcoin recovery
@@ -82,7 +67,6 @@
   async initializeStake(
     depositor: string,
     referral: number,
-    depositorProxy?: DepositorProxy,
     bitcoinRecoveryAddress?: string,
   ) {
     // TODO: If we want to handle other chains we should create the wrapper for
@@ -98,40 +82,18 @@
     // address is not supported.
     const finalBitcoinRecoveryAddress = bitcoinRecoveryAddress ?? depositor
 
-    const deposit = await this.#tbtc.deposits.initiateDepositWithProxy(
+    const tbtcDeposit = await this.#tbtc.initiateDeposit(
+      depositOwnerChainAddress,
       finalBitcoinRecoveryAddress,
-      depositorProxy ?? this.#contracts.bitcoinDepositor,
-      this.#contracts.bitcoinDepositor.encodeExtraData(
-        depositOwnerChainAddress,
-        referral,
-      ),
-=======
-   * @returns Object represents the staking process.
-   */
-  async initializeStake(
-    bitcoinRecoveryAddress: string,
-    staker: ChainIdentifier, // TODO: We should resolve the address with OrangeKit SDK
-    referral: number,
-  ) {
-    const tbtcDeposit = await this.#tbtc.initiateDeposit(
-      staker,
-      bitcoinRecoveryAddress,
       referral,
->>>>>>> a327646d
     )
 
     return new StakeInitialization(
       this.#contracts,
       this.#messageSigner,
-<<<<<<< HEAD
       finalBitcoinRecoveryAddress,
       depositOwnerChainAddress,
-      deposit,
-=======
-      bitcoinRecoveryAddress,
-      staker,
       tbtcDeposit,
->>>>>>> a327646d
     )
   }
 
