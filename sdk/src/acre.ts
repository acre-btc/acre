--- conflicted
+++ resolved
@@ -1,8 +1,4 @@
-<<<<<<< HEAD
-import { TBTC } from "@keep-network/tbtc-v2.ts"
 import { OrangeKitSdk } from "@orangekit/sdk"
-=======
->>>>>>> a327646d
 import { AcreContracts } from "./lib/contracts"
 import { ChainEIP712Signer } from "./lib/eip712-signer"
 import {
@@ -28,12 +24,8 @@
   constructor(
     _contracts: AcreContracts,
     _messageSigner: ChainEIP712Signer,
-<<<<<<< HEAD
-    _tbtc: TBTC,
     _orangeKit: OrangeKitSdk,
-=======
     _tbtc: Tbtc,
->>>>>>> a327646d
   ) {
     this.contracts = _contracts
     this.#tbtc = _tbtc
@@ -42,8 +34,8 @@
     this.staking = new StakingModule(
       this.contracts,
       this.#messageSigner,
+      this.#orangeKit,
       this.#tbtc,
-      this.#orangeKit,
     )
   }
 
@@ -52,19 +44,12 @@
     network: EthereumNetwork,
     tbtcApiUrl: string,
   ): Promise<Acre> {
-<<<<<<< HEAD
     const chainId = await signer.getChainId()
 
-    const tbtc = await Acre.#getTBTCEthereumSDK(signer, network)
-    const orangeKit = await Acre.#getOrangeKitSDK(chainId)
     const contracts = getEthereumContracts(signer, network)
     const messages = new EthereumEIP712Signer(signer)
 
-    return new Acre(contracts, messages, tbtc, orangeKit)
-  }
-=======
-    const contracts = getEthereumContracts(signer, network)
-    const messages = new EthereumEIP712Signer(signer)
+    const orangeKit = await Acre.#getOrangeKitSDK(chainId)
 
     const tbtc = await Tbtc.initialize(
       signer,
@@ -72,9 +57,8 @@
       tbtcApiUrl,
       contracts.bitcoinDepositor,
     )
->>>>>>> a327646d
 
-    return new Acre(contracts, messages, tbtc)
+    return new Acre(contracts, messages, orangeKit, tbtc)
   }
 
   static #getOrangeKitSDK(chainId: number): Promise<OrangeKitSdk> {
