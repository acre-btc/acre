import { OrangeKitSdk } from "@orangekit/sdk"
import { getDefaultProvider } from "ethers"
import { AcreContracts } from "./lib/contracts"
import { EthereumNetwork, getEthereumContracts } from "./lib/ethereum"
import { StakingModule } from "./modules/staking"
import Tbtc from "./modules/tbtc"
import { VoidSigner } from "./lib/utils"
import { BitcoinProvider, BitcoinNetwork } from "./lib/bitcoin"
import { getChainIdByNetwork } from "./lib/ethereum/network"
import AcreSubgraphApi from "./lib/api/AcreSubgraphApi"

class Acre {
  readonly #tbtc: Tbtc

  readonly #orangeKit: OrangeKitSdk

  readonly #bitcoinProvider: BitcoinProvider

  public readonly contracts: AcreContracts

  public readonly staking: StakingModule

<<<<<<< HEAD
  readonly #acreSubgraph: AcreSubgraphApi

  constructor(
=======
  private constructor(
>>>>>>> 3c689028
    contracts: AcreContracts,
    bitcoinProvider: BitcoinProvider,
    orangeKit: OrangeKitSdk,
    tbtc: Tbtc,
    acreSubgraphApi: AcreSubgraphApi,
  ) {
    this.contracts = contracts
    this.#tbtc = tbtc
    this.#orangeKit = orangeKit
    this.#acreSubgraph = acreSubgraphApi
    this.#bitcoinProvider = bitcoinProvider
    this.staking = new StakingModule(
      this.contracts,
      this.#bitcoinProvider,
      this.#orangeKit,
      this.#tbtc,
      this.#acreSubgraph,
    )
  }

  static async initialize(
    network: BitcoinNetwork,
    bitcoinProvider: BitcoinProvider,
    tbtcApiUrl: string,
    ethereumRpcUrl: string,
  ) {
    const ethereumNetwork: EthereumNetwork =
      network === BitcoinNetwork.Testnet ? "sepolia" : "mainnet"
    const ethereumChainId = getChainIdByNetwork(ethereumNetwork)
    const ethersProvider = getDefaultProvider(ethereumRpcUrl)

    const providerChainId = (await ethersProvider.getNetwork()).chainId
    if (ethereumChainId !== providerChainId) {
      throw new Error(
        `Invalid RPC node chain id. Provider chain id: ${providerChainId}; expected chain id: ${ethereumChainId}`,
      )
    }

    const orangeKit = await OrangeKitSdk.init(
      Number(ethereumChainId),
      ethereumRpcUrl,
    )

    // TODO: Should we store this address in context so that we do not to
    // recalculate it when necessary?
    const depositOwnerEvmAddress = await orangeKit.predictAddress(
      await bitcoinProvider.getAddress(),
    )

    const signer = new VoidSigner(depositOwnerEvmAddress, ethersProvider)

    const contracts = getEthereumContracts(signer, ethereumNetwork)

    const tbtc = await Tbtc.initialize(
      signer,
      ethereumNetwork,
      tbtcApiUrl,
      contracts.bitcoinDepositor,
    )
    const subgraph = new AcreSubgraphApi(
      // TODO: Set correct url based on the network
      "https://api.studio.thegraph.com/query/73600/acre/version/latest",
    )

    return new Acre(contracts, bitcoinProvider, orangeKit, tbtc, subgraph)
  }
}

// eslint-disable-next-line import/prefer-default-export
export { Acre }<|MERGE_RESOLUTION|>--- conflicted
+++ resolved
@@ -20,13 +20,9 @@
 
   public readonly staking: StakingModule
 
-<<<<<<< HEAD
   readonly #acreSubgraph: AcreSubgraphApi
 
-  constructor(
-=======
   private constructor(
->>>>>>> 3c689028
     contracts: AcreContracts,
     bitcoinProvider: BitcoinProvider,
     orangeKit: OrangeKitSdk,
