import { AcreContracts } from "../contracts"
import { EthereumSigner } from "./contract"
import { EthereumBitcoinDepositor } from "./bitcoin-depositor"
import { EthereumNetwork } from "./network"
import { EthereumStBTC } from "./stbtc"

export * from "./eip712-signer"
export * from "./bitcoin-depositor"
export * from "./address"
export { EthereumSigner }

function getEthereumContracts(
  signer: EthereumSigner,
  network: EthereumNetwork,
): AcreContracts {
<<<<<<< HEAD
  const bitcoinDepositor = new EthereumBitcoinDepositor({ signer }, network)

  return { bitcoinDepositor }
=======
  const tbtcDepositor = new EthereumTBTCDepositor({ signer }, network)
  const stBTC = new EthereumStBTC({ signer }, network)

  return { tbtcDepositor, stBTC }
>>>>>>> c93969e0
}

export { getEthereumContracts, EthereumNetwork }<|MERGE_RESOLUTION|>--- conflicted
+++ resolved
@@ -13,16 +13,10 @@
   signer: EthereumSigner,
   network: EthereumNetwork,
 ): AcreContracts {
-<<<<<<< HEAD
   const bitcoinDepositor = new EthereumBitcoinDepositor({ signer }, network)
-
-  return { bitcoinDepositor }
-=======
-  const tbtcDepositor = new EthereumTBTCDepositor({ signer }, network)
   const stBTC = new EthereumStBTC({ signer }, network)
 
-  return { tbtcDepositor, stBTC }
->>>>>>> c93969e0
+  return { bitcoinDepositor, stBTC }
 }
 
 export { getEthereumContracts, EthereumNetwork }