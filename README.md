--- conflicted
+++ resolved
@@ -51,19 +51,24 @@
 pre-commit run --files ./core/contracts/Acre.sol
 ```
 
-<<<<<<< HEAD
 ### Syncpack
 
 [Syncpack](https://jamiemason.github.io/syncpack/) is a tool that helps manage
 multiple package.json files in a monorepo.
 
-#### Install
 
-In the repository's root directory execute:
+#### Usage
 
+To list dependencies from all packages run:
 ```sh
-yarn install
-=======
+pnpm syncpack list
+``` 
+
+To update a dependency (e.g. `eslint`) in all packages run:
+```sh
+pnpm syncpack update --filter eslint
+```
+
 ### Slither
 
 [Slither](https://github.com/crytic/slither) is a static analysis framework used
@@ -75,24 +80,12 @@
 
 ```sh
 pip3 install slither-analyzer
->>>>>>> ff60a53e
 ```
 
 #### Usage
 
-<<<<<<< HEAD
-To list dependencies from all packages run:
-```sh
-syncpack list
-``` 
-
-To update a dependency (e.g. `eslint`) in all packages run:
-```sh
-syncpack update --filter eslint
-=======
 To run Slither execute:
 
 ```sh
 slither .
->>>>>>> ff60a53e
 ```